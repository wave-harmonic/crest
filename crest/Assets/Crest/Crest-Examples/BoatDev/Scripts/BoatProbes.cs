﻿// This file is subject to the MIT License as seen in the root of this folder structure (LICENSE)

// Shout out to @holdingjason who posted a first version of this script here: https://github.com/huwb/crest-oceanrender/pull/100

#define USE_JOBS
#if USE_JOBS
using Unity.Mathematics;
#endif

using Crest;
using System;
using UnityEngine;
using UnityEngine.Serialization;

/// <summary>
/// Boat physics by sampling at multiple probe points.
/// </summary>
public class BoatProbes : BoatBase
{
    [Header("Forces")]
    [Tooltip("Override RB center of mass, in local space."), SerializeField]
    Vector3 _centerOfMass = Vector3.zero;
    [SerializeField, FormerlySerializedAs("ForcePoints")]
    FloaterForcePoints[] _forcePoints = new FloaterForcePoints[] {};
    [SerializeField]
    float _forceHeightOffset = 0f;
    [SerializeField]
    float _forceMultiplier = 10f;
    [SerializeField]
    float _minSpatialLength = 12f;
    [SerializeField, Range(0, 1)]
    float _turningHeel = 0.35f;

    [Header("Drag")]

    [SerializeField]
    float _dragInWaterUp = 3f;
    [SerializeField]
    float _dragInWaterRight = 2f;
    [SerializeField]
    float _dragInWaterForward = 1f;

    [Header("Control")]

    [SerializeField, FormerlySerializedAs("EnginePower")]
    float _enginePower = 7;
    [SerializeField, FormerlySerializedAs("TurnPower")]
    float _turnPower = 0.5f;
    [SerializeField]
    bool _playerControlled = true;
    [SerializeField]
    float _engineBias = 0f;
    [SerializeField]
    float _turnBias = 0f;


    private const float WATER_DENSITY = 1000;

    public override Rigidbody RB { get; set; }

    public override Vector3 DisplacementToBoat { get; set; }
    public override float BoatWidth { get { return _minSpatialLength; } }
    public override bool InWater { get { return true; } }

    SamplingData _samplingData = new SamplingData();
    SamplingData _samplingDataFlow = new SamplingData();
    
    Rect _localSamplingAABB;
    float _totalWeight;

#if USE_JOBS
    // Gerstner job inputs and outputs
    int _guid;
<<<<<<< HEAD
    Vector3[] _queryPositions; // local to this transform's query positions
=======
    float3[] _queryPositions;
>>>>>>> af4047cd
    float[] _resultHeights;
#endif

    private void Start()
    {
        RB = GetComponent<Rigidbody>();
        RB.centerOfMass = _centerOfMass;

        if (OceanRenderer.Instance == null)
        {
            enabled = false;
            return;
        }

        _localSamplingAABB = ComputeLocalSamplingAABB();

        CalcTotalWeight();

#if USE_JOBS
        _guid = GetInstanceID();
#endif
    }

    void CalcTotalWeight()
    {
        _totalWeight = 0f;
        foreach (var pt in _forcePoints)
        {
            _totalWeight += pt._weight;
        }
    }

#if USE_JOBS
    void EnsureJobDataAllocated()
    {
        if (_resultHeights == null || _resultHeights.Length != _forcePoints.Length)
        {
            _resultHeights = new float[_forcePoints.Length];

            // Initialise heights to sea level, so it doesnt matter too much if results retrieval below fails
            for (int i = 0; i < _resultHeights.Length; i++) _resultHeights[i] = OceanRenderer.Instance.SeaLevel;
        }

        if (_queryPositions == null || _queryPositions.Length != _forcePoints.Length)
        {
<<<<<<< HEAD
            _queryPositions = new Vector3[_forcePoints.Length];
=======
            _queryPositions = new float3[_forcePoints.Length];
>>>>>>> af4047cd

            // Give them defaults
            UpdateJobQueryPositions();
        }
    }
#endif

    private void FixedUpdate()
    {
#if UNITY_EDITOR
        // Sum weights every frame when running in editor in case weights are edited in the inspector.
        CalcTotalWeight();
#endif

#if USE_JOBS
        // Get the job data back.
        EnsureJobDataAllocated();
        ShapeGerstnerJobs.CompleteJobs();
        ShapeGerstnerJobs.RetrieveResultHeights(_guid, ref _resultHeights);
#endif

        // Trigger processing of displacement textures that have come back this frame. This will be processed
        // anyway in Update(), but FixedUpdate() is earlier so make sure it's up to date now.
        if (OceanRenderer.Instance._simSettingsAnimatedWaves.CollisionSource == SimSettingsAnimatedWaves.CollisionSources.OceanDisplacementTexturesGPU && GPUReadbackDisps.Instance)
        {
            GPUReadbackDisps.Instance.ProcessRequests();
        }

        var collProvider = OceanRenderer.Instance.CollisionProvider;
        var thisRect = GetWorldAABB();
        if (!collProvider.GetSamplingData(ref thisRect, _minSpatialLength, _samplingData))
        {
            // No collision coverage for the sample area, in this case use the null provider.
            collProvider = CollProviderNull.Instance;
        }

        var position = transform.position;
        Vector3 undispPos;
        if (!collProvider.ComputeUndisplacedPosition(ref position, _samplingData, out undispPos))
        {
            // If we couldn't get wave shape, assume flat water at sea level
            undispPos = position;
            undispPos.y = OceanRenderer.Instance.SeaLevel;
        }

        Vector3 displacement, waterSurfaceVel;
        bool dispValid, velValid;
        collProvider.SampleDisplacementVel(ref undispPos, _samplingData, out displacement, out dispValid, out waterSurfaceVel, out velValid);
        if (dispValid)
        {
            DisplacementToBoat = displacement;
        }

        if (GPUReadbackFlow.Instance)
        {
            GPUReadbackFlow.Instance.ProcessRequests();

            var flowRect = new Rect(position.x, position.z, 0f, 0f);
            if (GPUReadbackFlow.Instance.GetSamplingData(ref flowRect, _minSpatialLength, _samplingDataFlow))
            {
                Vector2 surfaceFlow;
                GPUReadbackFlow.Instance.SampleFlow(ref position, _samplingDataFlow, out surfaceFlow);
                waterSurfaceVel += new Vector3(surfaceFlow.x, 0, surfaceFlow.y);

                GPUReadbackFlow.Instance.ReturnSamplingData(_samplingDataFlow);
            }
        }

        FixedUpdateBuoyancy(collProvider);
        FixedUpdateDrag(collProvider, waterSurfaceVel);
        FixedUpdateEngine();

        collProvider.ReturnSamplingData(_samplingData);
    }

    void FixedUpdateEngine()
    {
        var forcePosition = RB.position;

        var forward = _engineBias;
        if (_playerControlled) forward += Input.GetAxis("Vertical");
        RB.AddForceAtPosition(transform.forward * _enginePower * forward, forcePosition, ForceMode.Acceleration);

        var sideways = _turnBias;
        if (_playerControlled) sideways += (Input.GetKey(KeyCode.A) ? -1f : 0f) + (Input.GetKey(KeyCode.D) ? 1f : 0f);
        var rotVec = transform.up + _turningHeel * transform.forward;
        RB.AddTorque(rotVec * _turnPower * sideways, ForceMode.Acceleration);
    }

    void FixedUpdateBuoyancy(ICollProvider collProvider)
    {
        float archimedesForceMagnitude = WATER_DENSITY * Mathf.Abs(Physics.gravity.y);

        for (int i = 0; i < _forcePoints.Length; i++)
        {
#if USE_JOBS
<<<<<<< HEAD
            var heightDiff = _resultHeights[i] - transform.TransformPoint(_queryPositions[i]).y;

            if (heightDiff > 0)
            {
                RB.AddForceAtPosition(archimedesForceMagnitude * heightDiff * Vector3.up * _forcePoints[i]._weight * _forceMultiplier / _totalWeight, transform.TransformPoint(_queryPositions[i]));
=======
            var heightDiff = _resultHeights[i] - _queryPositions[i].y;

            if (heightDiff > 0)
            {
                RB.AddForceAtPosition(archimedesForceMagnitude * heightDiff * Vector3.up * _forcePoints[i]._weight * _forceMultiplier / _totalWeight, _queryPositions[i]);
>>>>>>> af4047cd
            }
#else
            var transformedPoint = transform.TransformPoint(_forcePoints[i]._offsetPosition + new Vector3(0, _centerOfMass.y, 0));

            Vector3 undispPos;
            if (!collProvider.ComputeUndisplacedPosition(ref transformedPoint, _samplingData, out undispPos))
            {
                // If we couldn't get wave shape, assume flat water at sea level
                undispPos = transformedPoint;
                undispPos.y = OceanRenderer.Instance.SeaLevel;
            }

            Vector3 displaced;
            collProvider.SampleDisplacement(ref undispPos, _samplingData, out displaced);

            var dispPos = undispPos + displaced;
            var heightDiff = dispPos.y - transformedPoint.y;

            if (heightDiff > 0)
            {
                RB.AddForceAtPosition(archimedesForceMagnitude * heightDiff * Vector3.up * _forcePoints[i]._weight * _forceMultiplier / _totalWeight, transformedPoint);
            }
#endif
        }
    }

    void FixedUpdateDrag(ICollProvider collProvider, Vector3 waterSurfaceVel)
    {
        // Apply drag relative to water
        var pos = RB.position;
        Vector3 undispPos;
        if (!collProvider.ComputeUndisplacedPosition(ref pos, _samplingData, out undispPos))
        {
            // If we couldn't get wave shape, assume flat water at sea level
            undispPos = pos;
            undispPos.y = OceanRenderer.Instance.SeaLevel;
        }

        var _velocityRelativeToWater = RB.velocity - waterSurfaceVel;

        var forcePosition = RB.position + _forceHeightOffset * Vector3.up;
        RB.AddForceAtPosition(Vector3.up * Vector3.Dot(Vector3.up, -_velocityRelativeToWater) * _dragInWaterUp, forcePosition, ForceMode.Acceleration);
        RB.AddForceAtPosition(transform.right * Vector3.Dot(transform.right, -_velocityRelativeToWater) * _dragInWaterRight, forcePosition, ForceMode.Acceleration);
        RB.AddForceAtPosition(transform.forward * Vector3.Dot(transform.forward, -_velocityRelativeToWater) * _dragInWaterForward, forcePosition, ForceMode.Acceleration);
    }

#if USE_JOBS
    void Update()
    {
        EnsureJobDataAllocated();

        UpdateJobQueryPositions();

<<<<<<< HEAD
		ShapeGerstnerJobs.UpdateQueryPoints(_guid, this.transform, _queryPositions);
	}
=======
        ShapeGerstnerJobs.UpdateQueryPoints(_guid, _queryPositions);
    }
>>>>>>> af4047cd

    void UpdateJobQueryPositions()
    {
        for (var i = 0; i < _forcePoints.Length; i++)
        {
<<<<<<< HEAD
            _queryPositions[i] = _forcePoints[i]._offsetPosition + new Vector3(0, _centerOfMass.y, 0);
=======
            _queryPositions[i] = transform.TransformPoint(_forcePoints[i]._offsetPosition + new Vector3(0, _centerOfMass.y, 0));
>>>>>>> af4047cd
        }
    }
#endif

#if UNITY_EDITOR
    private void OnDrawGizmosSelected()
    {
        Gizmos.color = Color.yellow;
        Gizmos.DrawCube(transform.TransformPoint(_centerOfMass), Vector3.one * 0.25f);

        for (int i = 0; i < _forcePoints.Length; i++)
        {
            var point = _forcePoints[i];

            var transformedPoint = transform.TransformPoint(point._offsetPosition + new Vector3(0, _centerOfMass.y, 0));

            Gizmos.color = Color.red;
            Gizmos.DrawCube(transformedPoint, Vector3.one * 0.5f);
        }

        var worldAABB = GetWorldAABB();
        new Bounds(new Vector3(worldAABB.center.x, 0f, worldAABB.center.y), Vector3.right * worldAABB.width + Vector3.forward * worldAABB.height).DebugDraw();
    }
#endif

    Rect ComputeLocalSamplingAABB()
    {
        if (_forcePoints.Length == 0) return new Rect();

        float xmin = _forcePoints[0]._offsetPosition.x;
        float zmin = _forcePoints[0]._offsetPosition.z;
        float xmax = xmin, zmax = zmin;
        for (int i = 1; i < _forcePoints.Length; i++)
        {
            float x = _forcePoints[i]._offsetPosition.x, z = _forcePoints[i]._offsetPosition.z;
            xmin = Mathf.Min(xmin, x); xmax = Mathf.Max(xmax, x);
            zmin = Mathf.Min(zmin, z); zmax = Mathf.Max(zmax, z);
        }

        return Rect.MinMaxRect(xmin, zmin, xmax, zmax);
    }

    Rect GetWorldAABB()
    {
        Bounds b = new Bounds(transform.position, Vector3.one);
        b.Encapsulate(transform.TransformPoint(new Vector3(_localSamplingAABB.xMin, 0f, _localSamplingAABB.yMin)));
        b.Encapsulate(transform.TransformPoint(new Vector3(_localSamplingAABB.xMin, 0f, _localSamplingAABB.yMax)));
        b.Encapsulate(transform.TransformPoint(new Vector3(_localSamplingAABB.xMax, 0f, _localSamplingAABB.yMin)));
        b.Encapsulate(transform.TransformPoint(new Vector3(_localSamplingAABB.xMax, 0f, _localSamplingAABB.yMax)));
        return Rect.MinMaxRect(b.min.x, b.min.z, b.max.x, b.max.z);
    }

<<<<<<< HEAD
=======
#if USE_JOBS
>>>>>>> af4047cd
    private void OnDisable()
    {
        ShapeGerstnerJobs.RemoveQueryPoints(_guid);
    }
<<<<<<< HEAD
=======
#endif
>>>>>>> af4047cd
}

[Serializable]
public class FloaterForcePoints
{
    [FormerlySerializedAs("_factor")]
    public float _weight = 1f;

    public Vector3 _offsetPosition;
}<|MERGE_RESOLUTION|>--- conflicted
+++ resolved
@@ -71,11 +71,7 @@
 #if USE_JOBS
     // Gerstner job inputs and outputs
     int _guid;
-<<<<<<< HEAD
     Vector3[] _queryPositions; // local to this transform's query positions
-=======
-    float3[] _queryPositions;
->>>>>>> af4047cd
     float[] _resultHeights;
 #endif
 
@@ -121,11 +117,7 @@
 
         if (_queryPositions == null || _queryPositions.Length != _forcePoints.Length)
         {
-<<<<<<< HEAD
             _queryPositions = new Vector3[_forcePoints.Length];
-=======
-            _queryPositions = new float3[_forcePoints.Length];
->>>>>>> af4047cd
 
             // Give them defaults
             UpdateJobQueryPositions();
@@ -222,19 +214,11 @@
         for (int i = 0; i < _forcePoints.Length; i++)
         {
 #if USE_JOBS
-<<<<<<< HEAD
             var heightDiff = _resultHeights[i] - transform.TransformPoint(_queryPositions[i]).y;
 
             if (heightDiff > 0)
             {
                 RB.AddForceAtPosition(archimedesForceMagnitude * heightDiff * Vector3.up * _forcePoints[i]._weight * _forceMultiplier / _totalWeight, transform.TransformPoint(_queryPositions[i]));
-=======
-            var heightDiff = _resultHeights[i] - _queryPositions[i].y;
-
-            if (heightDiff > 0)
-            {
-                RB.AddForceAtPosition(archimedesForceMagnitude * heightDiff * Vector3.up * _forcePoints[i]._weight * _forceMultiplier / _totalWeight, _queryPositions[i]);
->>>>>>> af4047cd
             }
 #else
             var transformedPoint = transform.TransformPoint(_forcePoints[i]._offsetPosition + new Vector3(0, _centerOfMass.y, 0));
@@ -288,23 +272,14 @@
 
         UpdateJobQueryPositions();
 
-<<<<<<< HEAD
-		ShapeGerstnerJobs.UpdateQueryPoints(_guid, this.transform, _queryPositions);
-	}
-=======
-        ShapeGerstnerJobs.UpdateQueryPoints(_guid, _queryPositions);
-    }
->>>>>>> af4047cd
-
+        ShapeGerstnerJobs.UpdateQueryPoints(_guid, this.transform, _queryPositions);
+	  }
+    
     void UpdateJobQueryPositions()
     {
         for (var i = 0; i < _forcePoints.Length; i++)
         {
-<<<<<<< HEAD
             _queryPositions[i] = _forcePoints[i]._offsetPosition + new Vector3(0, _centerOfMass.y, 0);
-=======
-            _queryPositions[i] = transform.TransformPoint(_forcePoints[i]._offsetPosition + new Vector3(0, _centerOfMass.y, 0));
->>>>>>> af4047cd
         }
     }
 #endif
@@ -357,18 +332,13 @@
         return Rect.MinMaxRect(b.min.x, b.min.z, b.max.x, b.max.z);
     }
 
-<<<<<<< HEAD
-=======
-#if USE_JOBS
->>>>>>> af4047cd
+#if USE_JOBS
     private void OnDisable()
     {
         ShapeGerstnerJobs.RemoveQueryPoints(_guid);
     }
-<<<<<<< HEAD
-=======
-#endif
->>>>>>> af4047cd
+
+#endif
 }
 
 [Serializable]
