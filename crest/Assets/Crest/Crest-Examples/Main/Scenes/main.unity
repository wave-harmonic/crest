%YAML 1.1
%TAG !u! tag:unity3d.com,2011:
--- !u!29 &1
OcclusionCullingSettings:
  m_ObjectHideFlags: 0
  serializedVersion: 2
  m_OcclusionBakeSettings:
    smallestOccluder: 5
    smallestHole: 0.25
    backfaceThreshold: 100
  m_SceneGUID: 00000000000000000000000000000000
  m_OcclusionCullingData: {fileID: 0}
--- !u!104 &2
RenderSettings:
  m_ObjectHideFlags: 0
  serializedVersion: 9
  m_Fog: 1
  m_FogColor: {r: 0.867, g: 0.9962, b: 1, a: 1}
  m_FogMode: 2
  m_FogDensity: 0.00025
  m_LinearFogStart: 10
  m_LinearFogEnd: 300
  m_AmbientSkyColor: {r: 0.2, g: 0.2, b: 0.2, a: 1}
  m_AmbientEquatorColor: {r: 0.2, g: 0.2, b: 0.2, a: 1}
  m_AmbientGroundColor: {r: 0.2, g: 0.2, b: 0.2, a: 1}
  m_AmbientIntensity: 1
  m_AmbientMode: 0
  m_SubtractiveShadowColor: {r: 0.42, g: 0.478, b: 0.627, a: 1}
  m_SkyboxMaterial: {fileID: 2100000, guid: e5365841cb1f8bc42a6fdbf574f0c32f, type: 2}
  m_HaloStrength: 0.5
  m_FlareStrength: 1
  m_FlareFadeSpeed: 3
  m_HaloTexture: {fileID: 0}
  m_SpotCookie: {fileID: 10001, guid: 0000000000000000e000000000000000, type: 0}
  m_DefaultReflectionMode: 0
  m_DefaultReflectionResolution: 128
  m_ReflectionBounces: 1
  m_ReflectionIntensity: 1
  m_CustomReflection: {fileID: 0}
  m_Sun: {fileID: 1589415980}
  m_IndirectSpecularColor: {r: 0.40721107, g: 0.5921341, b: 0.94317394, a: 1}
  m_UseRadianceAmbientProbe: 0
--- !u!157 &4
LightmapSettings:
  m_ObjectHideFlags: 0
  serializedVersion: 11
  m_GIWorkflowMode: 0
  m_GISettings:
    serializedVersion: 2
    m_BounceScale: 1
    m_IndirectOutputScale: 1
    m_AlbedoBoost: 1
    m_EnvironmentLightingMode: 0
    m_EnableBakedLightmaps: 1
    m_EnableRealtimeLightmaps: 0
  m_LightmapEditorSettings:
    serializedVersion: 10
    m_Resolution: 1
    m_BakeResolution: 50
    m_AtlasSize: 1024
    m_AO: 0
    m_AOMaxDistance: 1
    m_CompAOExponent: 0
    m_CompAOExponentDirect: 0
    m_Padding: 2
    m_LightmapParameters: {fileID: 0}
    m_LightmapsBakeMode: 1
    m_TextureCompression: 0
    m_FinalGather: 0
    m_FinalGatherFiltering: 1
    m_FinalGatherRayCount: 1024
    m_ReflectionCompression: 2
    m_MixedBakeMode: 1
    m_BakeBackend: 0
    m_PVRSampling: 1
    m_PVRDirectSampleCount: 32
    m_PVRSampleCount: 500
    m_PVRBounces: 2
    m_PVRFilterTypeDirect: 0
    m_PVRFilterTypeIndirect: 0
    m_PVRFilterTypeAO: 0
    m_PVRFilteringMode: 1
    m_PVRCulling: 1
    m_PVRFilteringGaussRadiusDirect: 1
    m_PVRFilteringGaussRadiusIndirect: 5
    m_PVRFilteringGaussRadiusAO: 2
    m_PVRFilteringAtrousPositionSigmaDirect: 0.5
    m_PVRFilteringAtrousPositionSigmaIndirect: 2
    m_PVRFilteringAtrousPositionSigmaAO: 1
    m_ShowResolutionOverlay: 1
  m_LightingDataAsset: {fileID: 0}
  m_UseShadowmask: 0
--- !u!196 &5
NavMeshSettings:
  serializedVersion: 2
  m_ObjectHideFlags: 0
  m_BuildSettings:
    serializedVersion: 2
    agentTypeID: 0
    agentRadius: 0.5
    agentHeight: 2
    agentSlope: 45
    agentClimb: 0.4
    ledgeDropHeight: 0
    maxJumpAcrossDistance: 0
    minRegionArea: 2
    manualCellSize: 0
    cellSize: 0.16666666
    manualTileSize: 0
    tileSize: 256
    accuratePlacement: 0
    debug:
      m_Flags: 0
  m_NavMeshData: {fileID: 0}
--- !u!1 &227134465
GameObject:
  m_ObjectHideFlags: 0
  m_CorrespondingSourceObject: {fileID: 0}
  m_PrefabInstance: {fileID: 0}
  m_PrefabAsset: {fileID: 0}
  serializedVersion: 6
  m_Component:
  - component: {fileID: 227134470}
  - component: {fileID: 227134469}
  - component: {fileID: 227134466}
  - component: {fileID: 227134471}
  - component: {fileID: 227134473}
  - component: {fileID: 227134467}
  - component: {fileID: 227134472}
  m_Layer: 0
  m_Name: Main Camera
  m_TagString: MainCamera
  m_Icon: {fileID: 0}
  m_NavMeshLayer: 0
  m_StaticEditorFlags: 0
  m_IsActive: 1
--- !u!81 &227134466
AudioListener:
  m_ObjectHideFlags: 0
  m_CorrespondingSourceObject: {fileID: 0}
  m_PrefabInstance: {fileID: 0}
  m_PrefabAsset: {fileID: 0}
  m_GameObject: {fileID: 227134465}
  m_Enabled: 1
--- !u!114 &227134467
MonoBehaviour:
  m_ObjectHideFlags: 0
  m_CorrespondingSourceObject: {fileID: 0}
  m_PrefabInstance: {fileID: 0}
  m_PrefabAsset: {fileID: 0}
  m_GameObject: {fileID: 227134465}
  m_Enabled: 1
  m_EditorHideFlags: 0
  m_Script: {fileID: 11500000, guid: 0f63235a3a133804593f4348e83f77ff, type: 3}
  m_Name:
  m_EditorClassIdentifier:
  _showSimTargets: 1
  _guiVisible: 1
--- !u!20 &227134469
Camera:
  m_ObjectHideFlags: 0
  m_CorrespondingSourceObject: {fileID: 0}
  m_PrefabInstance: {fileID: 0}
  m_PrefabAsset: {fileID: 0}
  m_GameObject: {fileID: 227134465}
  m_Enabled: 1
  serializedVersion: 2
  m_ClearFlags: 1
  m_BackGroundColor: {r: 0.22794116, g: 0.22794116, b: 0.22794116, a: 1}
  m_projectionMatrixMode: 1
  m_SensorSize: {x: 36, y: 24}
  m_LensShift: {x: 0, y: 0}
  m_GateFitMode: 2
  m_FocalLength: 50
  m_NormalizedViewPortRect:
    serializedVersion: 2
    x: 0
    y: 0
    width: 1
    height: 1
  near clip plane: 0.5
  far clip plane: 10000
  field of view: 60
  orthographic: 0
  orthographic size: 5
  m_Depth: -1
  m_CullingMask:
    serializedVersion: 2
    m_Bits: 4294967295
  m_RenderingPath: 1
  m_TargetTexture: {fileID: 0}
  m_TargetDisplay: 0
  m_TargetEye: 3
  m_HDR: 1
  m_AllowMSAA: 0
  m_AllowDynamicResolution: 0
  m_ForceIntoRT: 1
  m_OcclusionCulling: 0
  m_StereoConvergence: 10
  m_StereoSeparation: 0.022
--- !u!4 &227134470
Transform:
  m_ObjectHideFlags: 0
  m_CorrespondingSourceObject: {fileID: 0}
  m_PrefabInstance: {fileID: 0}
  m_PrefabAsset: {fileID: 0}
  m_GameObject: {fileID: 227134465}
  m_LocalRotation: {x: 0.008222009, y: 0.6862176, z: -0.007757488, w: 0.7273085}
  m_LocalPosition: {x: 42, y: 12.5, z: 39}
  m_LocalScale: {x: 1, y: 1, z: 1}
  m_Children:
  - {fileID: 1944705072}
  - {fileID: 1898459824}
  m_Father: {fileID: 0}
  m_RootOrder: 0
  m_LocalEulerAnglesHint: {x: 6.8, y: -104.52601, z: 0}
--- !u!114 &227134471
MonoBehaviour:
  m_ObjectHideFlags: 0
  m_CorrespondingSourceObject: {fileID: 0}
  m_PrefabInstance: {fileID: 0}
  m_PrefabAsset: {fileID: 0}
  m_GameObject: {fileID: 227134465}
  m_Enabled: 1
  m_EditorHideFlags: 0
  m_Script: {fileID: 11500000, guid: 59a818eaf96544c4994335870fdfe141, type: 3}
  m_Name:
  m_EditorClassIdentifier:
  linSpeed: 10
  rotSpeed: 70
  simForwardInput: 0
  _requireLMBToMove: 0
  _fixedDt: 0.016666668
--- !u!114 &227134472
MonoBehaviour:
  m_ObjectHideFlags: 0
  m_CorrespondingSourceObject: {fileID: 0}
  m_PrefabInstance: {fileID: 0}
  m_PrefabAsset: {fileID: 0}
  m_GameObject: {fileID: 227134465}
  m_Enabled: 1
  m_EditorHideFlags: 0
  m_Script: {fileID: 11500000, guid: 948f4100a11a5c24981795d21301da5c, type: 3}
  m_Name:
  m_EditorClassIdentifier:
  volumeTrigger: {fileID: 227134470}
  volumeLayer:
    serializedVersion: 2
    m_Bits: 256
  stopNaNPropagation: 1
  antialiasingMode: 2
  temporalAntialiasing:
    jitterSpread: 0.75
    sharpness: 0.25
    stationaryBlending: 0.95
    motionBlending: 0.85
  subpixelMorphologicalAntialiasing:
    quality: 2
  fastApproximateAntialiasing:
    fastMode: 0
    keepAlpha: 0
  fog:
    enabled: 1
    excludeSkybox: 1
  debugLayer:
    lightMeter:
      width: 512
      height: 256
      showCurves: 1
    histogram:
      width: 512
      height: 256
      channel: 3
    waveform:
      exposure: 0.12
      height: 256
    vectorscope:
      size: 256
      exposure: 0.12
    overlaySettings:
      linearDepth: 0
      motionColorIntensity: 4
      motionGridSize: 64
      colorBlindnessType: 0
      colorBlindnessStrength: 1
  m_Resources: {fileID: 11400000, guid: d82512f9c8e5d4a4d938b575d47f88d4, type: 2}
  m_ShowToolkit: 0
  m_ShowCustomSorter: 0
  breakBeforeColorGrading: 0
  m_BeforeTransparentBundles: []
  m_BeforeStackBundles: []
  m_AfterStackBundles: []
--- !u!114 &227134473
MonoBehaviour:
  m_ObjectHideFlags: 0
  m_CorrespondingSourceObject: {fileID: 0}
  m_PrefabInstance: {fileID: 0}
  m_PrefabAsset: {fileID: 0}
  m_GameObject: {fileID: 227134465}
  m_Enabled: 1
  m_EditorHideFlags: 0
  m_Script: {fileID: 11500000, guid: 7346d05b96ea5b245be811bb97ef812e, type: 3}
  m_Name:
  m_EditorClassIdentifier:
  _gui: 1
--- !u!4 &632841573 stripped
Transform:
  m_CorrespondingSourceObject: {fileID: 400000, guid: 386033b9b0ae11a40bbd970400b6d7c6,
    type: 3}
  m_PrefabInstance: {fileID: 1380102997}
  m_PrefabAsset: {fileID: 0}
--- !u!1 &723498130
GameObject:
  m_ObjectHideFlags: 0
  m_CorrespondingSourceObject: {fileID: 0}
  m_PrefabInstance: {fileID: 0}
  m_PrefabAsset: {fileID: 0}
  serializedVersion: 6
  m_Component:
  - component: {fileID: 723498131}
  - component: {fileID: 723498134}
  - component: {fileID: 723498132}
  - component: {fileID: 723498133}
  m_Layer: 0
  m_Name: wp0
  m_TagString: Untagged
  m_Icon: {fileID: 0}
  m_NavMeshLayer: 0
  m_StaticEditorFlags: 0
  m_IsActive: 0
--- !u!4 &723498131
Transform:
  m_ObjectHideFlags: 0
  m_CorrespondingSourceObject: {fileID: 0}
  m_PrefabInstance: {fileID: 0}
  m_PrefabAsset: {fileID: 0}
  m_GameObject: {fileID: 723498130}
  m_LocalRotation: {x: 0.7071068, y: 0, z: 0, w: 0.7071068}
  m_LocalPosition: {x: 50, y: 0, z: 30}
  m_LocalScale: {x: 36, y: 36, z: 36}
  m_Children: []
  m_Father: {fileID: 1989479267}
  m_RootOrder: 0
  m_LocalEulerAnglesHint: {x: 90, y: 0, z: 0}
--- !u!23 &723498132
MeshRenderer:
  m_ObjectHideFlags: 0
  m_CorrespondingSourceObject: {fileID: 0}
  m_PrefabInstance: {fileID: 0}
  m_PrefabAsset: {fileID: 0}
  m_GameObject: {fileID: 723498130}
  m_Enabled: 1
  m_CastShadows: 1
  m_ReceiveShadows: 1
  m_DynamicOccludee: 1
  m_MotionVectors: 1
  m_LightProbeUsage: 1
  m_ReflectionProbeUsage: 1
  m_RenderingLayerMask: 4294967295
  m_RendererPriority: 0
  m_Materials:
  - {fileID: 2100000, guid: fe035aa88b517a040a7544e2e217c46b, type: 2}
  m_StaticBatchInfo:
    firstSubMesh: 0
    subMeshCount: 0
  m_StaticBatchRoot: {fileID: 0}
  m_ProbeAnchor: {fileID: 0}
  m_LightProbeVolumeOverride: {fileID: 0}
  m_ScaleInLightmap: 1
  m_PreserveUVs: 1
  m_IgnoreNormalsForChartDetection: 0
  m_ImportantGI: 0
  m_StitchLightmapSeams: 0
  m_SelectedEditorRenderState: 3
  m_MinimumChartSize: 4
  m_AutoUVMaxDistance: 0.5
  m_AutoUVMaxAngle: 89
  m_LightmapParameters: {fileID: 0}
  m_SortingLayerID: 0
  m_SortingLayer: 0
  m_SortingOrder: 0
--- !u!114 &723498133
MonoBehaviour:
  m_ObjectHideFlags: 0
  m_CorrespondingSourceObject: {fileID: 0}
  m_PrefabInstance: {fileID: 0}
  m_PrefabAsset: {fileID: 0}
  m_GameObject: {fileID: 723498130}
  m_Enabled: 1
  m_EditorHideFlags: 0
  m_Script: {fileID: 11500000, guid: 26cbe8d1fc0a69249bc135d85739ad39, type: 3}
  m_Name:
  m_EditorClassIdentifier:
  _disableRenderer: 1
  _octaveWavelength: 11
  _maxDisplacementVertical: 0
  _maxDisplacementHorizontal: 0
  _reportRendererBoundsToOceanSystem: 0
--- !u!33 &723498134
MeshFilter:
  m_ObjectHideFlags: 0
  m_CorrespondingSourceObject: {fileID: 0}
  m_PrefabInstance: {fileID: 0}
  m_PrefabAsset: {fileID: 0}
  m_GameObject: {fileID: 723498130}
  m_Mesh: {fileID: 10210, guid: 0000000000000000e000000000000000, type: 0}
--- !u!1 &847119697
GameObject:
  m_ObjectHideFlags: 0
  m_CorrespondingSourceObject: {fileID: 0}
  m_PrefabInstance: {fileID: 0}
  m_PrefabAsset: {fileID: 0}
  serializedVersion: 6
  m_Component:
  - component: {fileID: 847119698}
  - component: {fileID: 847119699}
  m_Layer: 4
  m_Name: Ocean
  m_TagString: Untagged
  m_Icon: {fileID: 0}
  m_NavMeshLayer: 0
  m_StaticEditorFlags: 0
  m_IsActive: 1
--- !u!4 &847119698
Transform:
  m_ObjectHideFlags: 0
  m_CorrespondingSourceObject: {fileID: 0}
  m_PrefabInstance: {fileID: 0}
  m_PrefabAsset: {fileID: 0}
  m_GameObject: {fileID: 847119697}
  m_LocalRotation: {x: -0, y: -0, z: -0, w: 1}
  m_LocalPosition: {x: 0, y: 5, z: 0}
  m_LocalScale: {x: 1, y: 1, z: 1}
  m_Children: []
  m_Father: {fileID: 0}
  m_RootOrder: 1
  m_LocalEulerAnglesHint: {x: 0, y: 0, z: 0}
--- !u!114 &847119699
MonoBehaviour:
  m_ObjectHideFlags: 0
  m_CorrespondingSourceObject: {fileID: 0}
  m_PrefabInstance: {fileID: 0}
  m_PrefabAsset: {fileID: 0}
  m_GameObject: {fileID: 847119697}
  m_Enabled: 1
  m_EditorHideFlags: 0
  m_Script: {fileID: 11500000, guid: dde37eff0f7685f41902f400d1de0c6c, type: 3}
  m_Name:
  m_EditorClassIdentifier:
  _viewpoint: {fileID: 0}
  _timeProvider: {fileID: 0}
  _material: {fileID: 2100000, guid: ef94c26e44a36e24a9dcbc5995a2bed1, type: 2}
  _layerName: Water
  _windDirectionAngle: 0
  _gravityMultiplier: 1
  _minTexelsPerWave: 3
  _minScale: 8
  _maxScale: 256
  _lodDataResolution: 256
  _geometryDownSampleFactor: 2
  _lodCount: 7
  _simSettingsAnimatedWaves: {fileID: 0}
  _createSeaFloorDepthData: 1
  _createFoamSim: 1
  _simSettingsFoam: {fileID: 0}
  _createDynamicWaveSim: 0
  _simSettingsDynamicWaves: {fileID: 0}
  _createFlowSim: 0
  _simSettingsFlow: {fileID: 0}
  _createShadowData: 1
  _primaryLight: {fileID: 1589415980}
  _simSettingsShadow: {fileID: 0}
  _uniformTiles: 0
  _disableSkirt: 0
  _followViewpoint: 1
  _lodTransform: {fileID: 0}
  _lodDataAnimWaves: {fileID: 0}
  _lodDataSeaDepths: {fileID: 0}
  _lodDataDynWaves: {fileID: 0}
  _lodDataFlow: {fileID: 0}
  _lodDataFoam: {fileID: 0}
  _lodDataShadow: {fileID: 0}
--- !u!1 &995304122
GameObject:
  m_ObjectHideFlags: 0
  m_CorrespondingSourceObject: {fileID: 0}
  m_PrefabInstance: {fileID: 0}
  m_PrefabAsset: {fileID: 0}
  serializedVersion: 6
  m_Component:
  - component: {fileID: 995304123}
  m_Layer: 0
  m_Name: OceanInputs
  m_TagString: Untagged
  m_Icon: {fileID: 0}
  m_NavMeshLayer: 0
  m_StaticEditorFlags: 0
  m_IsActive: 1
--- !u!4 &995304123
Transform:
  m_ObjectHideFlags: 0
  m_CorrespondingSourceObject: {fileID: 0}
  m_PrefabInstance: {fileID: 0}
  m_PrefabAsset: {fileID: 0}
  m_GameObject: {fileID: 995304122}
  m_LocalRotation: {x: 0, y: 0, z: 0, w: 1}
  m_LocalPosition: {x: 0, y: -10, z: 0}
  m_LocalScale: {x: 1, y: 1, z: 1}
  m_Children:
  - {fileID: 1866213578}
  - {fileID: 1989479267}
  m_Father: {fileID: 0}
  m_RootOrder: 2
  m_LocalEulerAnglesHint: {x: 0, y: 0, z: 0}
--- !u!4 &1243958874 stripped
Transform:
  m_CorrespondingSourceObject: {fileID: 4317204734693030, guid: d954bade270d6474e8d7b513f76b114c,
    type: 3}
  m_PrefabInstance: {fileID: 1939695970}
  m_PrefabAsset: {fileID: 0}
--- !u!1 &1325202379
GameObject:
  m_ObjectHideFlags: 0
  m_CorrespondingSourceObject: {fileID: 0}
  m_PrefabInstance: {fileID: 0}
  m_PrefabAsset: {fileID: 0}
  serializedVersion: 6
  m_Component:
  - component: {fileID: 1325202383}
  - component: {fileID: 1325202382}
  - component: {fileID: 1325202381}
  - component: {fileID: 1325202380}
  m_Layer: 0
  m_Name: CrestLogo
  m_TagString: Untagged
  m_Icon: {fileID: 0}
  m_NavMeshLayer: 0
  m_StaticEditorFlags: 0
  m_IsActive: 1
--- !u!114 &1325202380
MonoBehaviour:
  m_ObjectHideFlags: 0
  m_CorrespondingSourceObject: {fileID: 0}
  m_PrefabInstance: {fileID: 0}
  m_PrefabAsset: {fileID: 0}
  m_GameObject: {fileID: 1325202379}
  m_Enabled: 1
  m_EditorHideFlags: 0
  m_Script: {fileID: 11500000, guid: c6727809da6522a4a851af2b1e732088, type: 3}
  m_Name:
  m_EditorClassIdentifier:
  _drawBounds: 0
--- !u!23 &1325202381
MeshRenderer:
  m_ObjectHideFlags: 0
  m_CorrespondingSourceObject: {fileID: 0}
  m_PrefabInstance: {fileID: 0}
  m_PrefabAsset: {fileID: 0}
  m_GameObject: {fileID: 1325202379}
  m_Enabled: 1
  m_CastShadows: 0
  m_ReceiveShadows: 0
  m_DynamicOccludee: 0
  m_MotionVectors: 2
  m_LightProbeUsage: 0
  m_ReflectionProbeUsage: 0
  m_RenderingLayerMask: 4294967295
  m_RendererPriority: 0
  m_Materials:
  - {fileID: 2100000, guid: c2bfe9cdbddfb4a4aba12602cfa9c8ab, type: 2}
  m_StaticBatchInfo:
    firstSubMesh: 0
    subMeshCount: 0
  m_StaticBatchRoot: {fileID: 0}
  m_ProbeAnchor: {fileID: 0}
  m_LightProbeVolumeOverride: {fileID: 0}
  m_ScaleInLightmap: 1
  m_PreserveUVs: 0
  m_IgnoreNormalsForChartDetection: 0
  m_ImportantGI: 0
  m_StitchLightmapSeams: 0
  m_SelectedEditorRenderState: 3
  m_MinimumChartSize: 4
  m_AutoUVMaxDistance: 0.5
  m_AutoUVMaxAngle: 89
  m_LightmapParameters: {fileID: 0}
  m_SortingLayerID: 0
  m_SortingLayer: 0
  m_SortingOrder: 0
--- !u!33 &1325202382
MeshFilter:
  m_ObjectHideFlags: 0
  m_CorrespondingSourceObject: {fileID: 0}
  m_PrefabInstance: {fileID: 0}
  m_PrefabAsset: {fileID: 0}
  m_GameObject: {fileID: 1325202379}
  m_Mesh: {fileID: 10209, guid: 0000000000000000e000000000000000, type: 0}
--- !u!4 &1325202383
Transform:
  m_ObjectHideFlags: 0
  m_CorrespondingSourceObject: {fileID: 0}
  m_PrefabInstance: {fileID: 0}
  m_PrefabAsset: {fileID: 0}
  m_GameObject: {fileID: 1325202379}
  m_LocalRotation: {x: -0, y: -0.7044484, z: -0, w: 0.70975524}
  m_LocalPosition: {x: 102.7, y: 0, z: 33.9}
  m_LocalScale: {x: 0.5, y: 0.5, z: 0.5}
  m_Children: []
  m_Father: {fileID: 1566317005}
  m_RootOrder: 2
  m_LocalEulerAnglesHint: {x: 0, y: -89.57, z: 0}
--- !u!1001 &1380102997
PrefabInstance:
  m_ObjectHideFlags: 0
  serializedVersion: 2
  m_Modification:
    m_TransformParent: {fileID: 1591410378}
    m_Modifications:
    - target: {fileID: 100000, guid: 386033b9b0ae11a40bbd970400b6d7c6, type: 3}
      propertyPath: m_TagString
      value: Untagged
      objectReference: {fileID: 0}
    - target: {fileID: 100000, guid: 386033b9b0ae11a40bbd970400b6d7c6, type: 3}
      propertyPath: m_Layer
      value: 9
      objectReference: {fileID: 0}
    - target: {fileID: 400000, guid: 386033b9b0ae11a40bbd970400b6d7c6, type: 3}
      propertyPath: m_LocalPosition.x
      value: 0
      objectReference: {fileID: 0}
    - target: {fileID: 400000, guid: 386033b9b0ae11a40bbd970400b6d7c6, type: 3}
      propertyPath: m_LocalPosition.y
      value: 0
      objectReference: {fileID: 0}
    - target: {fileID: 400000, guid: 386033b9b0ae11a40bbd970400b6d7c6, type: 3}
      propertyPath: m_LocalPosition.z
      value: 0
      objectReference: {fileID: 0}
    - target: {fileID: 400000, guid: 386033b9b0ae11a40bbd970400b6d7c6, type: 3}
      propertyPath: m_LocalRotation.x
      value: -0.7071068
      objectReference: {fileID: 0}
    - target: {fileID: 400000, guid: 386033b9b0ae11a40bbd970400b6d7c6, type: 3}
      propertyPath: m_LocalRotation.y
      value: -0
      objectReference: {fileID: 0}
    - target: {fileID: 400000, guid: 386033b9b0ae11a40bbd970400b6d7c6, type: 3}
      propertyPath: m_LocalRotation.z
      value: -0
      objectReference: {fileID: 0}
    - target: {fileID: 400000, guid: 386033b9b0ae11a40bbd970400b6d7c6, type: 3}
      propertyPath: m_LocalRotation.w
      value: 0.7071068
      objectReference: {fileID: 0}
    - target: {fileID: 400000, guid: 386033b9b0ae11a40bbd970400b6d7c6, type: 3}
      propertyPath: m_RootOrder
      value: 0
      objectReference: {fileID: 0}
    - target: {fileID: 400000, guid: 386033b9b0ae11a40bbd970400b6d7c6, type: 3}
      propertyPath: m_LocalScale.x
      value: 1
      objectReference: {fileID: 0}
    - target: {fileID: 400000, guid: 386033b9b0ae11a40bbd970400b6d7c6, type: 3}
      propertyPath: m_LocalScale.y
      value: 1
      objectReference: {fileID: 0}
    - target: {fileID: 400000, guid: 386033b9b0ae11a40bbd970400b6d7c6, type: 3}
      propertyPath: m_LocalScale.z
      value: 1
      objectReference: {fileID: 0}
    - target: {fileID: 400000, guid: 386033b9b0ae11a40bbd970400b6d7c6, type: 3}
      propertyPath: m_LocalEulerAnglesHint.x
      value: -90
      objectReference: {fileID: 0}
    - target: {fileID: 2300000, guid: 386033b9b0ae11a40bbd970400b6d7c6, type: 3}
      propertyPath: m_Materials.Array.data[0]
      value:
      objectReference: {fileID: 2100000, guid: 76f4b78cccd43fd4280c9e3cc7a59650, type: 2}
    - target: {fileID: 2300000, guid: 386033b9b0ae11a40bbd970400b6d7c6, type: 3}
      propertyPath: m_DynamicOccludee
      value: 0
      objectReference: {fileID: 0}
    m_RemovedComponents: []
  m_SourcePrefab: {fileID: 100100000, guid: 386033b9b0ae11a40bbd970400b6d7c6, type: 3}
--- !u!1 &1566317004
GameObject:
  m_ObjectHideFlags: 0
  m_CorrespondingSourceObject: {fileID: 0}
  m_PrefabInstance: {fileID: 0}
  m_PrefabAsset: {fileID: 0}
  serializedVersion: 6
  m_Component:
  - component: {fileID: 1566317005}
  m_Layer: 0
  m_Name: Environment
  m_TagString: Untagged
  m_Icon: {fileID: 0}
  m_NavMeshLayer: 0
  m_StaticEditorFlags: 0
  m_IsActive: 1
--- !u!4 &1566317005
Transform:
  m_ObjectHideFlags: 0
  m_CorrespondingSourceObject: {fileID: 0}
  m_PrefabInstance: {fileID: 0}
  m_PrefabAsset: {fileID: 0}
  m_GameObject: {fileID: 1566317004}
  m_LocalRotation: {x: 0, y: 0, z: 0, w: 1}
  m_LocalPosition: {x: 0, y: 0, z: 0}
  m_LocalScale: {x: 1, y: 1, z: 1}
  m_Children:
  - {fileID: 1589415981}
  - {fileID: 1591410378}
  - {fileID: 1325202383}
  - {fileID: 1243958874}
  m_Father: {fileID: 0}
  m_RootOrder: 3
  m_LocalEulerAnglesHint: {x: 0, y: 0, z: 0}
--- !u!1 &1589415979
GameObject:
  m_ObjectHideFlags: 0
  m_CorrespondingSourceObject: {fileID: 0}
  m_PrefabInstance: {fileID: 0}
  m_PrefabAsset: {fileID: 0}
  serializedVersion: 6
  m_Component:
  - component: {fileID: 1589415981}
  - component: {fileID: 1589415980}
  m_Layer: 0
  m_Name: Directional light
  m_TagString: Untagged
  m_Icon: {fileID: 0}
  m_NavMeshLayer: 0
  m_StaticEditorFlags: 0
  m_IsActive: 1
--- !u!108 &1589415980
Light:
  m_ObjectHideFlags: 0
  m_CorrespondingSourceObject: {fileID: 0}
  m_PrefabInstance: {fileID: 0}
  m_PrefabAsset: {fileID: 0}
  m_GameObject: {fileID: 1589415979}
  m_Enabled: 1
  serializedVersion: 8
  m_Type: 1
  m_Color: {r: 1, g: 0.968912, b: 0.866, a: 1}
  m_Intensity: 1
  m_Range: 10
  m_SpotAngle: 30
  m_CookieSize: 10
  m_Shadows:
    m_Type: 1
    m_Resolution: -1
    m_CustomResolution: -1
    m_Strength: 1
    m_Bias: 0.05
    m_NormalBias: 0.4
    m_NearPlane: 0.2
  m_Cookie: {fileID: 0}
  m_DrawHalo: 0
  m_Flare: {fileID: 0}
  m_RenderMode: 0
  m_CullingMask:
    serializedVersion: 2
    m_Bits: 4294967295
  m_Lightmapping: 1
  m_LightShadowCasterMode: 0
  m_AreaSize: {x: 1, y: 1}
  m_BounceIntensity: 1
  m_ColorTemperature: 6570
  m_UseColorTemperature: 0
  m_ShadowRadius: 0
  m_ShadowAngle: 0
--- !u!4 &1589415981
Transform:
  m_ObjectHideFlags: 0
  m_CorrespondingSourceObject: {fileID: 0}
  m_PrefabInstance: {fileID: 0}
  m_PrefabAsset: {fileID: 0}
  m_GameObject: {fileID: 1589415979}
  m_LocalRotation: {x: 0.2037498, y: 0.15306976, z: -0.032270808, w: 0.9664442}
  m_LocalPosition: {x: 99.78, y: 10.49, z: 73.03}
  m_LocalScale: {x: 1, y: 1, z: 1}
  m_Children: []
  m_Father: {fileID: 1566317005}
  m_RootOrder: 0
  m_LocalEulerAnglesHint: {x: 23.810001, y: 18, z: 0}
--- !u!1 &1591410377
GameObject:
  m_ObjectHideFlags: 0
  m_CorrespondingSourceObject: {fileID: 0}
  m_PrefabInstance: {fileID: 0}
  m_PrefabAsset: {fileID: 0}
  serializedVersion: 6
  m_Component:
  - component: {fileID: 1591410378}
  m_Layer: 0
  m_Name: Island
  m_TagString: Untagged
  m_Icon: {fileID: 0}
  m_NavMeshLayer: 0
  m_StaticEditorFlags: 0
  m_IsActive: 1
--- !u!4 &1591410378
Transform:
  m_ObjectHideFlags: 0
  m_CorrespondingSourceObject: {fileID: 0}
  m_PrefabInstance: {fileID: 0}
  m_PrefabAsset: {fileID: 0}
  m_GameObject: {fileID: 1591410377}
  m_LocalRotation: {x: 0, y: 0, z: 0, w: 1}
  m_LocalPosition: {x: 0, y: 5, z: 0}
  m_LocalScale: {x: 1, y: 1, z: 1}
  m_Children:
  - {fileID: 632841573}
  - {fileID: 1899543707}
  m_Father: {fileID: 1566317005}
  m_RootOrder: 1
  m_LocalEulerAnglesHint: {x: 0, y: 0, z: 0}
--- !u!1 &1866213577
GameObject:
  m_ObjectHideFlags: 0
  m_CorrespondingSourceObject: {fileID: 0}
  m_PrefabInstance: {fileID: 0}
  m_PrefabAsset: {fileID: 0}
  serializedVersion: 6
  m_Component:
  - component: {fileID: 1866213578}
  - component: {fileID: 1866213581}
  m_Layer: 0
  m_Name: OceanWavesBatched
  m_TagString: Untagged
  m_Icon: {fileID: 0}
  m_NavMeshLayer: 0
  m_StaticEditorFlags: 0
  m_IsActive: 1
--- !u!4 &1866213578
Transform:
  m_ObjectHideFlags: 0
  m_CorrespondingSourceObject: {fileID: 0}
  m_PrefabInstance: {fileID: 0}
  m_PrefabAsset: {fileID: 0}
  m_GameObject: {fileID: 1866213577}
  m_LocalRotation: {x: 0, y: 0, z: 0, w: 1}
  m_LocalPosition: {x: 0, y: 10, z: -0.000011444092}
  m_LocalScale: {x: 1, y: 1, z: 1}
  m_Children: []
  m_Father: {fileID: 995304123}
  m_RootOrder: 0
  m_LocalEulerAnglesHint: {x: 0, y: 0, z: 0}
--- !u!114 &1866213581
MonoBehaviour:
  m_ObjectHideFlags: 0
  m_CorrespondingSourceObject: {fileID: 0}
  m_PrefabInstance: {fileID: 0}
  m_PrefabAsset: {fileID: 0}
  m_GameObject: {fileID: 1866213577}
  m_Enabled: 1
  m_EditorHideFlags: 0
  m_Script: {fileID: 11500000, guid: 7581c8217e105de4b83ca0ce4f8fa8c2, type: 3}
<<<<<<< HEAD
  m_Name:
  m_EditorClassIdentifier:
  _rasterMesh: {fileID: 0}
=======
  m_Name: 
  m_EditorClassIdentifier: 
>>>>>>> b9cc9065
  _spectrum: {fileID: 11400000, guid: 454d1b08383f089479cf6794620926f4, type: 2}
  _componentsPerOctave: 5
  _weight: 1
  _randomSeed: 0
  _directTowardsPoint: 1
  _pointPositionXZ: {x: 0, y: 0}
  _pointRadii: {x: 100, y: 200}
--- !u!1001 &1898459823
PrefabInstance:
  m_ObjectHideFlags: 0
  serializedVersion: 2
  m_Modification:
    m_TransformParent: {fileID: 227134470}
    m_Modifications:
    - target: {fileID: 4478995129147352, guid: 6d79ad5f5edb537448c2c13e54ffac88, type: 3}
      propertyPath: m_LocalPosition.x
      value: 0
      objectReference: {fileID: 0}
    - target: {fileID: 4478995129147352, guid: 6d79ad5f5edb537448c2c13e54ffac88, type: 3}
      propertyPath: m_LocalPosition.y
      value: 0
      objectReference: {fileID: 0}
    - target: {fileID: 4478995129147352, guid: 6d79ad5f5edb537448c2c13e54ffac88, type: 3}
      propertyPath: m_LocalPosition.z
      value: 0
      objectReference: {fileID: 0}
    - target: {fileID: 4478995129147352, guid: 6d79ad5f5edb537448c2c13e54ffac88, type: 3}
      propertyPath: m_LocalRotation.x
      value: -0
      objectReference: {fileID: 0}
    - target: {fileID: 4478995129147352, guid: 6d79ad5f5edb537448c2c13e54ffac88, type: 3}
      propertyPath: m_LocalRotation.y
      value: -0
      objectReference: {fileID: 0}
    - target: {fileID: 4478995129147352, guid: 6d79ad5f5edb537448c2c13e54ffac88, type: 3}
      propertyPath: m_LocalRotation.z
      value: -0
      objectReference: {fileID: 0}
    - target: {fileID: 4478995129147352, guid: 6d79ad5f5edb537448c2c13e54ffac88, type: 3}
      propertyPath: m_LocalRotation.w
      value: 1
      objectReference: {fileID: 0}
    - target: {fileID: 4478995129147352, guid: 6d79ad5f5edb537448c2c13e54ffac88, type: 3}
      propertyPath: m_RootOrder
      value: 1
      objectReference: {fileID: 0}
    m_RemovedComponents: []
  m_SourcePrefab: {fileID: 100100000, guid: 6d79ad5f5edb537448c2c13e54ffac88, type: 3}
--- !u!4 &1898459824 stripped
Transform:
  m_CorrespondingSourceObject: {fileID: 4478995129147352, guid: 6d79ad5f5edb537448c2c13e54ffac88,
    type: 3}
  m_PrefabInstance: {fileID: 1898459823}
  m_PrefabAsset: {fileID: 0}
--- !u!1 &1899543705
GameObject:
  m_ObjectHideFlags: 0
  m_CorrespondingSourceObject: {fileID: 0}
  m_PrefabInstance: {fileID: 0}
  m_PrefabAsset: {fileID: 0}
  serializedVersion: 6
  m_Component:
  - component: {fileID: 1899543707}
  - component: {fileID: 1899543706}
  m_Layer: 0
  m_Name: IslandDepthCache
  m_TagString: Untagged
  m_Icon: {fileID: 0}
  m_NavMeshLayer: 0
  m_StaticEditorFlags: 0
  m_IsActive: 1
--- !u!114 &1899543706
MonoBehaviour:
  m_ObjectHideFlags: 0
  m_CorrespondingSourceObject: {fileID: 0}
  m_PrefabInstance: {fileID: 0}
  m_PrefabAsset: {fileID: 0}
  m_GameObject: {fileID: 1899543705}
  m_Enabled: 1
  m_EditorHideFlags: 0
  m_Script: {fileID: 11500000, guid: 5be4155a909a5ef47bdaaf1422602735, type: 3}
  m_Name:
  m_EditorClassIdentifier:
  _populateOnStartup: 1
  _geometryToRenderIntoCache: []
  _layerNames:
  - Terrain
  _resolution: 384
  _cameraMaxTerrainHeight: 100
  _forceAlwaysUpdateDebug: 0
--- !u!4 &1899543707
Transform:
  m_ObjectHideFlags: 0
  m_CorrespondingSourceObject: {fileID: 0}
  m_PrefabInstance: {fileID: 0}
  m_PrefabAsset: {fileID: 0}
  m_GameObject: {fileID: 1899543705}
  m_LocalRotation: {x: -0, y: 0.27672777, z: -0, w: 0.96094835}
  m_LocalPosition: {x: 0, y: 5, z: 0}
  m_LocalScale: {x: 540, y: 540, z: 540}
  m_Children: []
  m_Father: {fileID: 1591410378}
  m_RootOrder: 1
  m_LocalEulerAnglesHint: {x: 0, y: 32.13, z: 0}
--- !u!1001 &1939695970
PrefabInstance:
  m_ObjectHideFlags: 0
  serializedVersion: 2
  m_Modification:
    m_TransformParent: {fileID: 1566317005}
    m_Modifications:
    - target: {fileID: 4317204734693030, guid: d954bade270d6474e8d7b513f76b114c, type: 3}
      propertyPath: m_LocalPosition.x
      value: 68.05
      objectReference: {fileID: 0}
    - target: {fileID: 4317204734693030, guid: d954bade270d6474e8d7b513f76b114c, type: 3}
      propertyPath: m_LocalPosition.y
      value: 5.5
      objectReference: {fileID: 0}
    - target: {fileID: 4317204734693030, guid: d954bade270d6474e8d7b513f76b114c, type: 3}
      propertyPath: m_LocalPosition.z
      value: 11.32
      objectReference: {fileID: 0}
    - target: {fileID: 4317204734693030, guid: d954bade270d6474e8d7b513f76b114c, type: 3}
      propertyPath: m_LocalRotation.x
      value: -0
      objectReference: {fileID: 0}
    - target: {fileID: 4317204734693030, guid: d954bade270d6474e8d7b513f76b114c, type: 3}
      propertyPath: m_LocalRotation.y
      value: 0.8179991
      objectReference: {fileID: 0}
    - target: {fileID: 4317204734693030, guid: d954bade270d6474e8d7b513f76b114c, type: 3}
      propertyPath: m_LocalRotation.z
      value: -0
      objectReference: {fileID: 0}
    - target: {fileID: 4317204734693030, guid: d954bade270d6474e8d7b513f76b114c, type: 3}
      propertyPath: m_LocalRotation.w
      value: 0.5752195
      objectReference: {fileID: 0}
    - target: {fileID: 4317204734693030, guid: d954bade270d6474e8d7b513f76b114c, type: 3}
      propertyPath: m_RootOrder
      value: 3
      objectReference: {fileID: 0}
    m_RemovedComponents: []
  m_SourcePrefab: {fileID: 100100000, guid: d954bade270d6474e8d7b513f76b114c, type: 3}
--- !u!1001 &1944705071
PrefabInstance:
  m_ObjectHideFlags: 0
  serializedVersion: 2
  m_Modification:
    m_TransformParent: {fileID: 227134470}
    m_Modifications:
    - target: {fileID: 4720579618361426, guid: 1ab0847a8e46b4c4fa728256231f88eb, type: 3}
      propertyPath: m_LocalPosition.x
      value: 0
      objectReference: {fileID: 0}
    - target: {fileID: 4720579618361426, guid: 1ab0847a8e46b4c4fa728256231f88eb, type: 3}
      propertyPath: m_LocalPosition.y
      value: 0
      objectReference: {fileID: 0}
    - target: {fileID: 4720579618361426, guid: 1ab0847a8e46b4c4fa728256231f88eb, type: 3}
      propertyPath: m_LocalPosition.z
      value: 0
      objectReference: {fileID: 0}
    - target: {fileID: 4720579618361426, guid: 1ab0847a8e46b4c4fa728256231f88eb, type: 3}
      propertyPath: m_LocalRotation.x
      value: 0
      objectReference: {fileID: 0}
    - target: {fileID: 4720579618361426, guid: 1ab0847a8e46b4c4fa728256231f88eb, type: 3}
      propertyPath: m_LocalRotation.y
      value: 0
      objectReference: {fileID: 0}
    - target: {fileID: 4720579618361426, guid: 1ab0847a8e46b4c4fa728256231f88eb, type: 3}
      propertyPath: m_LocalRotation.z
      value: 0
      objectReference: {fileID: 0}
    - target: {fileID: 4720579618361426, guid: 1ab0847a8e46b4c4fa728256231f88eb, type: 3}
      propertyPath: m_LocalRotation.w
      value: 1
      objectReference: {fileID: 0}
    - target: {fileID: 4720579618361426, guid: 1ab0847a8e46b4c4fa728256231f88eb, type: 3}
      propertyPath: m_RootOrder
      value: 0
      objectReference: {fileID: 0}
    - target: {fileID: 114136469499409476, guid: 1ab0847a8e46b4c4fa728256231f88eb,
        type: 3}
      propertyPath: _copyParamsEachFrame
      value: 0
      objectReference: {fileID: 0}
    m_RemovedComponents: []
  m_SourcePrefab: {fileID: 100100000, guid: 1ab0847a8e46b4c4fa728256231f88eb, type: 3}
--- !u!4 &1944705072 stripped
Transform:
  m_CorrespondingSourceObject: {fileID: 4720579618361426, guid: 1ab0847a8e46b4c4fa728256231f88eb,
    type: 3}
  m_PrefabInstance: {fileID: 1944705071}
  m_PrefabAsset: {fileID: 0}
--- !u!1 &1989479266
GameObject:
  m_ObjectHideFlags: 0
  m_CorrespondingSourceObject: {fileID: 0}
  m_PrefabInstance: {fileID: 0}
  m_PrefabAsset: {fileID: 0}
  serializedVersion: 6
  m_Component:
  - component: {fileID: 1989479267}
  m_Layer: 0
  m_Name: WaveParticles
  m_TagString: Untagged
  m_Icon: {fileID: 0}
  m_NavMeshLayer: 0
  m_StaticEditorFlags: 0
  m_IsActive: 1
--- !u!4 &1989479267
Transform:
  m_ObjectHideFlags: 0
  m_CorrespondingSourceObject: {fileID: 0}
  m_PrefabInstance: {fileID: 0}
  m_PrefabAsset: {fileID: 0}
  m_GameObject: {fileID: 1989479266}
  m_LocalRotation: {x: 0, y: 0, z: 0, w: 1}
  m_LocalPosition: {x: 0, y: 0, z: 0}
  m_LocalScale: {x: 1, y: 1, z: 1}
  m_Children:
  - {fileID: 723498131}
  m_Father: {fileID: 995304123}
  m_RootOrder: 1
  m_LocalEulerAnglesHint: {x: 0, y: 0, z: 0}<|MERGE_RESOLUTION|>--- conflicted
+++ resolved
@@ -858,14 +858,8 @@
   m_Enabled: 1
   m_EditorHideFlags: 0
   m_Script: {fileID: 11500000, guid: 7581c8217e105de4b83ca0ce4f8fa8c2, type: 3}
-<<<<<<< HEAD
-  m_Name:
-  m_EditorClassIdentifier:
-  _rasterMesh: {fileID: 0}
-=======
   m_Name: 
   m_EditorClassIdentifier: 
->>>>>>> b9cc9065
   _spectrum: {fileID: 11400000, guid: 454d1b08383f089479cf6794620926f4, type: 2}
   _componentsPerOctave: 5
   _weight: 1
