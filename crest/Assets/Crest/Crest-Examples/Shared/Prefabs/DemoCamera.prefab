--- conflicted
+++ resolved
@@ -1,97 +1,6 @@
 %YAML 1.1
 %TAG !u! tag:unity3d.com,2011:
-<<<<<<< HEAD
---- !u!1 &859114834902481749
-GameObject:
-  m_ObjectHideFlags: 0
-  m_CorrespondingSourceObject: {fileID: 0}
-  m_PrefabInstance: {fileID: 0}
-  m_PrefabAsset: {fileID: 0}
-  serializedVersion: 6
-  m_Component:
-  - component: {fileID: 859114834902481746}
-  - component: {fileID: 859114834902481745}
-  - component: {fileID: 859114834902481750}
-  - component: {fileID: 859114834902481757}
-  - component: {fileID: 859114834902481751}
-  - component: {fileID: 859114834902481747}
-  - component: {fileID: 859114834902481759}
-  - component: {fileID: 7885425480818313037}
-  m_Layer: 0
-  m_Name: DemoCamera
-  m_TagString: MainCamera
-  m_Icon: {fileID: 0}
-  m_NavMeshLayer: 0
-  m_StaticEditorFlags: 0
-  m_IsActive: 1
---- !u!4 &859114834902481746
-Transform:
-  m_ObjectHideFlags: 0
-  m_CorrespondingSourceObject: {fileID: 0}
-  m_PrefabInstance: {fileID: 0}
-  m_PrefabAsset: {fileID: 0}
-  m_GameObject: {fileID: 859114834902481749}
-  m_LocalRotation: {x: 0.051176507, y: 0.67428064, z: -0.04693577, w: 0.7352032}
-  m_LocalPosition: {x: -37.1, y: 9.94, z: 1}
-  m_LocalScale: {x: 1, y: 1, z: 1}
-  m_Children: []
-  m_Father: {fileID: 0}
-  m_RootOrder: 0
-  m_LocalEulerAnglesHint: {x: 12.047001, y: 91, z: 0}
---- !u!20 &859114834902481745
-Camera:
-  m_ObjectHideFlags: 0
-  m_CorrespondingSourceObject: {fileID: 0}
-  m_PrefabInstance: {fileID: 0}
-  m_PrefabAsset: {fileID: 0}
-  m_GameObject: {fileID: 859114834902481749}
-  m_Enabled: 1
-  serializedVersion: 2
-  m_ClearFlags: 1
-  m_BackGroundColor: {r: 0.22794116, g: 0.22794116, b: 0.22794116, a: 1}
-  m_projectionMatrixMode: 1
-  m_SensorSize: {x: 36, y: 24}
-  m_LensShift: {x: 0, y: 0}
-  m_GateFitMode: 2
-  m_FocalLength: 50
-  m_NormalizedViewPortRect:
-    serializedVersion: 2
-    x: 0
-    y: 0
-    width: 1
-    height: 1
-  near clip plane: 1
-  far clip plane: 100000
-  field of view: 60
-  orthographic: 0
-  orthographic size: 5
-  m_Depth: -1
-  m_CullingMask:
-    serializedVersion: 2
-    m_Bits: 4294967295
-  m_RenderingPath: -1
-  m_TargetTexture: {fileID: 0}
-  m_TargetDisplay: 0
-  m_TargetEye: 3
-  m_HDR: 0
-  m_AllowMSAA: 0
-  m_AllowDynamicResolution: 0
-  m_ForceIntoRT: 1
-  m_OcclusionCulling: 0
-  m_StereoConvergence: 10
-  m_StereoSeparation: 0.022
---- !u!81 &859114834902481750
-AudioListener:
-  m_ObjectHideFlags: 0
-  m_CorrespondingSourceObject: {fileID: 0}
-  m_PrefabInstance: {fileID: 0}
-  m_PrefabAsset: {fileID: 0}
-  m_GameObject: {fileID: 859114834902481749}
-  m_Enabled: 1
---- !u!114 &859114834902481757
-=======
 --- !u!114 &2027433964283072857
->>>>>>> 140a26ea
 MonoBehaviour:
   m_ObjectHideFlags: 0
   m_CorrespondingSourceObject: {fileID: 0}
@@ -104,107 +13,13 @@
   m_Name: 
   m_EditorClassIdentifier: 
   _gui: 1
---- !u!1001 &3019059957153155742
-PrefabInstance:
-  m_ObjectHideFlags: 0
-<<<<<<< HEAD
-  m_CorrespondingSourceObject: {fileID: 0}
-  m_PrefabInstance: {fileID: 0}
-  m_PrefabAsset: {fileID: 0}
-  m_GameObject: {fileID: 859114834902481749}
-  m_Enabled: 0
-  m_EditorHideFlags: 0
-  m_Script: {fileID: 11500000, guid: 93632dc736a214a419a990743badcde2, type: 3}
-  m_Name: 
-  m_EditorClassIdentifier: 
-  _lerpAlpha: 0.01
-  _targetPos: {fileID: 0}
-  _targetLookatPos: {fileID: 0}
-  _lookatOffset: 5
-  _minHeightAboveWater: 0.5
---- !u!114 &859114834902481747
+--- !u!114 &8880076085519386318
 MonoBehaviour:
   m_ObjectHideFlags: 0
   m_CorrespondingSourceObject: {fileID: 0}
   m_PrefabInstance: {fileID: 0}
   m_PrefabAsset: {fileID: 0}
-  m_GameObject: {fileID: 859114834902481749}
-  m_Enabled: 1
-  m_EditorHideFlags: 0
-  m_Script: {fileID: 11500000, guid: 59a818eaf96544c4994335870fdfe141, type: 3}
-  m_Name: 
-  m_EditorClassIdentifier: 
-  linSpeed: 10
-  rotSpeed: 70
-  simForwardInput: 0
-  _requireLMBToMove: 0
-  _fixedDt: 0.016666668
---- !u!114 &859114834902481759
-MonoBehaviour:
-  m_ObjectHideFlags: 0
-  m_CorrespondingSourceObject: {fileID: 0}
-  m_PrefabInstance: {fileID: 0}
-  m_PrefabAsset: {fileID: 0}
-  m_GameObject: {fileID: 859114834902481749}
-  m_Enabled: 1
-  m_EditorHideFlags: 0
-  m_Script: {fileID: 11500000, guid: 948f4100a11a5c24981795d21301da5c, type: 3}
-  m_Name: 
-  m_EditorClassIdentifier: 
-  volumeTrigger: {fileID: 859114834902481746}
-  volumeLayer:
-    serializedVersion: 2
-    m_Bits: 0
-  stopNaNPropagation: 1
-  antialiasingMode: 2
-  temporalAntialiasing:
-    jitterSpread: 0.75
-    sharpness: 0.25
-    stationaryBlending: 0.95
-    motionBlending: 0.85
-  subpixelMorphologicalAntialiasing:
-    quality: 2
-  fastApproximateAntialiasing:
-    fastMode: 0
-    keepAlpha: 0
-  fog:
-    enabled: 1
-    excludeSkybox: 1
-  debugLayer:
-    lightMeter:
-      width: 512
-      height: 256
-      showCurves: 1
-    histogram:
-      width: 512
-      height: 256
-      channel: 3
-    waveform:
-      exposure: 0.12
-      height: 256
-    vectorscope:
-      size: 256
-      exposure: 0.12
-    overlaySettings:
-      linearDepth: 0
-      motionColorIntensity: 4
-      motionGridSize: 64
-      colorBlindnessType: 0
-      colorBlindnessStrength: 1
-  m_Resources: {fileID: 11400000, guid: d82512f9c8e5d4a4d938b575d47f88d4, type: 2}
-  m_ShowToolkit: 0
-  m_ShowCustomSorter: 0
-  breakBeforeColorGrading: 0
-  m_BeforeTransparentBundles: []
-  m_BeforeStackBundles: []
-  m_AfterStackBundles: []
---- !u!114 &7885425480818313037
-MonoBehaviour:
-  m_ObjectHideFlags: 0
-  m_CorrespondingSourceObject: {fileID: 0}
-  m_PrefabInstance: {fileID: 0}
-  m_PrefabAsset: {fileID: 0}
-  m_GameObject: {fileID: 859114834902481749}
+  m_GameObject: {fileID: 2452750316707852747}
   m_Enabled: 1
   m_EditorHideFlags: 0
   m_Script: {fileID: 11500000, guid: 1b0c0a69611596146aceb2f60532940c, type: 3}
@@ -214,7 +29,9 @@
   _underwaterPostProcessMaterial: {fileID: 2100000, guid: 3d0a87cd084e4a64d9e1eae417fc80a3,
     type: 2}
   _viewOceanMask: 0
-=======
+--- !u!1001 &3019059957153155742
+PrefabInstance:
+  m_ObjectHideFlags: 0
   serializedVersion: 2
   m_Modification:
     m_TransformParent: {fileID: 0}
@@ -286,5 +103,4 @@
   m_CorrespondingSourceObject: {fileID: 859114834902481749, guid: 8d759143e291542dba0cd3834b6e2623,
     type: 3}
   m_PrefabInstance: {fileID: 3019059957153155742}
-  m_PrefabAsset: {fileID: 0}
->>>>>>> 140a26ea
+  m_PrefabAsset: {fileID: 0}