﻿// Crest Ocean System

// This file is subject to the MIT License as seen in the root of this folder structure (LICENSE)

using UnityEngine;

#if UNITY_EDITOR
using UnityEditor;
#endif

namespace Crest
{
    /// <summary>
    /// Provides out-scattering based on the camera's underwater depth. It scales down environmental lighting
    /// (directional light, reflections, ambient etc) with the underwater depth. This works with vanilla lighting, but 
    /// uncommon or custom lighting will require a custom solution (use this for reference).
    /// </summary>
    public class UnderwaterEnvironmentalLighting : MonoBehaviour
    {
        Light _primaryLight;
        float _lightIntensity;
        float _ambientIntensity;
        float _reflectionIntensity;
        float _fogDensity;

        float _averageDensity = 0f;

        public const float DEPTH_OUTSCATTER_CONSTANT = 0.25f;

<<<<<<< HEAD
        OceanRendererLifeCycleHelper _oceanRendererLifeCycle;

        private void Awake()
=======
        bool _isInitialised = false;

        void OnEnable()
>>>>>>> 2135e747
        {
            _oceanRendererLifeCycle = new OceanRendererLifeCycleHelper(this);
        }

        void OnEnable()
        {
            if (!_oceanRendererLifeCycle.OnEnable())
            {
                return;
            }

            // Check to make sure the property exists. We might be using a test material.
            if (!OceanRenderer.Instance.OceanMaterial.HasProperty("_DepthFogDensity"))
            {
                enabled = false;
                return;
            }

            _primaryLight = OceanRenderer.Instance._primaryLight;

            // Store lighting settings
            if (_primaryLight)
            {
                _lightIntensity = _primaryLight.intensity;
            }
            _ambientIntensity = RenderSettings.ambientIntensity;
            _reflectionIntensity = RenderSettings.reflectionIntensity;
            _fogDensity = RenderSettings.fogDensity;

            Color density = OceanRenderer.Instance.OceanMaterial.GetColor("_DepthFogDensity");
            _averageDensity = (density.r + density.g + density.b) / 3f;

            _isInitialised = true;
        }

        void OnDisable()
        {
<<<<<<< HEAD
            _oceanRendererLifeCycle.OnDisable();
=======
            if (!_isInitialised)
            {
                return;
            }
>>>>>>> 2135e747

            // Restore lighting settings
            if (_primaryLight)
            {
                _primaryLight.intensity = _lightIntensity;
            }
            RenderSettings.ambientIntensity = _ambientIntensity;
            RenderSettings.reflectionIntensity = _reflectionIntensity;
            RenderSettings.fogDensity = _fogDensity;

            _isInitialised = false;
        }

        void LateUpdate()
        {
            if (OceanRenderer.Instance == null)
            {
                return;
            }

            float depthMultiplier = Mathf.Exp(_averageDensity *
                Mathf.Min(OceanRenderer.Instance.ViewerHeightAboveWater * DEPTH_OUTSCATTER_CONSTANT, 0f));

            // Darken environmental lighting when viewer underwater
            if (_primaryLight)
            {
                _primaryLight.intensity = Mathf.Lerp(0, _lightIntensity, depthMultiplier);
            }
            RenderSettings.ambientIntensity = Mathf.Lerp(0, _ambientIntensity, depthMultiplier);
            RenderSettings.reflectionIntensity = Mathf.Lerp(0, _reflectionIntensity, depthMultiplier);
            RenderSettings.fogDensity = Mathf.Lerp(0, _fogDensity, depthMultiplier);
        }
    }

#if UNITY_EDITOR
    [CustomEditor(typeof(UnderwaterEnvironmentalLighting))]
    public class UnderwaterEnvironmentalLightingEditor : Editor
    {
        public override void OnInspectorGUI()
        {
            EditorGUILayout.Space();
            EditorGUILayout.HelpBox("This is an example component that will likely require modification to work " +
                "correctly with your project. It implements out-scattering when underwater. It does so, primarily, " +
                "by changing the intensity of the primary light. The deeper underwater, the less intense the light. " +
                "There may be unsuitable performance costs or required features to be enabled.", MessageType.Info);
            EditorGUILayout.Space();

            base.OnInspectorGUI();
        }
    }
#endif
}<|MERGE_RESOLUTION|>--- conflicted
+++ resolved
@@ -27,15 +27,10 @@
 
         public const float DEPTH_OUTSCATTER_CONSTANT = 0.25f;
 
-<<<<<<< HEAD
         OceanRendererLifeCycleHelper _oceanRendererLifeCycle;
-
-        private void Awake()
-=======
         bool _isInitialised = false;
 
-        void OnEnable()
->>>>>>> 2135e747
+        void Awake()
         {
             _oceanRendererLifeCycle = new OceanRendererLifeCycleHelper(this);
         }
@@ -73,14 +68,12 @@
 
         void OnDisable()
         {
-<<<<<<< HEAD
             _oceanRendererLifeCycle.OnDisable();
-=======
+
             if (!_isInitialised)
             {
                 return;
             }
->>>>>>> 2135e747
 
             // Restore lighting settings
             if (_primaryLight)
