﻿// Crest Ocean System

// This file is subject to the MIT License as seen in the root of this folder structure (LICENSE)

using UnityEngine;
using UnityEngine.Rendering;

namespace Crest
{
    /// <summary>
    /// Base class for the command buffer builder, which takes care of updating all ocean-related data. If you wish to provide your
    /// own update logic, you can create a new component that inherits from this class and attach it to the same GameObject as the
    /// OceanRenderer script. The new component should be set to update after the Default bucket, similar to BuildCommandBuffer.
    /// </summary>
    public abstract class BuildCommandBufferBase
    {
        /// <summary>
        /// Used to validate update order
        /// </summary>
        public static int _lastUpdateFrame = -1;

#if UNITY_2019_3_OR_NEWER
        [RuntimeInitializeOnLoadMethod(RuntimeInitializeLoadType.SubsystemRegistration)]
#endif
        static void InitStatics()
        {
            // Init here from 2019.3 onwards
            _lastUpdateFrame = -1;
        }
    }

    /// <summary>
    /// The default builder for the ocean update command buffer which takes care of updating all ocean-related data, for
    /// example rendering animated waves and advancing sims. This runs in LateUpdate after the Default bucket, after the ocean
    /// system been moved to an up to date position and frame processing is done.
    /// </summary>
    public class BuildCommandBuffer : BuildCommandBufferBase
    {
        CommandBuffer _buf;

<<<<<<< HEAD
        static void Build(OceanRenderer ocean, CommandBuffer buf)
=======
        void BuildLodData(OceanRenderer ocean, CommandBuffer buf)
>>>>>>> 323eb240
        {
            /////////////////////////////////////////////////////////////////////////////////////////////////////////////////
            // --- Ocean depths
            if (ocean._lodDataSeaDepths != null && ocean._lodDataSeaDepths.enabled)
            {
                ocean._lodDataSeaDepths.BuildCommandBuffer(ocean, buf);
            }

            /////////////////////////////////////////////////////////////////////////////////////////////////////////////////
            // --- Flow data
            if (ocean._lodDataFlow != null && ocean._lodDataFlow.enabled)
            {
                ocean._lodDataFlow.BuildCommandBuffer(ocean, buf);
            }

            /////////////////////////////////////////////////////////////////////////////////////////////////////////////////
            // --- Dynamic wave simulations
            if (ocean._lodDataDynWaves != null && ocean._lodDataDynWaves.enabled)
            {
                ocean._lodDataDynWaves.BuildCommandBuffer(ocean, buf);
            }

            /////////////////////////////////////////////////////////////////////////////////////////////////////////////////
            // --- Animated waves next
            if (ocean._lodDataAnimWaves != null && ocean._lodDataAnimWaves.enabled)
            {
                ocean._lodDataAnimWaves.BuildCommandBuffer(ocean, buf);
            }

            /////////////////////////////////////////////////////////////////////////////////////////////////////////////////
            // --- Foam simulation
            if (ocean._lodDataFoam != null && ocean._lodDataFoam.enabled)
            {
                ocean._lodDataFoam.BuildCommandBuffer(ocean, buf);
            }

            /////////////////////////////////////////////////////////////////////////////////////////////////////////////////
            // --- Clip surface
            if (ocean._lodDataClipSurface != null && ocean._lodDataClipSurface.enabled)
            {
                ocean._lodDataClipSurface.BuildCommandBuffer(ocean, buf);
            }
        }

        public static void FlipDataBuffers(OceanRenderer ocean)
        {
            /////////////////////////////////////////////////////////////////////////////////////////////////////////////////
            // --- Ocean depths
            if (ocean._lodDataSeaDepths)
            {
                ocean._lodDataSeaDepths.FlipBuffers();
            }

            /////////////////////////////////////////////////////////////////////////////////////////////////////////////////
            // --- Flow data
            if (ocean._lodDataFlow)
            {
                ocean._lodDataFlow.FlipBuffers();
            }

            /////////////////////////////////////////////////////////////////////////////////////////////////////////////////
            // --- Dynamic wave simulations
            if (ocean._lodDataDynWaves)
            {
                ocean._lodDataDynWaves.FlipBuffers();
            }

            /////////////////////////////////////////////////////////////////////////////////////////////////////////////////
            // --- Animated waves next
            if (ocean._lodDataAnimWaves)
            {
                ocean._lodDataAnimWaves.FlipBuffers();
            }

            /////////////////////////////////////////////////////////////////////////////////////////////////////////////////
            // --- Foam simulation
            if (ocean._lodDataFoam)
            {
                ocean._lodDataFoam.FlipBuffers();
            }

            foreach (var rd in ocean._lodTransform._renderData)
            {
                rd.Flip();
            }
        }

        /// <summary>
        /// Construct the command buffer and attach it to the camera so that it will be executed in the render.
        /// </summary>
        public void BuildAndExecute()
        {
            if (OceanRenderer.Instance == null) return;

            if (_buf == null)
            {
                _buf = new CommandBuffer();
                _buf.name = "CrestLodData";
            }

            _buf.Clear();

            BuildLodData(OceanRenderer.Instance, _buf);

            // This will execute at the beginning of the frame before the graphics queue
            Graphics.ExecuteCommandBuffer(_buf);

            _lastUpdateFrame = OceanRenderer.FrameCount;
        }
    }
}<|MERGE_RESOLUTION|>--- conflicted
+++ resolved
@@ -38,11 +38,7 @@
     {
         CommandBuffer _buf;
 
-<<<<<<< HEAD
-        static void Build(OceanRenderer ocean, CommandBuffer buf)
-=======
         void BuildLodData(OceanRenderer ocean, CommandBuffer buf)
->>>>>>> 323eb240
         {
             /////////////////////////////////////////////////////////////////////////////////////////////////////////////////
             // --- Ocean depths
@@ -91,35 +87,35 @@
         {
             /////////////////////////////////////////////////////////////////////////////////////////////////////////////////
             // --- Ocean depths
-            if (ocean._lodDataSeaDepths)
+            if (ocean._lodDataSeaDepths != null)
             {
                 ocean._lodDataSeaDepths.FlipBuffers();
             }
 
             /////////////////////////////////////////////////////////////////////////////////////////////////////////////////
             // --- Flow data
-            if (ocean._lodDataFlow)
+            if (ocean._lodDataFlow != null)
             {
                 ocean._lodDataFlow.FlipBuffers();
             }
 
             /////////////////////////////////////////////////////////////////////////////////////////////////////////////////
             // --- Dynamic wave simulations
-            if (ocean._lodDataDynWaves)
+            if (ocean._lodDataDynWaves != null)
             {
                 ocean._lodDataDynWaves.FlipBuffers();
             }
 
             /////////////////////////////////////////////////////////////////////////////////////////////////////////////////
             // --- Animated waves next
-            if (ocean._lodDataAnimWaves)
+            if (ocean._lodDataAnimWaves != null)
             {
                 ocean._lodDataAnimWaves.FlipBuffers();
             }
 
             /////////////////////////////////////////////////////////////////////////////////////////////////////////////////
             // --- Foam simulation
-            if (ocean._lodDataFoam)
+            if (ocean._lodDataFoam != null)
             {
                 ocean._lodDataFoam.FlipBuffers();
             }
