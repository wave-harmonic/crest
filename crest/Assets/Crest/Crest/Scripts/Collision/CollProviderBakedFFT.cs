﻿// Crest Ocean System

// This file is subject to the MIT License as seen in the root of this folder structure (LICENSE)

using Unity.Burst;
using Unity.Collections;
<<<<<<< HEAD
using Unity.Jobs;
=======
>>>>>>> 6bbce0d2
using Unity.Mathematics;
using UnityEngine;

namespace Crest
{
    /// <summary>
    /// Baked FFT data
    /// </summary>
    public class CollProviderBakedFFT : ICollProvider
    {
        enum QueryStatus
        {
            Success,
            DataMissing,
        }

        public FFTBakedData _data = null;

        const float s_finiteDiffDx = 0.1f;
        const float s_finiteDiffDt = 0.06f;

        public CollProviderBakedFFT(FFTBakedData data)
        {
            Debug.Assert(data != null, "Crest: Baked data should not be null.");
            _data = data;
        }

        public int Query(int i_ownerHash, float i_minSpatialLength, Vector3[] i_queryPoints, Vector3[] o_resultDisps, Vector3[] o_resultNorms, Vector3[] o_resultVels)
        {
            if (_data == null) return (int)QueryStatus.DataMissing;

            var t = OceanRenderer.Instance.CurrentTime;

            if (o_resultDisps != null)
            {
                for (int i = 0; i < o_resultDisps.Length; i++)
                {
                    o_resultDisps[i].x = 0f;
                    o_resultDisps[i].y = _data.SampleHeight(i_queryPoints[i].x, i_queryPoints[i].z, t);
                    o_resultDisps[i].z = 0f;
                }
            }

            if (o_resultNorms != null)
            {
                for (int i = 0; i < o_resultNorms.Length; i++)
                {
                    float h = _data.SampleHeight(i_queryPoints[i].x, i_queryPoints[i].z, t);
                    float h_x = _data.SampleHeight(i_queryPoints[i].x + s_finiteDiffDx, i_queryPoints[i].z, t);
                    float h_z = _data.SampleHeight(i_queryPoints[i].x, i_queryPoints[i].z + s_finiteDiffDx, t);

                    o_resultNorms[i].x = h - h_x;
                    o_resultNorms[i].y = s_finiteDiffDx;
                    o_resultNorms[i].z = h - h_z;
                    o_resultNorms[i].Normalize();
                }
            }

            if (o_resultVels != null)
            {
                for (int i = 0; i < o_resultVels.Length; i++)
                {
                    o_resultVels[i] = Vector3.zero;
                    o_resultVels[i].y = (_data.SampleHeight(i_queryPoints[i].x, i_queryPoints[i].z, t)
                        - _data.SampleHeight(i_queryPoints[i].x, i_queryPoints[i].z, t - s_finiteDiffDt)) / s_finiteDiffDt;
                }
            }

            return (int)QueryStatus.Success;
        }

        public int Query(int i_ownerHash, float i_minSpatialLength, Vector3[] i_queryPoints, float[] o_resultHeights, Vector3[] o_resultNorms, Vector3[] o_resultVels)
        {
            if (_data == null) return (int)QueryStatus.DataMissing;

            var t = OceanRenderer.Instance.CurrentTime;
            var seaLevel = OceanRenderer.Instance.SeaLevel;

            if (o_resultHeights != null)
            {
                for (int i = 0; i < o_resultHeights.Length; i++)
                {
                    o_resultHeights[i] = seaLevel + _data.SampleHeight(i_queryPoints[i].x, i_queryPoints[i].z, t);
                }
            }

            if (o_resultNorms != null)
            {
                for (int i = 0; i < o_resultNorms.Length; i++)
                {
                    float h = _data.SampleHeight(i_queryPoints[i].x, i_queryPoints[i].z, t);
                    float h_x = _data.SampleHeight(i_queryPoints[i].x + s_finiteDiffDx, i_queryPoints[i].z, t);
                    float h_z = _data.SampleHeight(i_queryPoints[i].x, i_queryPoints[i].z + s_finiteDiffDx, t);

                    o_resultNorms[i].x = h - h_x;
                    o_resultNorms[i].y = s_finiteDiffDx;
                    o_resultNorms[i].z = h - h_z;
                    o_resultNorms[i].Normalize();
                }
            }

            if (o_resultVels != null)
            {
                for (int i = 0; i < o_resultVels.Length; i++)
                {
                    // 3D velocities not available (if we only bake height)
                    o_resultVels[i].x = 0f;
                    o_resultVels[i].y = (_data.SampleHeight(i_queryPoints[i].x, i_queryPoints[i].z, t)
                        - _data.SampleHeight(i_queryPoints[i].x, i_queryPoints[i].z, t - s_finiteDiffDt)) / s_finiteDiffDt;
                    o_resultVels[i].z = 0f;
                }
            }

            return (int)QueryStatus.Success;
        }
        
<<<<<<< HEAD
        public int QueryBurst(
            int i_ownerHash,
            Vector3[] i_queryPoints,
            float[] o_resultHeights
            //ref NativeArray<float3> i_queryPoints,
            //ref NativeArray<float> o_resultHeights
            //ref NativeArray<float3> o_resultNorms,
            //ref NativeArray<float3> o_resultVels
            //in FFTBakedDataParameters bakedDataParameters,
            //in NativeArray<float> framesFlattened, 
            //float t,
            //float seaLevel
            )
=======
        public static int QueryBurst(
            ref NativeArray<Vector3> i_queryPoints,
            ref NativeArray<float> o_resultHeights,
            ref NativeArray<Vector3> o_resultNorms,
            ref NativeArray<Vector3> o_resultVels,
            in FFTBakedDataParameters bakedDataParameters,
            in NativeArray<half> framesFlattened, 
            float t, 
            float seaLevel)
>>>>>>> 6bbce0d2
        {
            if (_data == null || _data._framesFlattenedNative.Length == 0) 
                return (int)QueryStatus.DataMissing;

            var t = OceanRenderer.Instance.CurrentTime;
            var seaLevel = OceanRenderer.Instance.SeaLevel;

            // could be avoided if query api is changed to use NAs
            var queryPoints = new NativeArray<float3>(i_queryPoints.Length, Allocator.TempJob, NativeArrayOptions.UninitializedMemory);
            for (int i = 0; i < i_queryPoints.Length; i++)
            {
                queryPoints[i] = i_queryPoints[i];
            }

            if (o_resultHeights.Length > 0)
            {
                var results = new NativeArray<float>(o_resultHeights.Length, Allocator.TempJob, NativeArrayOptions.UninitializedMemory);

                new MyJob
                {
                    _queryPoints = queryPoints,
                    _framesFlattened = _data._framesFlattenedNative,
                    _output = results,
                    _seaLevel = seaLevel,
                    _t = t,
                    _params = _data._parameters,
                }.Schedule(i_queryPoints.Length, 16).Complete();

                for (int i = 0; i < o_resultHeights.Length; i++)
                {
                    o_resultHeights[i] = results[i];
                }

                results.Dispose();
            }

            queryPoints.Dispose();

            //if (o_resultNorms.Length > 0)
            //{
            //    for (int i = 0; i < o_resultNorms.Length; i++)
            //    {
            //        float h = FFTBakedData.SampleHeightBurst(i_queryPoints[i].x, i_queryPoints[i].z, t, bakedDataParameters, framesFlattened);
            //        float h_x = FFTBakedData.SampleHeightBurst(i_queryPoints[i].x + s_finiteDiffDx, i_queryPoints[i].z, t, bakedDataParameters, in framesFlattened);
            //        float h_z = FFTBakedData.SampleHeightBurst(i_queryPoints[i].x, i_queryPoints[i].z + s_finiteDiffDx, t, bakedDataParameters, in framesFlattened);

            //        var normal = new Vector3(h - h_x, s_finiteDiffDx, h - h_z);
            //        normal.Normalize();
            //        o_resultNorms[i] = normal;
            //    }
            //}

            //if (o_resultVels.Length > 0)
            //{
            //    for (int i = 0; i < o_resultVels.Length; i++)
            //    {
            //        // 3D velocities not available (if we only bake height)
            //        o_resultVels[i] = new Vector3(0f, 
            //            (FFTBakedData.SampleHeightBurst(i_queryPoints[i].x, i_queryPoints[i].z, t, bakedDataParameters, in framesFlattened)
            //             - FFTBakedData.SampleHeightBurst(i_queryPoints[i].x, i_queryPoints[i].z, t - s_finiteDiffDt, bakedDataParameters, in framesFlattened)) / s_finiteDiffDt,
            //            0f);
            //    }
            //}

            return (int)QueryStatus.Success;
        }

        // Using BurstCompile to compile a Job with Burst
        // Set CompileSynchronously to true to make sure that the method will not be compiled asynchronously
        // but on the first schedule
        [BurstCompile(CompileSynchronously = true)]
        private struct MyJob : IJobParallelFor
        {
            [ReadOnly]
            public NativeArray<float3> _queryPoints;

            [ReadOnly]
            public NativeArray<float> _framesFlattened;

            [ReadOnly]
            public float _t;

            [ReadOnly]
            public FFTBakedDataParameters _params;

            [ReadOnly]
            public float _seaLevel;

            [WriteOnly]
            public NativeArray<float> _output;

            public void Execute(int index)
            {
                if (index >= _queryPoints.Length) return;

                _output[index] = _seaLevel + FFTBakedData.SampleHeightBurst(_queryPoints[index].x, _queryPoints[index].z, _t, _params, in _framesFlattened);
            }
        }

        public bool RetrieveSucceeded(int queryStatus)
        {
            return queryStatus == (int)QueryStatus.Success;
        }

        public void UpdateQueries()
        {
        }

        public void CleanUp()
        {
        }
    }
}<|MERGE_RESOLUTION|>--- conflicted
+++ resolved
@@ -4,10 +4,7 @@
 
 using Unity.Burst;
 using Unity.Collections;
-<<<<<<< HEAD
 using Unity.Jobs;
-=======
->>>>>>> 6bbce0d2
 using Unity.Mathematics;
 using UnityEngine;
 
@@ -124,7 +121,6 @@
             return (int)QueryStatus.Success;
         }
         
-<<<<<<< HEAD
         public int QueryBurst(
             int i_ownerHash,
             Vector3[] i_queryPoints,
@@ -138,17 +134,6 @@
             //float t,
             //float seaLevel
             )
-=======
-        public static int QueryBurst(
-            ref NativeArray<Vector3> i_queryPoints,
-            ref NativeArray<float> o_resultHeights,
-            ref NativeArray<Vector3> o_resultNorms,
-            ref NativeArray<Vector3> o_resultVels,
-            in FFTBakedDataParameters bakedDataParameters,
-            in NativeArray<half> framesFlattened, 
-            float t, 
-            float seaLevel)
->>>>>>> 6bbce0d2
         {
             if (_data == null || _data._framesFlattenedNative.Length == 0) 
                 return (int)QueryStatus.DataMissing;
@@ -226,7 +211,7 @@
             public NativeArray<float3> _queryPoints;
 
             [ReadOnly]
-            public NativeArray<float> _framesFlattened;
+            public NativeArray<half> _framesFlattened;
 
             [ReadOnly]
             public float _t;
