--- conflicted
+++ resolved
@@ -57,14 +57,6 @@
 
             if (!s_HideInInspector)
             {
-<<<<<<< HEAD
-                Debug.LogError
-                (
-                    $"Crest: Property <i>{property.displayName}</i> on <i>{property.serializedObject.targetObject.name}</i> " +
-                    "has a multi-property attribute which requires a custom editor.",
-                    property.serializedObject.targetObject
-                );
-=======
                 var a = (DecoratedPropertyAttribute) attribute;
                 try
                 {
@@ -79,7 +71,6 @@
                         property.serializedObject.targetObject
                     );
                 }
->>>>>>> c14ec770
             }
 
             // Handle resetting the GUI state.
