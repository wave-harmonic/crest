--- conflicted
+++ resolved
@@ -44,13 +44,10 @@
         [SerializeField, FormerlySerializedAs("TurnPower")]
         float _turnPower = 0.5f;
 
-<<<<<<< HEAD
         [Header("Controls")]
         [SerializeField]
         BoatControl _boatControl;
 
-=======
->>>>>>> a79185f1
         private const float WATER_DENSITY = 1000;
 
         public override Vector3 Velocity => _rb.velocity;
