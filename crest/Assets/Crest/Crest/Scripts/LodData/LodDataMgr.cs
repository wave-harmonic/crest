--- conflicted
+++ resolved
@@ -3,6 +3,7 @@
 // This file is subject to the MIT License as seen in the root of this folder structure (LICENSE)
 
 using UnityEngine;
+using UnityEngine.Experimental.Rendering;
 using UnityEngine.Rendering;
 
 namespace Crest
@@ -14,12 +15,9 @@
     {
         public abstract string SimName { get; }
 
-<<<<<<< HEAD
         // This is the texture format we want to use.
         public abstract GraphicsFormat TextureFormat { get; }
-=======
         public abstract RenderTextureFormat TextureFormat { get; }
->>>>>>> 0ce4bc58
 
         // This is the platform compatible texture format we will use.
         public GraphicsFormat CompatibleTextureFormat { get; private set; }
@@ -86,7 +84,6 @@
 
         protected virtual void InitData()
         {
-<<<<<<< HEAD
             if (CompatibleTextureFormat == GraphicsFormat.None)
             {
                 // Find a compatible texture format.
@@ -98,18 +95,11 @@
                 }
                 Debug.Assert(CompatibleTextureFormat != GraphicsFormat.None, $"The graphics device does not support the render texture format {TextureFormat}");
             }
-=======
-            Debug.Assert(SystemInfo.SupportsRenderTextureFormat(TextureFormat), "The graphics device does not support the render texture format " + TextureFormat.ToString());
->>>>>>> 0ce4bc58
 
             Debug.Assert(OceanRenderer.Instance.CurrentLodCount <= MAX_LOD_COUNT);
 
             var resolution = OceanRenderer.Instance.LodDataResolution;
-<<<<<<< HEAD
             var desc = new RenderTextureDescriptor(resolution, resolution, CompatibleTextureFormat, 0);
-=======
-            var desc = new RenderTextureDescriptor(resolution, resolution, TextureFormat, 0);
->>>>>>> 0ce4bc58
             _targets = CreateLodDataTextures(desc, SimName, NeedToReadWriteTextureData);
 
             // Bind globally once here on init, which will bind to all graphics shaders (not compute)
