﻿// Crest Ocean System

// This file is subject to the MIT License as seen in the root of this folder structure (LICENSE)

using UnityEngine;
using UnityEngine.Rendering;

namespace Crest
{
    /// <summary>
    /// Captures waves/shape that is drawn kinematically - there is no frame-to-frame state. The Gerstner
    /// waves are drawn in this way. There are two special features of this particular LodData.
    ///
    ///  * A combine pass is done which combines downwards from low detail LODs down into the high detail LODs (see OceanScheduler).
    ///  * The textures from this LodData are passed to the ocean material when the surface is drawn (by OceanChunkRenderer).
    ///  * LodDataDynamicWaves adds its results into this LodData. The dynamic waves piggy back off the combine
    ///    pass and subsequent assignment to the ocean material (see OceanScheduler).
    ///  * The LodDataSeaFloorDepth sits on this same GameObject and borrows the camera. This could be a model for the other sim types..
    /// </summary>
<<<<<<< HEAD
    [ExecuteInEditMode]
    public class LodDataMgrAnimWaves : LodDataMgr, IFloatingOrigin
=======
    public class LodDataMgrAnimWaves : LodDataMgr
>>>>>>> aa8c30bb
    {
        public override string SimName { get { return "AnimatedWaves"; } }
        // shape format. i tried RGB111110Float but error becomes visible. one option would be to use a UNORM setup.
        public override RenderTextureFormat TextureFormat { get { return RenderTextureFormat.ARGBHalf; } }
        protected override bool NeedToReadWriteTextureData { get { return true; } }

        [Tooltip("Read shape textures back to the CPU for collision purposes.")]
        public bool _readbackShapeForCollision = true;

        /// <summary>
        /// Turn shape combine pass on/off. Debug only - ifdef'd out in standalone
        /// </summary>
        public static bool _shapeCombinePass = true;

        /// <summary>
        /// Ping pong between render targets to do the combine. Disabling this uses a compute shader instead which doesn't need
        /// to copy back and forth between targets, but has dodgy historical support as pre-DX11.3 hardware may not support typed UAV loads.
        /// </summary>
        public static bool _shapeCombinePassPingPong = true;

        RenderTexture _waveBuffers;
        RenderTexture _combineBuffer;

        const string ShaderName = "ShapeCombine";

        int krnl_ShapeCombine = -1;
        int krnl_ShapeCombine_DISABLE_COMBINE = -1;
        int krnl_ShapeCombine_FLOW_ON = -1;
        int krnl_ShapeCombine_FLOW_ON_DISABLE_COMBINE = -1;
        int krnl_ShapeCombine_DYNAMIC_WAVE_SIM_ON = -1;
        int krnl_ShapeCombine_DYNAMIC_WAVE_SIM_ON_DISABLE_COMBINE = -1;
        int krnl_ShapeCombine_FLOW_ON_DYNAMIC_WAVE_SIM_ON = -1;
        int krnl_ShapeCombine_FLOW_ON_DYNAMIC_WAVE_SIM_ON_DISABLE_COMBINE = -1;

        ComputeShader _combineShader;
        PropertyWrapperCompute _combineProperties;
        PropertyWrapperMaterial[] _combineMaterial;

        readonly static int sp_LD_TexArray_AnimatedWaves_Compute = Shader.PropertyToID("_LD_TexArray_AnimatedWaves_Compute");
        readonly static int sp_LD_TexArray_WaveBuffer = Shader.PropertyToID("_LD_TexArray_WaveBuffer");
        const string s_textureArrayName = "_LD_TexArray_AnimatedWaves";

        public override void UseSettings(SimSettingsBase settings) { OceanRenderer.Instance._simSettingsAnimatedWaves = settings as SimSettingsAnimatedWaves; }
        public override SimSettingsBase CreateDefaultSettings()
        {
            var settings = ScriptableObject.CreateInstance<SimSettingsAnimatedWaves>();
            settings.name = SimName + " Auto-generated Settings";
            return settings;
        }

        protected override void InitData()
        {
            base.InitData();

            // Setup the RenderTexture and compute shader for combining
            // different animated wave LODs. As we use a single texture array
            // for all LODs, we employ a compute shader as only they can
            // read and write to the same texture.
            _combineShader = Resources.Load<ComputeShader>(ShaderName);
            krnl_ShapeCombine = _combineShader.FindKernel("ShapeCombine");
            krnl_ShapeCombine_DISABLE_COMBINE = _combineShader.FindKernel("ShapeCombine_DISABLE_COMBINE");
            krnl_ShapeCombine_FLOW_ON = _combineShader.FindKernel("ShapeCombine_FLOW_ON");
            krnl_ShapeCombine_FLOW_ON_DISABLE_COMBINE = _combineShader.FindKernel("ShapeCombine_FLOW_ON_DISABLE_COMBINE");
            krnl_ShapeCombine_DYNAMIC_WAVE_SIM_ON = _combineShader.FindKernel("ShapeCombine_DYNAMIC_WAVE_SIM_ON");
            krnl_ShapeCombine_DYNAMIC_WAVE_SIM_ON_DISABLE_COMBINE = _combineShader.FindKernel("ShapeCombine_DYNAMIC_WAVE_SIM_ON_DISABLE_COMBINE");
            krnl_ShapeCombine_FLOW_ON_DYNAMIC_WAVE_SIM_ON = _combineShader.FindKernel("ShapeCombine_FLOW_ON_DYNAMIC_WAVE_SIM_ON");
            krnl_ShapeCombine_FLOW_ON_DYNAMIC_WAVE_SIM_ON_DISABLE_COMBINE = _combineShader.FindKernel("ShapeCombine_FLOW_ON_DYNAMIC_WAVE_SIM_ON_DISABLE_COMBINE");
            _combineProperties = new PropertyWrapperCompute();

            int resolution = OceanRenderer.Instance.LodDataResolution;
            var desc = new RenderTextureDescriptor(resolution, resolution, TextureFormat, 0);

            _waveBuffers = CreateLodDataTextures(desc, "WaveBuffer", false);

            _combineBuffer = CreateCombineBuffer(desc);

            var combineShader = Shader.Find("Hidden/Crest/Simulation/Combine Animated Wave LODs");
            _combineMaterial = new PropertyWrapperMaterial[OceanRenderer.Instance.CurrentLodCount];
            for (int i = 0; i < _combineMaterial.Length; i++)
            {
                var mat = new Material(combineShader);
                _combineMaterial[i] = new PropertyWrapperMaterial(mat);
            }
        }

        RenderTexture CreateCombineBuffer(RenderTextureDescriptor desc)
        {
            RenderTexture result = new RenderTexture(desc);
            result.wrapMode = TextureWrapMode.Clamp;
            result.antiAliasing = 1;
            result.filterMode = FilterMode.Bilinear;
            result.anisoLevel = 0;
            result.useMipMap = false;
            result.name = "CombineBuffer";
            result.dimension = TextureDimension.Tex2D;
            result.volumeDepth = 1;
            result.enableRandomWrite = false;
            result.Create();
            return result;
        }

        // Filter object for assigning shapes to LODs. This was much more elegant with a lambda but it generated garbage.
        public class FilterWavelength : IDrawFilter
        {
            public float _lodMinWavelength;
            public float _lodMaxWavelength;
            public int _lodIdx;
            public int _lodCount;
            public float _globalMaxWavelength;

            public float Filter(ILodDataInput data, out int isTransition)
            {
                var drawOctaveWavelength = data.Wavelength;
                isTransition = 0;

                // No wavelength preference - don't draw per-lod
                if (drawOctaveWavelength == 0f)
                {
                    return 0f;
                }

                // Too small for this lod
                if (drawOctaveWavelength < _lodMinWavelength)
                {
                    return 0f;
                }

                // If approaching end of lod chain, start smoothly transitioning any large wavelengths across last two lods
                if (drawOctaveWavelength >= _globalMaxWavelength / 2f)
                {
                    if (_lodIdx == _lodCount - 2)
                    {
                        isTransition = 1;
                        return 1f - OceanRenderer.Instance.ViewerAltitudeLevelAlpha;
                    }

                    if (_lodIdx == _lodCount - 1)
                    {
                        return OceanRenderer.Instance.ViewerAltitudeLevelAlpha;
                    }
                }
                else if (drawOctaveWavelength < _lodMaxWavelength)
                {
                    // Fits in this lod
                    return 1f;
                }

                return 0f;
            }
        }
        FilterWavelength _filterWavelength = new FilterWavelength();

        public class FilterNoLodPreference : IDrawFilter
        {
            public float Filter(ILodDataInput data, out int isTransition)
            {
                isTransition = 0;
                return data.Wavelength == 0f ? 1f : 0f;
            }
        }
        FilterNoLodPreference _filterNoLodPreference = new FilterNoLodPreference();

        public override void BuildCommandBuffer(OceanRenderer ocean, CommandBuffer buf)
        {
            base.BuildCommandBuffer(ocean, buf);

            var lodCount = OceanRenderer.Instance.CurrentLodCount;

            // Validation
            for (int lodIdx = 0; lodIdx < OceanRenderer.Instance.CurrentLodCount; lodIdx++)
            {
                OceanRenderer.Instance._lodTransform._renderData[lodIdx].Validate(0, this);
            }

            // lod-dependent data
            _filterWavelength._lodCount = lodCount;
            for (int lodIdx = lodCount - 1; lodIdx >= 0; lodIdx--)
            {
                buf.SetRenderTarget(_waveBuffers, 0, CubemapFace.Unknown, lodIdx);
                buf.ClearRenderTarget(false, true, new Color(0f, 0f, 0f, 0f));

                // draw any data with lod preference
                _filterWavelength._lodIdx = lodIdx;
                _filterWavelength._lodMaxWavelength = OceanRenderer.Instance._lodTransform.MaxWavelength(lodIdx);
                _filterWavelength._lodMinWavelength = _filterWavelength._lodMaxWavelength / 2f;
                _filterWavelength._globalMaxWavelength = OceanRenderer.Instance._lodTransform.MaxWavelength(OceanRenderer.Instance.CurrentLodCount - 1);
                SubmitDrawsFiltered(lodIdx, buf, _filterWavelength);
            }

            // Combine the LODs - copy results from biggest LOD down to LOD 0
            if (_shapeCombinePassPingPong)
            {
                CombinePassPingPong(buf);
            }
            else
            {
                CombinePassCompute(buf);
            }

            // lod-independent data
            for (int lodIdx = lodCount - 1; lodIdx >= 0; lodIdx--)
            {
                buf.SetRenderTarget(_targets, 0, CubemapFace.Unknown, lodIdx);

                // draw any data that did not express a preference for one lod or another
                SubmitDrawsFiltered(lodIdx, buf, _filterNoLodPreference);
            }
        }

        void CombinePassPingPong(CommandBuffer buf)
        {
            var lodCount = OceanRenderer.Instance.CurrentLodCount;
            const int shaderPassCombineIntoAux = 0, shaderPassCopyResultBack = 1;

            // combine waves
            for (int lodIdx = lodCount - 1; lodIdx >= 0; lodIdx--)
            {
                // The per-octave wave buffers
                BindWaveBuffer(_combineMaterial[lodIdx], false);

                // Bind this LOD data (displacements). Option to disable the combine pass - very useful debugging feature.
                if (_shapeCombinePass)
                {
                    BindResultData(_combineMaterial[lodIdx]);
                }
                else
                {
                    BindNull(_combineMaterial[lodIdx]);
                }

                // Dynamic waves
                if (OceanRenderer.Instance._lodDataDynWaves)
                {
                    OceanRenderer.Instance._lodDataDynWaves.BindCopySettings(_combineMaterial[lodIdx]);
                    OceanRenderer.Instance._lodDataDynWaves.BindResultData(_combineMaterial[lodIdx]);
                }
                else
                {
                    LodDataMgrDynWaves.BindNull(_combineMaterial[lodIdx]);
                }

                // Flow
                if (OceanRenderer.Instance._lodDataFlow)
                {
                    OceanRenderer.Instance._lodDataFlow.BindResultData(_combineMaterial[lodIdx]);
                }
                else
                {
                    LodDataMgrFlow.BindNull(_combineMaterial[lodIdx]);
                }

                _combineMaterial[lodIdx].SetInt(sp_LD_SliceIndex, lodIdx);

                // Combine this LOD's waves with waves from the LODs above into auxiliary combine buffer
                buf.SetRenderTarget(_combineBuffer);
                buf.DrawProcedural(Matrix4x4.identity, _combineMaterial[lodIdx].material, shaderPassCombineIntoAux, MeshTopology.Triangles, 3);

                // Copy combine buffer back to lod texture array
                buf.SetRenderTarget(_targets, 0, CubemapFace.Unknown, lodIdx);
                _combineMaterial[lodIdx].SetTexture(Shader.PropertyToID("_CombineBuffer"), _combineBuffer);
                buf.DrawProcedural(Matrix4x4.identity, _combineMaterial[lodIdx].material, shaderPassCopyResultBack, MeshTopology.Triangles, 3);
            }
        }

        void CombinePassCompute(CommandBuffer buf)
        {
            var lodCount = OceanRenderer.Instance.CurrentLodCount;

            int combineShaderKernel = krnl_ShapeCombine;
            int combineShaderKernel_lastLOD = krnl_ShapeCombine_DISABLE_COMBINE;
            {
                bool isFlowOn = OceanRenderer.Instance._lodDataFlow != null;
                bool isDynWavesOn = OceanRenderer.Instance._lodDataDynWaves != null;
                // set the shader kernels that we will use.
                if (isFlowOn && isDynWavesOn)
                {
                    combineShaderKernel = krnl_ShapeCombine_FLOW_ON_DYNAMIC_WAVE_SIM_ON;
                    combineShaderKernel_lastLOD = krnl_ShapeCombine_FLOW_ON_DYNAMIC_WAVE_SIM_ON_DISABLE_COMBINE;
                }
                else if (isFlowOn)
                {
                    combineShaderKernel = krnl_ShapeCombine_FLOW_ON;
                    combineShaderKernel_lastLOD = krnl_ShapeCombine_FLOW_ON_DISABLE_COMBINE;
                }
                else if (isDynWavesOn)
                {
                    combineShaderKernel = krnl_ShapeCombine_DYNAMIC_WAVE_SIM_ON;
                    combineShaderKernel_lastLOD = krnl_ShapeCombine_DYNAMIC_WAVE_SIM_ON_DISABLE_COMBINE;
                }
            }

            // combine waves
            for (int lodIdx = lodCount - 1; lodIdx >= 0; lodIdx--)
            {
                int selectedShaderKernel;
                if (lodIdx < lodCount - 1 && _shapeCombinePass)
                {
                    selectedShaderKernel = combineShaderKernel;
                }
                else
                {
                    selectedShaderKernel = combineShaderKernel_lastLOD;
                }

                _combineProperties.Initialise(buf, _combineShader, selectedShaderKernel);

                // The per-octave wave buffers
                BindWaveBuffer(_combineProperties);
                // Bind this LOD data (displacements)
                BindResultData(_combineProperties);

                // Dynamic waves
                if (OceanRenderer.Instance._lodDataDynWaves)
                {
                    OceanRenderer.Instance._lodDataDynWaves.BindCopySettings(_combineProperties);
                    OceanRenderer.Instance._lodDataDynWaves.BindResultData(_combineProperties);
                }
                else
                {
                    LodDataMgrDynWaves.BindNull(_combineProperties);
                }

                // Flow
                if (OceanRenderer.Instance._lodDataFlow)
                {
                    OceanRenderer.Instance._lodDataFlow.BindResultData(_combineProperties);
                }
                else
                {
                    LodDataMgrFlow.BindNull(_combineProperties);
                }

                // Set the animated waves texture where the results will be combined.
                _combineProperties.SetTexture(
                    sp_LD_TexArray_AnimatedWaves_Compute,
                    DataTexture
                );

                _combineProperties.SetInt(sp_LD_SliceIndex, lodIdx);
                _combineProperties.DispatchShader();
            }
        }

        public void BindWaveBuffer(IPropertyWrapper properties, bool sourceLod = false)
        {
            properties.SetTexture(sp_LD_TexArray_WaveBuffer, _waveBuffers);
            BindData(properties, null, true, ref OceanRenderer.Instance._lodTransform._renderData, sourceLod);
        }

        protected override void BindData(IPropertyWrapper properties, Texture applyData, bool blendOut, ref LodTransform.RenderData[] renderData, bool sourceLod = false)
        {
            base.BindData(properties, applyData, blendOut, ref renderData, sourceLod);

            var lt = OceanRenderer.Instance._lodTransform;

            for (int lodIdx = 0; lodIdx < OceanRenderer.Instance.CurrentLodCount; lodIdx++)
            {
                // need to blend out shape if this is the largest lod, and the ocean might get scaled down later (so the largest lod will disappear)
                bool needToBlendOutShape = lodIdx == OceanRenderer.Instance.CurrentLodCount - 1 && OceanRenderer.Instance.ScaleCouldDecrease && blendOut;
                float shapeWeight = needToBlendOutShape ? OceanRenderer.Instance.ViewerAltitudeLevelAlpha : 1f;
                _BindData_paramIdOceans[lodIdx] = new Vector4(
                    lt._renderData[lodIdx]._texelWidth,
                    lt._renderData[lodIdx]._textureRes, shapeWeight,
                    1f / lt._renderData[lodIdx]._textureRes);
            }
            properties.SetVectorArray(LodTransform.ParamIdOcean(sourceLod), _BindData_paramIdOceans);
        }

        /// <summary>
        /// Returns index of lod that completely covers the sample area, and contains wavelengths that repeat no more than twice across the smaller
        /// spatial length. If no such lod available, returns -1. This means high frequency wavelengths are filtered out, and the lod index can
        /// be used for each sample in the sample area.
        /// </summary>
        public static int SuggestDataLOD(Rect sampleAreaXZ)
        {
            return SuggestDataLOD(sampleAreaXZ, Mathf.Min(sampleAreaXZ.width, sampleAreaXZ.height));
        }
        public static int SuggestDataLOD(Rect sampleAreaXZ, float minSpatialLength)
        {
            var lodCount = OceanRenderer.Instance.CurrentLodCount;
            var lt = OceanRenderer.Instance._lodTransform;

            for (int lod = 0; lod < lodCount; lod++)
            {

                // Shape texture needs to completely contain sample area
                var lodRect = lt._renderData[lod].RectXZ;
                // Shrink rect by 1 texel border - this is to make finite differences fit as well
                lodRect.x += lt._renderData[lod]._texelWidth; lodRect.y += lt._renderData[lod]._texelWidth;
                lodRect.width -= 2f * lt._renderData[lod]._texelWidth; lodRect.height -= 2f * lt._renderData[lod]._texelWidth;
                if (!lodRect.Contains(sampleAreaXZ.min) || !lodRect.Contains(sampleAreaXZ.max))
                    continue;

                // The smallest wavelengths should repeat no more than twice across the smaller spatial length. Unless we're
                // in the last LOD - then this is the best we can do.
                var minWL = lt.MaxWavelength(lod) / 2f;
                if (minWL < minSpatialLength / 2f && lod < lodCount - 1)
                    continue;

                return lod;
            }

            return -1;
        }

        private static TextureArrayParamIds textureArrayParamIds = new TextureArrayParamIds(s_textureArrayName);
        public static int ParamIdSampler(bool sourceLod = false) { return textureArrayParamIds.GetId(sourceLod); }
        protected override int GetParamIdSampler(bool sourceLod = false)
        {
            return ParamIdSampler(sourceLod);
        }
        public static void BindNull(IPropertyWrapper properties, bool sourceLod = false)
        {
            properties.SetTexture(ParamIdSampler(sourceLod), TextureArrayHelpers.BlackTextureArray);
        }
    }
}<|MERGE_RESOLUTION|>--- conflicted
+++ resolved
@@ -17,12 +17,8 @@
     ///    pass and subsequent assignment to the ocean material (see OceanScheduler).
     ///  * The LodDataSeaFloorDepth sits on this same GameObject and borrows the camera. This could be a model for the other sim types..
     /// </summary>
-<<<<<<< HEAD
     [ExecuteInEditMode]
-    public class LodDataMgrAnimWaves : LodDataMgr, IFloatingOrigin
-=======
     public class LodDataMgrAnimWaves : LodDataMgr
->>>>>>> aa8c30bb
     {
         public override string SimName { get { return "AnimatedWaves"; } }
         // shape format. i tried RGB111110Float but error becomes visible. one option would be to use a UNORM setup.
