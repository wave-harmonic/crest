--- conflicted
+++ resolved
@@ -229,16 +229,12 @@
             // Validation
             for (int lodIdx = 0; lodIdx < OceanRenderer.Instance.CurrentLodCount; lodIdx++)
             {
-<<<<<<< HEAD
-                OceanRenderer.Instance._lodTransform._renderData[lodIdx].Current.Validate(0, this);
-=======
-                OceanRenderer.Instance._lodTransform._renderData[lodIdx].Validate(0, SimName);
+                OceanRenderer.Instance._lodTransform._renderData[lodIdx].Current.Validate(0, SimName);
             }
 
             foreach(var gerstner in _gerstners)
             {
                 gerstner.CrestUpdate(buf);
->>>>>>> 323eb240
             }
 
             // lod-dependent data
@@ -400,33 +396,9 @@
         public void BindWaveBuffer(IPropertyWrapper properties)
         {
             properties.SetTexture(sp_LD_TexArray_WaveBuffer, _waveBuffers);
-<<<<<<< HEAD
-            BindData(properties, null, true, OceanRenderer.Instance._lodTransform._renderData, 0, sourceLod);
-        }
-
-        protected override void BindData(IPropertyWrapper properties, Texture applyData, bool blendOut, BufferedData<LodTransform.RenderData>[] renderData, int framesBack = 0, bool sourceLod = false)
-        {
-            base.BindData(properties, applyData, blendOut, renderData, framesBack, sourceLod);
-
-            var lt = OceanRenderer.Instance._lodTransform;
-
-            for (int lodIdx = 0; lodIdx < OceanRenderer.Instance.CurrentLodCount; lodIdx++)
-            {
-                // need to blend out shape if this is the largest lod, and the ocean might get scaled down later (so the largest lod will disappear)
-                bool needToBlendOutShape = lodIdx == OceanRenderer.Instance.CurrentLodCount - 1 && OceanRenderer.Instance.ScaleCouldDecrease && blendOut;
-                float shapeWeight = needToBlendOutShape ? OceanRenderer.Instance.ViewerAltitudeLevelAlpha : 1f;
-                _BindData_paramIdOceans[lodIdx] = new Vector4(
-                    lt._renderData[lodIdx].Previous(framesBack)._texelWidth,
-                    lt._renderData[lodIdx].Previous(framesBack)._textureRes, shapeWeight,
-                    1f / lt._renderData[lodIdx].Previous(framesBack)._textureRes);
-            }
-            properties.SetVectorArray(LodTransform.ParamIdOcean(sourceLod), _BindData_paramIdOceans);
-        }
-=======
         }
 
         // TODO theres probably a pop because this used to have its own BindData() function which probably handled the cross fade add the end of the cascade chain
->>>>>>> 323eb240
 
         /// <summary>
         /// Returns index of lod that completely covers the sample area, and contains wavelengths that repeat no more than twice across the smaller
