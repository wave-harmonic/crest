--- conflicted
+++ resolved
@@ -193,61 +193,33 @@
         }
 
 #if USE_JOBS
-<<<<<<< HEAD
-		private void LateUpdate()
-		{
-			LateUpdateGerstnerJobs();
-		}
-
-		private void LateUpdateGerstnerJobs()
-		{
-			ShapeGerstnerJobs.StartSettingWaveData();
-
-			foreach(var gerstner in _gerstnerComponents)
-			{
-				// Run any Gerstner-related jobs
-				if(gerstner._weight > 0.0001f)
-				{
-					gerstner.AddGerstnerData();
-				}
-			}
-			
-			ShapeGerstnerJobs.FinishAddingWaveData();
-
-			ShapeGerstnerJobs.ScheduleJobs();
-		}
+        private void LateUpdate()
+        {
+          LateUpdateGerstnerJobs();
+        }
+
+        private void LateUpdateGerstnerJobs()
+        {
+          ShapeGerstnerJobs.StartSettingWaveData();
+
+          foreach(var gerstner in _gerstnerComponents)
+          {
+            // Run any Gerstner-related jobs
+            if(gerstner._weight > 0.0001f)
+            {
+              gerstner.AddGerstnerData();
+            }
+          }
+
+          ShapeGerstnerJobs.FinishAddingWaveData();
+
+          ShapeGerstnerJobs.ScheduleJobs();
+        }
 #endif
 			   		
-		public void BindWaveBuffer(int lodIdx, int shapeSlot, IPropertyWrapper properties, bool paramsOnly)
-		{
-=======
-        private void LateUpdate()
-        {
-            LateUpdateGerstnerJobs();
-        }
-
-        private void LateUpdateGerstnerJobs()
-        {
-            ShapeGerstnerJobs.StartSettingWaveData();
-
-            foreach (var gerstner in _gerstnerComponents)
-            {
-                // Run any Gerstner-related jobs
-                if (gerstner._weight > 0.0001f)
-                {
-                    gerstner.AddGerstnerData();
-                }
-            }
-
-            ShapeGerstnerJobs.FinishAddingWaveData();
-
-            ShapeGerstnerJobs.ScheduleJobs();
-        }
-#endif
-
         public void BindWaveBuffer(int lodIdx, int shapeSlot, IPropertyWrapper properties, bool paramsOnly)
         {
->>>>>>> af4047cd
+
             var rd = OceanRenderer.Instance._lods[lodIdx]._renderData.Validate(0, this);
             BindData(lodIdx, shapeSlot, properties, paramsOnly ? Texture2D.blackTexture : (Texture)_waveBuffers[lodIdx], true, ref rd);
         }
