--- conflicted
+++ resolved
@@ -82,11 +82,7 @@
                 return false;
 
             // check if the sim should be running
-<<<<<<< HEAD
-            float texelWidth = OceanRenderer.Instance._lodTransform._renderData[lodIdx].Current.Validate(0, this)._texelWidth;
-=======
-            float texelWidth = OceanRenderer.Instance._lodTransform._renderData[lodIdx].Validate(0, SimName)._texelWidth;
->>>>>>> 323eb240
+            float texelWidth = OceanRenderer.Instance._lodTransform._renderData[lodIdx].Current.Validate(0, SimName)._texelWidth;
             _active[lodIdx] = texelWidth >= Settings._minGridSize && (texelWidth <= Settings._maxGridSize || Settings._maxGridSize == 0f);
 
             return true;
