--- conflicted
+++ resolved
@@ -106,37 +106,9 @@
 
             // assign sea floor depth - to slot 1 current frame data. minor bug here - this depth will actually be from the previous frame,
             // because the depth is scheduled to render just before the animated waves, and this sim happens before animated waves.
-<<<<<<< HEAD
-            if (OceanRenderer.Instance._lodDataSeaDepths)
-            {
-                OceanRenderer.Instance._lodDataSeaDepths.BindResultData(simMaterial);
-            }
-            else
-            {
-                LodDataMgrSeaFloorDepth.BindNull(simMaterial);
-            }
-
-            if (OceanRenderer.Instance._lodDataFlow)
-            {
-                OceanRenderer.Instance._lodDataFlow.BindResultData(simMaterial);
-            }
-            else
-            {
-                LodDataMgrFlow.BindNull(simMaterial);
-            }
-
-            if (OceanRenderer.Instance._lodDataAnimWaves)
-            {
-                OceanRenderer.Instance._lodDataAnimWaves.BindResultData(simMaterial);
-            }
-            else
-            {
-                LodDataMgrAnimWaves.BindNull(simMaterial);
-            }
-=======
             LodDataMgrSeaFloorDepth.Bind(simMaterial);
             LodDataMgrFlow.Bind(simMaterial);
->>>>>>> d7782629
+            LodDataMgrAnimWaves.Bind(simMaterial);
         }
 
         public static void CountWaveSims(int countFrom, out int o_present, out int o_active)
