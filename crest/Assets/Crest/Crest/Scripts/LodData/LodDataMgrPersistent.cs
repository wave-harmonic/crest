--- conflicted
+++ resolved
@@ -14,14 +14,9 @@
     {
         protected readonly int MAX_SIM_STEPS = 4;
 
-<<<<<<< HEAD
         RenderTexture _sources;
-        PropertyWrapperMaterial[,] _renderSimMaterial;
-=======
-        RenderTexture[] _sources;
         Material _renderSimMaterial;
         PropertyWrapperMPB[,] _renderSimProperties;
->>>>>>> 35e003b5
 
         protected abstract string ShaderSim { get; }
 
@@ -73,11 +68,7 @@
 
         }
 
-<<<<<<< HEAD
-        public void BindSourceData(int lodIdx, PropertyWrapperMaterial properties, bool paramsOnly, bool usePrevTransform, bool prevFrame = false)
-=======
-        public void BindSourceData(int lodIdx, int shapeSlot, IPropertyWrapper properties, bool paramsOnly, bool usePrevTransform)
->>>>>>> 35e003b5
+        public void BindSourceData(int lodIdx, IPropertyWrapper properties, bool paramsOnly, bool usePrevTransform, bool prevFrame = false)
         {
             //TODO(MRT): Call Validate to make sure things work here.
             // var renderData = usePrevTransform ?
@@ -125,20 +116,12 @@
                     if (srcDataIdx >= 0 && srcDataIdx < lodCount)
                     {
                         // bind data to slot 0 - previous frame data
-<<<<<<< HEAD
-                        BindSourceData(srcDataIdx, _renderSimMaterial[stepi, lodIdx], false, usePreviousFrameTransform, true);
-=======
-                        BindSourceData(srcDataIdx, 0, _renderSimProperties[stepi, lodIdx], false, usePreviousFrameTransform);
->>>>>>> 35e003b5
+                        BindSourceData(srcDataIdx, _renderSimProperties[stepi, lodIdx], false, usePreviousFrameTransform, true);
                     }
                     else
                     {
                         // no source data - bind params only
-<<<<<<< HEAD
-                        BindSourceData(lodIdx, _renderSimMaterial[stepi, lodIdx], true, usePreviousFrameTransform, true);
-=======
-                        BindSourceData(lodIdx, 0, _renderSimProperties[stepi, lodIdx], true, usePreviousFrameTransform);
->>>>>>> 35e003b5
+                        BindSourceData(lodIdx, _renderSimProperties[stepi, lodIdx], true, usePreviousFrameTransform, true);
                     }
 
                     SetAdditionalSimParams(lodIdx, _renderSimProperties[stepi, lodIdx]);
@@ -146,14 +129,9 @@
                     {
                         buf.SetRenderTarget(_targets, _targets.depthBuffer, 0, CubemapFace.Unknown, lodIdx);
                     }
-
-<<<<<<< HEAD
                     buf.SetGlobalFloat("_LD_SLICE_Index_ThisLod", lodIdx);
 
-                    buf.DrawMesh(FullScreenQuad(), Matrix4x4.identity, _renderSimMaterial[stepi, lodIdx].material);
-=======
                     buf.DrawProcedural(Matrix4x4.identity, _renderSimMaterial, 0, MeshTopology.Triangles, 3, 1, _renderSimProperties[stepi, lodIdx].materialPropertyBlock);
->>>>>>> 35e003b5
 
                     SubmitDraws(lodIdx, buf);
                 }
