﻿// Crest Ocean System

// This file is subject to the MIT License as seen in the root of this folder structure (LICENSE)

using UnityEngine;
using UnityEngine.Experimental.Rendering;
using UnityEngine.Rendering;

namespace Crest
{
    using SettingsType = SimSettingsSeaFloorDepth;

    /// <summary>
    /// Renders depth of the ocean (height of sea level above ocean floor), by rendering the relative height of tagged objects from top down.
    /// Y channel is negative of the height offset from global sea level. So if water level should be 50m above the base sea level, sea floor
    /// offset value will be -50. Currently only above/upwards offsets are supported - meaning every water body is at the base sea level or higher.
    /// </summary>
    public class LodDataMgrSeaFloorDepth : LodDataMgr
    {
        public override string SimName { get { return "SeaFloorDepth"; } }
<<<<<<< HEAD
        public override RenderTextureFormat TextureFormat { get { return Settings._allowMultipleSeaLevels ? RenderTextureFormat.RGHalf : RenderTextureFormat.RHalf; } }
=======
        protected override GraphicsFormat RequestedTextureFormat => GraphicsFormat.R16_SFloat;
>>>>>>> 2c828306
        protected override bool NeedToReadWriteTextureData { get { return false; } }

        bool _targetsClear = false;

        public const string ShaderName = "Crest/Inputs/Depth/Cached Depths";

        // We want the null colour to be the depth where wave attenuation begins (1000 metres)
        readonly static Color s_nullColor = Color.red * 1000f;
        static Texture2DArray s_nullTexture2DArray;

        SettingsType _defaultSettings;
        public SettingsType Settings
        {
            get
            {
                if (_ocean._simSettingsSeaFloorDepth != null) return _ocean._simSettingsSeaFloorDepth;

                if (_defaultSettings == null)
                {
                    _defaultSettings = ScriptableObject.CreateInstance<SettingsType>();
                    _defaultSettings.name = SimName + " Auto-generated Settings";
                }
                return _defaultSettings;
            }
        }

        public LodDataMgrSeaFloorDepth(OceanRenderer ocean) : base(ocean)
        {
            Start();
        }

        public override void BuildCommandBuffer(OceanRenderer ocean, CommandBuffer buf)
        {
            base.BuildCommandBuffer(ocean, buf);

            // If there is nothing in the scene tagged up for depth rendering, and we have cleared the RTs, then we can early out
            var drawList = RegisterLodDataInputBase.GetRegistrar(GetType());
            if (drawList.Count == 0 && _targetsClear)
            {
                return;
            }

            for (int lodIdx = OceanRenderer.Instance.CurrentLodCount - 1; lodIdx >= 0; lodIdx--)
            {
                buf.SetRenderTarget(_targets, 0, CubemapFace.Unknown, lodIdx);
                buf.ClearRenderTarget(false, true, s_nullColor);
                buf.SetGlobalInt(sp_LD_SliceIndex, lodIdx);
                SubmitDraws(lodIdx, buf);
            }

            // Targets are only clear if nothing was drawn
            _targetsClear = drawList.Count == 0;
        }

        readonly static string s_textureArrayName = "_LD_TexArray_SeaFloorDepth";
        private static TextureArrayParamIds s_textureArrayParamIds = new TextureArrayParamIds(s_textureArrayName);
        public static int ParamIdSampler(bool sourceLod = false) { return s_textureArrayParamIds.GetId(sourceLod); }
        protected override int GetParamIdSampler(bool sourceLod = false)
        {
            return ParamIdSampler(sourceLod);
        }

        public static void Bind(IPropertyWrapper properties)
        {
            if (OceanRenderer.Instance._lodDataSeaDepths != null)
            {
                properties.SetTexture(OceanRenderer.Instance._lodDataSeaDepths.GetParamIdSampler(), OceanRenderer.Instance._lodDataSeaDepths.DataTexture);
            }
            else
            {
                // TextureArrayHelpers prevents use from using this in a static constructor due to blackTexture usage
                if (s_nullTexture2DArray == null)
                {
                    InitNullTexture();
                }

                properties.SetTexture(ParamIdSampler(), s_nullTexture2DArray);
            }
        }

        static void InitNullTexture()
        {
            // Depth textures use HDR values
            var texture = TextureArrayHelpers.CreateTexture2D(s_nullColor, UnityEngine.TextureFormat.RGB9e5Float);
            s_nullTexture2DArray = TextureArrayHelpers.CreateTexture2DArray(texture);
            s_nullTexture2DArray.name = "Sea Floor Depth Null Texture";
        }

#if UNITY_2019_3_OR_NEWER
        [RuntimeInitializeOnLoadMethod(RuntimeInitializeLoadType.SubsystemRegistration)]
#endif
        static void InitStatics()
        {
            // Init here from 2019.3 onwards
            s_textureArrayParamIds = new TextureArrayParamIds(s_textureArrayName);
        }
    }
}<|MERGE_RESOLUTION|>--- conflicted
+++ resolved
@@ -18,11 +18,7 @@
     public class LodDataMgrSeaFloorDepth : LodDataMgr
     {
         public override string SimName { get { return "SeaFloorDepth"; } }
-<<<<<<< HEAD
-        public override RenderTextureFormat TextureFormat { get { return Settings._allowMultipleSeaLevels ? RenderTextureFormat.RGHalf : RenderTextureFormat.RHalf; } }
-=======
-        protected override GraphicsFormat RequestedTextureFormat => GraphicsFormat.R16_SFloat;
->>>>>>> 2c828306
+        protected override GraphicsFormat RequestedTextureFormat { get { return Settings._allowMultipleSeaLevels ? GraphicsFormat.R16G16_SFloat : GraphicsFormat.R16_SFloat; } }
         protected override bool NeedToReadWriteTextureData { get { return false; } }
 
         bool _targetsClear = false;
