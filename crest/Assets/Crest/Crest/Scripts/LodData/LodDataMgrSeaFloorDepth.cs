--- conflicted
+++ resolved
@@ -72,21 +72,8 @@
 
         static void InitNullTexture()
         {
-<<<<<<< HEAD
-            var texture = Object.Instantiate(Texture2D.whiteTexture);
-            // Null texture needs to be white (uses R channel) with a 1000 intensity.
-            var color = new Color(1000, 1000, 1000, 1);
-            Color[] pixels = new Color[texture.height * texture.width];
-            for(int i = 0; i < pixels.Length; i++)
-            {
-                pixels[i] = color;
-            }
-            texture.SetPixels(pixels);
-            texture.Apply();
-=======
             // Depth textures use HDR values
             var texture = TextureArrayHelpers.CreateTexture2D(s_nullColor, UnityEngine.TextureFormat.RGB9e5Float);
->>>>>>> ede11d9c
             s_nullTexture2DArray = TextureArrayHelpers.CreateTexture2DArray(texture);
             s_nullTexture2DArray.name = "Sea Floor Depth Null Texture";
         }
