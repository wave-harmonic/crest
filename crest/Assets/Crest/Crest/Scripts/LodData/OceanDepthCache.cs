﻿// Crest Ocean System

// This file is subject to the MIT License as seen in the root of this folder structure (LICENSE)

// This is the original version that uses an auxillary camera and works with Unity's GPU terrain - issue 152.

using System;
using UnityEngine;

#if UNITY_EDITOR
using UnityEditor;
#endif

namespace Crest
{
    /// <summary>
    /// Renders terrain height / ocean depth once into a render target to cache this off and avoid rendering it every frame.
    /// This should be used for static geometry, dynamic objects should be tagged with the Render Ocean Depth component.
    /// </summary>
    [ExecuteAlways]
    public partial class OceanDepthCache : MonoBehaviour
    {
        public enum OceanDepthCacheType
        {
            Realtime,
            Baked,
        }

        public enum OceanDepthCacheRefreshMode
        {
            OnStart,
            OnDemand,
        }

        [Tooltip("Realtime = cache will be dynamic in accordance to refresh mode, Baked = cache will use the provided texture."), SerializeField]
        OceanDepthCacheType _type = OceanDepthCacheType.Realtime;
        public OceanDepthCacheType Type => _type;

        [Tooltip("Ignored if baked. On Start = cache will populate in Start(), On Demand = call PopulateCache() manually via scripting."), SerializeField]
        OceanDepthCacheRefreshMode _refreshMode = OceanDepthCacheRefreshMode.OnStart;
        public OceanDepthCacheRefreshMode RefreshMode => _refreshMode;

        [Tooltip("In edit mode update every frame so that scene changes take effect immediately. Increases power usage in edit mode."), SerializeField]
#pragma warning disable 414
        bool _refreshEveryFrameInEditMode = true;
#pragma warning restore 414

        [Tooltip("Renderers in scene to render into this depth cache. When provided this saves the code from doing an expensive FindObjectsOfType() call. If one or more renderers are specified, the layer setting is ignored."), SerializeField]
        Renderer[] _geometryToRenderIntoCache = new Renderer[0];

<<<<<<< HEAD
        [Tooltip("The layers to render into the depth cache. This is ignored if geometry instances are specified in the Geometry To Render Into Cache field.")]
        public string[] _layerNames = null;
=======
        [Tooltip("The layers to render into the depth cache. This is ignored if geometry instances are specified in the Geometry To Render Into Cache field."), SerializeField]
        string[] _layerNames = new string[0];
>>>>>>> 1aa58e48

        [Tooltip("The resolution of the cached depth - lower will be more efficient.")]
        public int _resolution = 512;

        // A big hill will still want to write its height into the depth texture
        [Tooltip("The 'near plane' for the depth cache camera (top down)."), SerializeField]
        float _cameraMaxTerrainHeight = 100f;

        [Tooltip("Will render into the cache every frame. Intended for debugging, will generate garbage."), SerializeField]
#pragma warning disable 414
        bool _forceAlwaysUpdateDebug = false;
#pragma warning restore 414

        [Tooltip("Hides the depth cache camera, for cleanliness. Disable to make it visible in the Hierarchy."), SerializeField]
        bool _hideDepthCacheCam = true;

        [Tooltip("Baked depth cache. Baking button available in play mode."), SerializeField]
#pragma warning disable 649
        Texture2D _savedCache;
#pragma warning restore 649
        public Texture2D SavedCache => _savedCache;

        [Tooltip("Check for any terrains that have the 'Draw Instanced' option enabled. Such instanced terrains will not populate into the depth cache and therefore will not contribute to shorelines and shallow water. This option must be disabled on the terrain when the depth cache is populated (but can be enabled afterwards)."), SerializeField]
#pragma warning disable 414
        bool _checkTerrainDrawInstancedOption = true;
#pragma warning restore 414

#pragma warning disable 414
        [Tooltip("Editor only: run validation checks on Start() to check for issues."), SerializeField]
        bool _runValidationOnStart = true;
#pragma warning restore 414

        RenderTexture _cacheTexture;
        public RenderTexture CacheTexture => _cacheTexture;

        GameObject _drawCacheQuad;
        Camera _camDepthCache;

        void Start()
        {
#if UNITY_EDITOR
            if (_runValidationOnStart)
            {
                Validate(OceanRenderer.Instance, ValidatedHelper.DebugLog);
            }
#endif

            if (_type == OceanDepthCacheType.Baked)
            {
                DrawCacheQuad();
            }
            else if (_type == OceanDepthCacheType.Realtime && _refreshMode == OceanDepthCacheRefreshMode.OnStart)
            {
                PopulateCache();
            }
        }

#if UNITY_EDITOR
        void Update()
        {
            if (_forceAlwaysUpdateDebug || (!EditorApplication.isPlaying && _refreshEveryFrameInEditMode))
            {
                PopulateCache();
            }
        }
#endif

        public void PopulateCache()
        {
            if (_type == OceanDepthCacheType.Baked)
                return;

            var layerMask = 0;
            var errorShown = false;
            foreach (var layer in _layerNames)
            {
                if (string.IsNullOrEmpty(layer))
                {
                    Debug.LogError("OceanDepthCache: An empty layer name was provided. Please provide a valid layer name. Click this message to highlight the cache in question.", this);
                    errorShown = true;
                    continue;
                }

                int layerIdx = LayerMask.NameToLayer(layer);
                if (layerIdx == -1)
                {
                    Debug.LogError("OceanDepthCache: Invalid layer specified: \"" + layer +
                        "\". Does this layer need to be added to the project (Edit/Project Settings/Tags and Layers)? Click this message to highlight the cache in question.", this);

                    errorShown = true;
                }
                else
                {
                    layerMask = layerMask | (1 << layerIdx);
                }
            }

            if (layerMask == 0)
            {
                if (!errorShown)
                {
                    Debug.LogError("No valid layers for populating depth cache, aborting. Click this message to highlight the cache in question.", this);
                }

                return;
            }

#if UNITY_EDITOR
            if (_type == OceanDepthCacheType.Realtime && _checkTerrainDrawInstancedOption)
            {
                // This issue only affects the built-in render pipeline. Issue 158: https://github.com/crest-ocean/crest/issues/158

                var terrains = FindObjectsOfType<Terrain>();
                foreach (var terrain in terrains)
                {
                    var mask = (int)Mathf.Pow(2f, terrain.gameObject.layer);

                    if ((mask & layerMask) == 0) continue;

                    if (terrain.drawInstanced)
                    {
                        Debug.LogError($"Terrain {terrain.gameObject.name} has 'Draw Instanced' enabled. This terrain will not populate into the depth cache and therefore will not contribute to shorelines and shallow water. This option must be disabled on the terrain when the depth cache is populated (but can be enabled afterwards).", terrain);
                    }
                }
            }
#endif

            if (_cacheTexture == null)
            {
#if UNITY_EDITOR_WIN
                var fmt = RenderTextureFormat.DefaultHDR;
#else
                var fmt = RenderTextureFormat.RHalf;
#endif
                Debug.Assert(SystemInfo.SupportsRenderTextureFormat(fmt), "The graphics device does not support the render texture format " + fmt.ToString());
                _cacheTexture = new RenderTexture(_resolution, _resolution, 0);
                _cacheTexture.name = gameObject.name + "_oceanDepth";
                _cacheTexture.format = fmt;
                _cacheTexture.useMipMap = false;
                _cacheTexture.anisoLevel = 0;
                _cacheTexture.Create();
            }

            if (_camDepthCache == null)
            {
                _camDepthCache = new GameObject("DepthCacheCam").AddComponent<Camera>();
                _camDepthCache.gameObject.hideFlags = _hideDepthCacheCam ? HideFlags.HideAndDontSave : HideFlags.DontSave;
                _camDepthCache.transform.position = transform.position + Vector3.up * _cameraMaxTerrainHeight;
                _camDepthCache.transform.parent = transform;
                _camDepthCache.transform.localEulerAngles = 90f * Vector3.right;
                _camDepthCache.orthographic = true;
                _camDepthCache.orthographicSize = Mathf.Max(transform.lossyScale.x / 2f, transform.lossyScale.z / 2f);
                _camDepthCache.targetTexture = _cacheTexture;
                _camDepthCache.cullingMask = layerMask;
                _camDepthCache.clearFlags = CameraClearFlags.SolidColor;
                // Clear to 'very deep'
                _camDepthCache.backgroundColor = Color.white * 1000f;
                _camDepthCache.enabled = false;
                _camDepthCache.allowMSAA = false;
                // Stops behaviour from changing in VR. I tried disabling XR before/after camera render but it makes the editor
                // go bonkers with split windows.
                _camDepthCache.cameraType = CameraType.Reflection;
                // I'd prefer to destroy the cam object, but I found sometimes (on first start of editor) it will fail to render.
                _camDepthCache.gameObject.SetActive(false);
            }

            // Make sure this global is set - I found this was necessary to set it here. However this can cause glitchiness in editor
            // as it messes with this global vector, so only do it if not in edit mode
#if UNITY_EDITOR
            if (EditorApplication.isPlaying)
#endif
            {
                // Shader needs sea level to determine water depth
                var centerPoint = Vector3.zero;
                if (OceanRenderer.Instance != null)
                {
                    centerPoint.y = OceanRenderer.Instance.Root.position.y;
                }
                else
                {
                    centerPoint.y = transform.position.y;
                }

                Shader.SetGlobalVector("_OceanCenterPosWorld", centerPoint);
            }

            _camDepthCache.RenderWithShader(Shader.Find("Crest/Inputs/Depth/Ocean Depth From Geometry"), null);

            DrawCacheQuad();
        }

        void DrawCacheQuad()
        {
            if (_drawCacheQuad != null)
            {
                return;
            }

            _drawCacheQuad = GameObject.CreatePrimitive(PrimitiveType.Quad);
            _drawCacheQuad.hideFlags = HideFlags.DontSave;
#if UNITY_EDITOR
            DestroyImmediate(_drawCacheQuad.GetComponent<Collider>());
#else
            Destroy(_drawCacheQuad.GetComponent<Collider>());
#endif
            _drawCacheQuad.name = "DepthCache_" + gameObject.name;
            _drawCacheQuad.transform.SetParent(transform, false);
            _drawCacheQuad.transform.localEulerAngles = 90f * Vector3.right;
            _drawCacheQuad.AddComponent<RegisterSeaFloorDepthInput>()._assignOceanDepthMaterial = false;
            var qr = _drawCacheQuad.GetComponent<Renderer>();
            qr.sharedMaterial = new Material(Shader.Find(LodDataMgrSeaFloorDepth.ShaderName));

            if (_type == OceanDepthCacheType.Baked)
            {
                qr.material.mainTexture = _savedCache;
            }
            else
            {
                qr.sharedMaterial.mainTexture = _cacheTexture;
            }

            qr.enabled = false;
        }

#if UNITY_EDITOR
        void OnDrawGizmosSelected()
        {
            Gizmos.matrix = transform.localToWorldMatrix;
            Gizmos.color = new Color(1f, 0f, 0f, 0.5f);
            Gizmos.DrawWireCube(Vector3.zero, new Vector3(1f, 0f, 1f));

            if (_type == OceanDepthCacheType.Realtime)
            {
                Gizmos.color = new Color(1f, 1f, 1f, 0.2f);
                Gizmos.DrawCube(Vector3.up * _cameraMaxTerrainHeight / transform.lossyScale.y, new Vector3(1f, 0f, 1f));
            }
        }
#endif
    }

#if UNITY_EDITOR
    [CustomEditor(typeof(OceanDepthCache))]
    public class OceanDepthCacheEditor : ValidatedEditor
    {
        readonly string[] _propertiesToExclude = new string[] { "m_Script", "_type", "_refreshMode", "_savedCache", "_geometryToRenderIntoCache", "_layerNames", "_resolution", "_cameraMaxTerrainHeight", "_forceAlwaysUpdateDebug", "_checkTerrainDrawInstancedOption", "_refreshEveryFrameInEditMode" };

        public override void OnInspectorGUI()
        {
            // We won't just use default inspector because we want to show some of the params conditionally based on cache type

            // First show standard 'Script' field
            GUI.enabled = false;
            EditorGUILayout.PropertyField(serializedObject.FindProperty("m_Script"));
            GUI.enabled = true;

            // Next expose cache type and refresh mode

            var typeProp = serializedObject.FindProperty("_type");
            EditorGUILayout.PropertyField(typeProp);

            var cacheType = (OceanDepthCache.OceanDepthCacheType)typeProp.intValue;

            if (cacheType == OceanDepthCache.OceanDepthCacheType.Realtime)
            {
                // Only expose the following if real-time cache type
                EditorGUILayout.PropertyField(serializedObject.FindProperty("_refreshMode"));
                EditorGUILayout.PropertyField(serializedObject.FindProperty("_refreshEveryFrameInEditMode"));
                EditorGUILayout.PropertyField(serializedObject.FindProperty("_geometryToRenderIntoCache"), true);
                EditorGUILayout.PropertyField(serializedObject.FindProperty("_layerNames"), true);
                EditorGUILayout.PropertyField(serializedObject.FindProperty("_resolution"));
                EditorGUILayout.PropertyField(serializedObject.FindProperty("_cameraMaxTerrainHeight"));
                EditorGUILayout.PropertyField(serializedObject.FindProperty("_forceAlwaysUpdateDebug"));
                EditorGUILayout.PropertyField(serializedObject.FindProperty("_checkTerrainDrawInstancedOption"));
            }
            else
            {
                // Only expose saved cache if non-real-time
                EditorGUILayout.PropertyField(serializedObject.FindProperty("_savedCache"));
            }

            // Draw rest of inspector fields
            DrawPropertiesExcluding(serializedObject, _propertiesToExclude);

            // Apply inspector changes
            serializedObject.ApplyModifiedProperties();

            var playing = EditorApplication.isPlaying;

            var dc = target as OceanDepthCache;
            var isOnDemand = cacheType == OceanDepthCache.OceanDepthCacheType.Realtime &&
                dc.RefreshMode == OceanDepthCache.OceanDepthCacheRefreshMode.OnDemand;
            var isBakeable = cacheType == OceanDepthCache.OceanDepthCacheType.Realtime &&
                (!isOnDemand || dc.CacheTexture != null);

            if (playing && isOnDemand && GUILayout.Button("Populate cache"))
            {
                dc.PopulateCache();
            }

            if (playing && isBakeable && GUILayout.Button("Save cache to file"))
            {
                var rt = dc.CacheTexture;
                RenderTexture.active = rt;
                Texture2D tex = new Texture2D(rt.width, rt.height, TextureFormat.RGBAHalf, false);
                tex.ReadPixels(new Rect(0, 0, rt.width, rt.height), 0, 0);
                RenderTexture.active = null;

                byte[] bytes;
                bytes = tex.EncodeToEXR(Texture2D.EXRFlags.OutputAsFloat);

                string path = dc.SavedCache ?
                    AssetDatabase.GetAssetPath(dc.SavedCache) : $"Assets/OceanDepthCache_{Guid.NewGuid()}.exr";
                System.IO.File.WriteAllBytes(path, bytes);
                AssetDatabase.ImportAsset(path);

                TextureImporter ti = AssetImporter.GetAtPath(path) as TextureImporter;
                ti.textureType = TextureImporterType.SingleChannel;
                ti.sRGBTexture = false;
                ti.alphaSource = TextureImporterAlphaSource.None;
                ti.alphaIsTransparency = false;
                ti.SaveAndReimport();

                Debug.Log("Cache saved to " + path, AssetDatabase.LoadAssetAtPath<UnityEngine.Object>(path));
            }

            ShowValidationMessages();
        }
    }

    public partial class OceanDepthCache : IValidated
    {
        public bool Validate(OceanRenderer ocean, ValidatedHelper.ShowMessage showMessage)
        {
            var isValid = true;

            if (_type == OceanDepthCacheType.Baked)
            {
                if (_savedCache == null)
                {
                    showMessage
                    (
                        "Depth cache type is 'Saved Cache' but no saved cache data is provided.",
                        ValidatedHelper.MessageType.Error, this
                    );

                    isValid = false;
                }
            }
            else
            {
                if (_geometryToRenderIntoCache.Length == 0 && _layerNames.Length == 0)
                {
                    showMessage
                    (
                        "No layers specified for rendering into depth cache, and no geometries manually provided.",
                        ValidatedHelper.MessageType.Error, this
                    );

                    isValid = false;
                }

                if (_forceAlwaysUpdateDebug)
                {
                    showMessage
                    (
                        $"<i>Force Always Update Debug</i> option is enabled on depth cache <i>{gameObject.name}</i>, which means it will render every frame instead of running from the cache.",
                        ValidatedHelper.MessageType.Warning, this
                    );

                    isValid = false;
                }

                foreach (var layerName in _layerNames)
                {
                    if (string.IsNullOrEmpty(layerName))
                    {
                        showMessage
                        (
                            "An empty layer name was provided. Please provide a valid layer name.",
                            ValidatedHelper.MessageType.Error, this
                        );

                        isValid = false;
                        continue;
                    }

                    var layer = LayerMask.NameToLayer(layerName);
                    if (layer == -1)
                    {
                        showMessage
                        (
                            $"Invalid layer specified for objects/geometry providing the ocean depth: <i>{layerName}</i>. Does this layer need to be added to the project <i>Edit/Project Settings/Tags and Layers</i>?",
                            ValidatedHelper.MessageType.Error, this
                        );

                        isValid = false;
                    }
                }

                if (_resolution < 4)
                {
                    showMessage
                    (
                        $"Cache resolution {_resolution} is very low. Is this intentional?",
                        ValidatedHelper.MessageType.Error, this
                    );

                    isValid = false;
                }

                // We used to test if nothing is present that would render into the cache, but these could probably come from other scenes, and AssignLayer means
                // objects can be tagged up at run-time.
            }

            if (transform.lossyScale.magnitude < 5f)
            {
                showMessage
                (
                    "Ocean depth cache transform scale is small and will capture a small area of the world. The scale sets the size of the area that will be cached, and this cache is set to render a very small area.",
                    ValidatedHelper.MessageType.Warning, this
                );

                isValid = false;
            }

            if (transform.lossyScale.y < 0.001f || transform.localScale.y < 0.01f)
            {
                showMessage
                (
                    $"Ocean depth cache scale Y should be set to 1.0. Its current scale in the hierarchy is {transform.lossyScale.y}.",
                    ValidatedHelper.MessageType.Error, this
                );

                isValid = false;
            }

            if (ocean != null && ocean.Root != null && transform.position.y < ocean.Root.position.y)
            {
                showMessage
                (
                    "Validation: The depth cache must be placed at the sea level or higher.",
                    ValidatedHelper.MessageType.Error, this
                );
                
                isValid = false;
            }

            // Check that there are no renderers in descendants.
            var renderers = GetComponentsInChildren<Renderer>();
            if (renderers.Length > (Application.isPlaying ? 1 : 0))
            {
                Renderer quadRenderer = _drawCacheQuad ? _drawCacheQuad.GetComponent<Renderer>() : null;

                foreach (var renderer in renderers)
                {
                    if (ReferenceEquals(renderer, quadRenderer)) continue;

                    showMessage
                    (
                        "It is not expected that a depth cache object has a Renderer component in its hierarchy." +
                        "The cache is typically attached to an empty GameObject. Please refer to the example content.",
                        ValidatedHelper.MessageType.Warning, renderer
                    );

                    // Reporting only one renderer at a time will be enough to avoid overwhelming user and UI.
                    break;
                }

                isValid = false;
            }

            return isValid;
        }
    }
#endif
}<|MERGE_RESOLUTION|>--- conflicted
+++ resolved
@@ -48,13 +48,8 @@
         [Tooltip("Renderers in scene to render into this depth cache. When provided this saves the code from doing an expensive FindObjectsOfType() call. If one or more renderers are specified, the layer setting is ignored."), SerializeField]
         Renderer[] _geometryToRenderIntoCache = new Renderer[0];
 
-<<<<<<< HEAD
         [Tooltip("The layers to render into the depth cache. This is ignored if geometry instances are specified in the Geometry To Render Into Cache field.")]
-        public string[] _layerNames = null;
-=======
-        [Tooltip("The layers to render into the depth cache. This is ignored if geometry instances are specified in the Geometry To Render Into Cache field."), SerializeField]
-        string[] _layerNames = new string[0];
->>>>>>> 1aa58e48
+        public string[] _layerNames = new string[0];
 
         [Tooltip("The resolution of the cached depth - lower will be more efficient.")]
         public int _resolution = 512;
