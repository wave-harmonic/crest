--- conflicted
+++ resolved
@@ -642,9 +642,6 @@
                 isValid = false;
             }
 
-<<<<<<< HEAD
-            if (ocean != null && ocean.Root != null && transform.position.y < ocean.Root.position.y)
-=======
             if (ocean == null)
             {
                 showMessage
@@ -656,8 +653,7 @@
                 );
             }
 
-            if (ocean != null && ocean.Root != null && !Mathf.Approximately(transform.position.y, ocean.Root.position.y))
->>>>>>> c14ec770
+            if (ocean != null && ocean.Root != null && transform.position.y < ocean.Root.position.y)
             {
                 showMessage
                 (
