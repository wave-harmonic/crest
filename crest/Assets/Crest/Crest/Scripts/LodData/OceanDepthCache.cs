--- conflicted
+++ resolved
@@ -198,21 +198,9 @@
 
             // Shader needs sea level to determine water depth
             var centerPoint = Vector3.zero;
-<<<<<<< HEAD
             centerPoint.y = transform.position.y;
 
-            // Hackety-hack: this seems to be the only way to pass parameters to the shader when using RenderWithShader!
-=======
-            if (OceanRenderer.Instance != null)
-            {
-                centerPoint.y = OceanRenderer.Instance.transform.position.y;
-            }
-            else
-            {
-                centerPoint.y = transform.position.y;
-            }
             // Make sure this global is set - I found this was necessary to set it here
->>>>>>> 15d79f49
             Shader.SetGlobalVector("_OceanCenterPosWorld", centerPoint);
             _camDepthCache.RenderWithShader(Shader.Find("Crest/Inputs/Depth/Ocean Depth From Geometry"), null);
 
