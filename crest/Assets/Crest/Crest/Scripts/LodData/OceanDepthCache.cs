--- conflicted
+++ resolved
@@ -445,11 +445,7 @@
             qr.sharedMaterial = new Material(Shader.Find(LodDataMgrSeaFloorDepth.ShaderName));
             if (_type == OceanDepthCacheType.Baked)
             {
-<<<<<<< HEAD
-                qr.material.mainTexture = texture;
-=======
-                qr.sharedMaterial.mainTexture = _savedCache;
->>>>>>> c5e0f0fc
+                qr.sharedMaterial.mainTexture = texture;
             }
             else
             {
