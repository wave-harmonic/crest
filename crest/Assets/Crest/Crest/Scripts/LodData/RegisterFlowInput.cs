﻿// Crest Ocean System

// This file is subject to the MIT License as seen in the root of this folder structure (LICENSE)

using UnityEditor;
using UnityEngine;

namespace Crest
{
    /// <summary>
    /// Registers a custom input to the flow data. Attach this GameObjects that you want to influence the horizontal flow of the water volume.
    /// </summary>
    [ExecuteAlways]
<<<<<<< HEAD
    public class RegisterFlowInput : RegisterLodDataInputWithSplineSupport<LodDataMgrFlow, SplinePointDataFlow>
=======
    [AddComponentMenu(MENU_PREFIX + "Flow Input")]
    public class RegisterFlowInput : RegisterLodDataInputDisplacementCorrection<LodDataMgrFlow>
>>>>>>> 20793a47
    {
        public override bool Enabled => true;

        public override float Wavelength => 0f;

        protected override Color GizmoColor => new Color(0f, 0f, 1f, 0.5f);

        protected override string ShaderPrefix => "Crest/Inputs/Flow";

        protected override bool FollowHorizontalMotion => _followHorizontalMotion;

        protected override string SplineShaderName => "Hidden/Crest/Inputs/Flow/Spline Geometry";
        protected override Vector2 DefaultCustomData => new Vector2(SplinePointDataFlow.k_defaultSpeed, 0f);

        [Header("Other Settings")]

        [SerializeField, Tooltip(k_displacementCorrectionTooltip)]
        bool _followHorizontalMotion = false;

#if UNITY_EDITOR
        protected override bool FeatureEnabled(OceanRenderer ocean) => ocean.CreateFlowSim;
        protected override string FeatureDisabledErrorMessage => "<i>Create Flow Sim</i> must be enabled on the OceanRenderer component to enable flow on the water surface.";
        protected override void FixOceanFeatureDisabled(SerializedObject oceanComponent)
        {
            oceanComponent.FindProperty("_createFlowSim").boolValue = true;
        }

        protected override string RequiredShaderKeywordProperty => LodDataMgrFlow.MATERIAL_KEYWORD_PROPERTY;
        protected override string RequiredShaderKeyword => LodDataMgrFlow.MATERIAL_KEYWORD;
        protected override string KeywordMissingErrorMessage => LodDataMgrFlow.ERROR_MATERIAL_KEYWORD_MISSING;
#endif // UNITY_EDITOR
    }
}<|MERGE_RESOLUTION|>--- conflicted
+++ resolved
@@ -11,12 +11,8 @@
     /// Registers a custom input to the flow data. Attach this GameObjects that you want to influence the horizontal flow of the water volume.
     /// </summary>
     [ExecuteAlways]
-<<<<<<< HEAD
+    [AddComponentMenu(MENU_PREFIX + "Flow Input")]
     public class RegisterFlowInput : RegisterLodDataInputWithSplineSupport<LodDataMgrFlow, SplinePointDataFlow>
-=======
-    [AddComponentMenu(MENU_PREFIX + "Flow Input")]
-    public class RegisterFlowInput : RegisterLodDataInputDisplacementCorrection<LodDataMgrFlow>
->>>>>>> 20793a47
     {
         public override bool Enabled => true;
 
