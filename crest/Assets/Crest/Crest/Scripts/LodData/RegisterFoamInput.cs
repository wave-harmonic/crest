﻿// Crest Ocean System

// This file is subject to the MIT License as seen in the root of this folder structure (LICENSE)

using UnityEngine;

namespace Crest
{
    /// <summary>
    /// Registers a custom input to the foam simulation. Attach this GameObjects that you want to influence the foam simulation, such as depositing foam on the surface.
    /// </summary>
    [ExecuteAlways]
    [AddComponentMenu(MENU_PREFIX + "Foam Input")]
<<<<<<< HEAD
    public class RegisterFoamInput : RegisterLodDataInputWithSplineSupport<LodDataMgrFoam, SplinePointDataFoam>
=======
    [HelpURL("https://crest.readthedocs.io/en/stable/user/ocean-simulation.html#foam")]
    public class RegisterFoamInput : RegisterLodDataInputDisplacementCorrection<LodDataMgrFoam>
>>>>>>> a792f6e5
    {
        public override bool Enabled => true;

        public override float Wavelength => 0f;

        protected override Color GizmoColor => new Color(1f, 1f, 1f, 0.5f);

        protected override string ShaderPrefix => "Crest/Inputs/Foam";

        protected override bool FollowHorizontalMotion => _followHorizontalMotion;

        protected override string SplineShaderName => "Hidden/Crest/Inputs/Foam/Spline Geometry";
        protected override Vector2 DefaultCustomData => Vector2.right;

        [SerializeField, Tooltip(k_displacementCorrectionTooltip)]
        bool _followHorizontalMotion = false;

#if UNITY_EDITOR
        protected override string FeatureToggleName => "_createFoamSim";
        protected override string FeatureToggleLabel => "Create Foam Sim";
        protected override bool FeatureEnabled(OceanRenderer ocean) => ocean.CreateFoamSim;

        protected override string RequiredShaderKeywordProperty => LodDataMgrFoam.MATERIAL_KEYWORD_PROPERTY;
        protected override string RequiredShaderKeyword => LodDataMgrFoam.MATERIAL_KEYWORD;

        protected override string MaterialFeatureDisabledError => LodDataMgrFoam.ERROR_MATERIAL_KEYWORD_MISSING;
        protected override string MaterialFeatureDisabledFix => LodDataMgrFoam.ERROR_MATERIAL_KEYWORD_MISSING_FIX;
#endif // UNITY_EDITOR
    }
}<|MERGE_RESOLUTION|>--- conflicted
+++ resolved
@@ -11,12 +11,8 @@
     /// </summary>
     [ExecuteAlways]
     [AddComponentMenu(MENU_PREFIX + "Foam Input")]
-<<<<<<< HEAD
+    [HelpURL("https://crest.readthedocs.io/en/stable/user/ocean-simulation.html#foam")]
     public class RegisterFoamInput : RegisterLodDataInputWithSplineSupport<LodDataMgrFoam, SplinePointDataFoam>
-=======
-    [HelpURL("https://crest.readthedocs.io/en/stable/user/ocean-simulation.html#foam")]
-    public class RegisterFoamInput : RegisterLodDataInputDisplacementCorrection<LodDataMgrFoam>
->>>>>>> a792f6e5
     {
         public override bool Enabled => true;
 
