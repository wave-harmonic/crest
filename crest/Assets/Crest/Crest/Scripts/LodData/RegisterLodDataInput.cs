﻿// Crest Ocean System

// This file is subject to the MIT License as seen in the root of this folder structure (LICENSE)

using System;
using System.Collections.Generic;
using UnityEngine;
using UnityEngine.Rendering;

#if UNITY_EDITOR
using UnityEditor;
#endif

namespace Crest
{
    using OceanInput = CrestSortedList<int, ILodDataInput>;

    /// <summary>
    /// Comparer that always returns less or greater, never equal, to get work around unique key constraint
    /// </summary>
    public class DuplicateKeyComparer<TKey> : IComparer<TKey> where TKey : IComparable
    {
        public int Compare(TKey x, TKey y)
        {
            int result = x.CompareTo(y);

            // If non-zero, use result, otherwise return greater (never equal)
            return result != 0 ? result : 1;
        }
    }

    public interface ILodDataInput
    {
        void Draw(CommandBuffer buf, float weight, int isTransition, int lodIdx);
        float Wavelength { get; }
        bool Enabled { get; }
    }

    /// <summary>
    /// Base class for scripts that register input to the various LOD data types.
    /// </summary>
<<<<<<< HEAD
    public abstract partial class RegisterLodDataInputBase : MonoBehaviour, ILodDataInput
=======
    [ExecuteAlways]
    public abstract class RegisterLodDataInputBase : MonoBehaviour, ILodDataInput, IValidated
>>>>>>> 652819ff
    {
#if UNITY_EDITOR
        [SerializeField, Tooltip("Check that the shader applied to this object matches the input type (so e.g. an Animated Waves input object has an Animated Waves input shader.")]
        bool _checkShaderName = true;
#endif

        public abstract float Wavelength { get; }

        public abstract bool Enabled { get; }

        public static int sp_Weight = Shader.PropertyToID("_Weight");

        protected abstract string ShaderPrefix { get; }

        static DuplicateKeyComparer<int> s_comparer = new DuplicateKeyComparer<int>();
        static Dictionary<Type, OceanInput> s_registrar = new Dictionary<Type, OceanInput>();

        public static OceanInput GetRegistrar(Type lodDataMgrType)
        {
            OceanInput registered;
            if (!s_registrar.TryGetValue(lodDataMgrType, out registered))
            {
                registered = new OceanInput(s_comparer);
                s_registrar.Add(lodDataMgrType, registered);
            }
            return registered;
        }

        protected Renderer _renderer;
        protected Material _material;

        void InitRendererAndMaterial(bool verifyShader)
        {
            _renderer = GetComponent<Renderer>();

            if (_renderer)
            {
<<<<<<< HEAD
#if UNITY_EDITOR
                if (_checkShaderName)
=======
                if (_checkShaderName && verifyShader)
>>>>>>> 652819ff
                {
                    CheckShaderName(_renderer, ValidatedHelper.DebugLog);
                }
#endif

                _material = _renderer.sharedMaterial;
            }
        }

<<<<<<< HEAD
=======
        protected void Start()
        {
            InitRendererAndMaterial(true);
        }

        protected virtual void Update()
        {
#if UNITY_EDITOR
            if (!UnityEditor.EditorApplication.isPlaying)
            {
                InitRendererAndMaterial(true);
            }
#endif
        }

        bool CheckShaderName(Renderer renderer)
        {
            if (renderer.sharedMaterial && renderer.sharedMaterial.shader && !renderer.sharedMaterial.shader.name.StartsWith(ShaderPrefix))
            {
                Debug.LogError($"Shader assigned to ocean input expected to be of type <i>{ShaderPrefix}</i>. Click this error to highlight the input.", this);
                return false;
            }
            return true;
        }

>>>>>>> 652819ff
        public void Draw(CommandBuffer buf, float weight, int isTransition, int lodIdx)
        {
            if (_renderer && _material && weight > 0f)
            {
                buf.SetGlobalFloat(sp_Weight, weight);
                buf.SetGlobalFloat(LodDataMgr.sp_LD_SliceIndex, lodIdx);
                buf.DrawRenderer(_renderer, _material);
            }
        }

#if UNITY_2019_3_OR_NEWER
        [RuntimeInitializeOnLoadMethod(RuntimeInitializeLoadType.SubsystemRegistration)]
#endif
        static void InitStatics()
        {
            // Init here from 2019.3 onwards
            s_registrar.Clear();
            sp_Weight = Shader.PropertyToID("_Weight");
        }
    }

    /// <summary>
    /// Registers input to a particular LOD data.
    /// </summary>
    [ExecuteAlways]
    public abstract class RegisterLodDataInput<LodDataType> : RegisterLodDataInputBase
        where LodDataType : LodDataMgr
    {
        [SerializeField] bool _disableRenderer = true;

        protected abstract Color GizmoColor { get; }

        int _registeredQueueValue = int.MinValue;

        bool GetQueue(out int queue)
        {
            var rend = GetComponent<Renderer>();
            if (rend && rend.sharedMaterial != null)
            {
                queue = rend.sharedMaterial.renderQueue;
                return true;
            }
            queue = int.MinValue;
            return false;
        }

        protected virtual void OnEnable()
        {
            if (_disableRenderer)
            {
                var rend = GetComponent<Renderer>();
                if (rend)
                {
                    rend.enabled = false;
                }
            }

            int q;
            GetQueue(out q);

            var registrar = GetRegistrar(typeof(LodDataType));
            registrar.Add(q, this);
            _registeredQueueValue = q;
        }

        protected virtual void OnDisable()
        {
            var registrar = GetRegistrar(typeof(LodDataType));
            if (registrar != null)
            {
                registrar.Remove(this);
            }
        }

        protected override void Update()
        {
            base.Update();

#if UNITY_EDITOR
            if (!UnityEditor.EditorApplication.isPlaying)
            {
                int q;
                if (GetQueue(out q))
                {
                    if (q != _registeredQueueValue)
                    {
                        var registrar = GetRegistrar(typeof(LodDataType));
                        registrar.Remove(this);
                        registrar.Add(q, this);
                        _registeredQueueValue = q;
                    }
                }
            }
#endif
        }

        private void OnDrawGizmosSelected()
        {
            var mf = GetComponent<MeshFilter>();
            if (mf)
            {
                Gizmos.color = GizmoColor;
                Gizmos.DrawWireMesh(mf.sharedMesh, transform.position, transform.rotation, transform.lossyScale);
            }
        }
    }

#if UNITY_EDITOR
    public abstract partial class RegisterLodDataInputBase : IValidated
    {
        public bool Validate(OceanRenderer ocean, ValidatedHelper.ShowMessage showMessage)
        {
            return CheckShaderName(GetComponent<Renderer>(), showMessage);
        }

        bool CheckShaderName(Renderer renderer, ValidatedHelper.ShowMessage showMessage)
        {
            if (!renderer)
            {
                showMessage
                (
                    "No renderer has been attached to ocean input. A renderer is required.",
                    ValidatedHelper.MessageType.Error, this
                );

                return false;
            }

            if (renderer.sharedMaterial && renderer.sharedMaterial.shader && !renderer.sharedMaterial.shader.name.StartsWith(ShaderPrefix))
            {
                showMessage
                (
                    $"Shader assigned to ocean input expected to be of type <i>{ShaderPrefix}</i>.",
                    ValidatedHelper.MessageType.Error, this
                );

                return false;
            }

            return true;
        }
    }

    [CustomEditor(typeof(RegisterLodDataInputBase), true), CanEditMultipleObjects]
    class RegisterLodDataInputBaseEditor : ValidatedEditor { }
#endif
}<|MERGE_RESOLUTION|>--- conflicted
+++ resolved
@@ -39,12 +39,8 @@
     /// <summary>
     /// Base class for scripts that register input to the various LOD data types.
     /// </summary>
-<<<<<<< HEAD
+    [ExecuteAlways]
     public abstract partial class RegisterLodDataInputBase : MonoBehaviour, ILodDataInput
-=======
-    [ExecuteAlways]
-    public abstract class RegisterLodDataInputBase : MonoBehaviour, ILodDataInput, IValidated
->>>>>>> 652819ff
     {
 #if UNITY_EDITOR
         [SerializeField, Tooltip("Check that the shader applied to this object matches the input type (so e.g. an Animated Waves input object has an Animated Waves input shader.")]
@@ -82,12 +78,8 @@
 
             if (_renderer)
             {
-<<<<<<< HEAD
-#if UNITY_EDITOR
-                if (_checkShaderName)
-=======
+#if UNITY_EDITOR
                 if (_checkShaderName && verifyShader)
->>>>>>> 652819ff
                 {
                     CheckShaderName(_renderer, ValidatedHelper.DebugLog);
                 }
@@ -97,8 +89,6 @@
             }
         }
 
-<<<<<<< HEAD
-=======
         protected void Start()
         {
             InitRendererAndMaterial(true);
@@ -114,17 +104,6 @@
 #endif
         }
 
-        bool CheckShaderName(Renderer renderer)
-        {
-            if (renderer.sharedMaterial && renderer.sharedMaterial.shader && !renderer.sharedMaterial.shader.name.StartsWith(ShaderPrefix))
-            {
-                Debug.LogError($"Shader assigned to ocean input expected to be of type <i>{ShaderPrefix}</i>. Click this error to highlight the input.", this);
-                return false;
-            }
-            return true;
-        }
-
->>>>>>> 652819ff
         public void Draw(CommandBuffer buf, float weight, int isTransition, int lodIdx)
         {
             if (_renderer && _material && weight > 0f)
