--- conflicted
+++ resolved
@@ -323,16 +323,12 @@
             }
         }
 
-<<<<<<< HEAD
         protected virtual void CreateSplineMaterial()
         {
             _splineMaterial = new Material(Shader.Find(SplineShaderName));
         }
 
-        public override void Draw(CommandBuffer buf, float weight, int isTransition, int lodIdx)
-=======
         public override void Draw(LodDataMgr lodData, CommandBuffer buf, float weight, int isTransition, int lodIdx)
->>>>>>> af5fc1bb
         {
             if (weight <= 0f) return;
 
