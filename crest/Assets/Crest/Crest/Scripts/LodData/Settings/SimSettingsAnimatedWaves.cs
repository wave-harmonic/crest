--- conflicted
+++ resolved
@@ -51,26 +51,17 @@
         [Tooltip("The render texture format to use for the wave simulation. It should only be changed if you need more precision. See the documentation for information.")]
         public GraphicsFormat _renderTextureGraphicsFormat = GraphicsFormat.R16G16B16A16_SFloat;
 
-<<<<<<< HEAD
 #if CREST_UNITY_MATHEMATICS
         [Predicated("_collisionSource", true, (int)CollisionSources.BakedFFT), DecoratedField]
         public FFTBakedData _bakedFFTData;
 #endif // CREST_UNITY_MATHEMATICS
 
-        internal int _bufferCount = 1;
-=======
->>>>>>> 98d226ad
-
         public override void AddToSettingsHash(ref int settingsHash)
         {
             base.AddToSettingsHash(ref settingsHash);
             Hashy.AddInt((int)_renderTextureGraphicsFormat, ref settingsHash);
-<<<<<<< HEAD
-            Hashy.AddInt(_bufferCount, ref settingsHash);
             Hashy.AddInt((int)_collisionSource, ref settingsHash);
-=======
             Hashy.AddBool(Helpers.IsMotionVectorsEnabled(), ref settingsHash);
->>>>>>> 98d226ad
         }
 
         /// <summary>
