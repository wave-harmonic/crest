﻿// Crest Ocean System

// This file is subject to the MIT License as seen in the root of this folder structure (LICENSE)

using System;
using UnityEngine;
using UnityEngine.Experimental.Rendering;
using UnityEngine.Rendering;
using UnityEngine.XR;

namespace Crest
{
    using SettingsType = SimSettingsShadow;

    /// <summary>
    /// Stores shadowing data to use during ocean shading. Shadowing is persistent and supports sampling across
    /// many frames and jittered sampling for (very) soft shadows.
    /// </summary>
    public class LodDataMgrShadow : LodDataMgr
    {
        public override string SimName { get { return "Shadow"; } }
        protected override GraphicsFormat RequestedTextureFormat => GraphicsFormat.R8G8_UNorm;
        protected override bool NeedToReadWriteTextureData { get { return true; } }

        public static bool s_processData = true;

        Light _mainLight;

        // SRP version needs access to this externally, hence public get
        public CommandBuffer BufCopyShadowMap { get; private set; }

        BufferedData<RenderTexture> _sources;
        PropertyWrapperCompute _renderProperties;
        ComputeShader _updateShadowShader;
        private int krnl_UpdateShadow;
        public const string UpdateShadow = "UpdateShadow";

        readonly int sp_CenterPos = Shader.PropertyToID("_CenterPos");
        readonly int sp_Scale = Shader.PropertyToID("_Scale");
        readonly int sp_CamPos = Shader.PropertyToID("_CamPos");
        readonly int sp_CamForward = Shader.PropertyToID("_CamForward");
        readonly int sp_JitterDiameters_CurrentFrameWeights = Shader.PropertyToID("_JitterDiameters_CurrentFrameWeights");
        readonly int sp_MainCameraProjectionMatrix = Shader.PropertyToID("_MainCameraProjectionMatrix");
        readonly int sp_SimDeltaTime = Shader.PropertyToID("_SimDeltaTime");
        readonly int sp_LD_SliceIndex_Source = Shader.PropertyToID("_LD_SliceIndex_Source");
        readonly int sp_LD_TexArray_Target = Shader.PropertyToID("_LD_TexArray_Target");
        readonly int sp_cascadeDataSrc = Shader.PropertyToID("_CascadeDataSrc");

        SettingsType _defaultSettings;
        public SettingsType Settings
        {
            get
            {
                if (_ocean._simSettingsShadow != null) return _ocean._simSettingsShadow;

                if (_defaultSettings == null)
                {
                    _defaultSettings = ScriptableObject.CreateInstance<SettingsType>();
                    _defaultSettings.name = SimName + " Auto-generated Settings";
                }
                return _defaultSettings;
            }
        }

<<<<<<< HEAD
        public override void FlipBuffers()
        {
            base.FlipBuffers();

            _sources.Flip();
        }

        protected override void Start()
=======
        public LodDataMgrShadow(OceanRenderer ocean) : base(ocean)
        {
            Start();
        }

        public override void Start()
>>>>>>> 323eb240
        {
            base.Start();

            _renderProperties = new PropertyWrapperCompute();
            _updateShadowShader = ComputeShaderHelpers.LoadShader(UpdateShadow);
            if (_updateShadowShader == null)
            {
                enabled = false;
                return;
            }

            try
            {
                krnl_UpdateShadow = _updateShadowShader.FindKernel(UpdateShadow);
            }
            catch (Exception)
            {
                Debug.LogError("Could not load shadow update kernel. Disabling shadows.", _ocean);
                enabled = false;
                return;
            }

#if UNITY_EDITOR
            if (!OceanRenderer.Instance.OceanMaterial.IsKeywordEnabled("_SHADOWS_ON"))
            {
                Debug.LogWarning("Shadowing is not enabled on the current ocean material and will not be visible.", _ocean);
            }
#endif
        }

        protected override void InitData()
        {
            base.InitData();

            int resolution = OceanRenderer.Instance.LodDataResolution;
<<<<<<< HEAD
            var desc = new RenderTextureDescriptor(resolution, resolution, TextureFormat, 0);
            _sources = new BufferedData<RenderTexture>(BufferCount, () => CreateLodDataTextures(desc, SimName + "_1", NeedToReadWriteTextureData));
=======
            var desc = new RenderTextureDescriptor(resolution, resolution, CompatibleTextureFormat, 0);
            _sources = CreateLodDataTextures(desc, SimName + "_1", NeedToReadWriteTextureData);
>>>>>>> 323eb240

            _targets.RunLambda(buffer => TextureArrayHelpers.ClearToBlack(buffer));
            _sources.RunLambda(buffer => TextureArrayHelpers.ClearToBlack(buffer));
        }

        bool StartInitLight()
        {
            _mainLight = OceanRenderer.Instance._primaryLight;

            if (_mainLight.type != LightType.Directional)
            {
                Debug.LogError("Primary light must be of type Directional.", OceanRenderer.Instance);
                return false;
            }

            if (_mainLight.shadows == LightShadows.None)
            {
                Debug.LogError("Shadows must be enabled on primary light to enable ocean shadowing (types Hard and Soft are equivalent for the ocean system).", OceanRenderer.Instance);
                return false;
            }

            return true;
        }

        public override void UpdateLodData()
        {
            if (!enabled)
            {
                return;
            }

            base.UpdateLodData();

            if (_mainLight != OceanRenderer.Instance._primaryLight)
            {
                if (_mainLight)
                {
                    _mainLight.RemoveCommandBuffer(LightEvent.BeforeScreenspaceMask, BufCopyShadowMap);
                    BufCopyShadowMap = null;

                    _targets.RunLambda(buffer => TextureArrayHelpers.ClearToBlack(buffer));
                    _sources.RunLambda(buffer => TextureArrayHelpers.ClearToBlack(buffer));
                }
                _mainLight = null;
            }

            if (!OceanRenderer.Instance._primaryLight)
            {
                if (!Settings._allowNullLight)
                {
                    Debug.LogWarning("Primary light must be specified on OceanRenderer script to enable shadows.", OceanRenderer.Instance);
                }
                return;
            }

            if (!_mainLight)
            {
                if (!StartInitLight())
                {
                    enabled = false;
                    return;
                }
            }

            if (BufCopyShadowMap == null && s_processData)
            {
                BufCopyShadowMap = new CommandBuffer();
                BufCopyShadowMap.name = "Shadow data";
                _mainLight.AddCommandBuffer(LightEvent.BeforeScreenspaceMask, BufCopyShadowMap);
            }
            else if (!s_processData && BufCopyShadowMap != null)
            {
                _mainLight.RemoveCommandBuffer(LightEvent.BeforeScreenspaceMask, BufCopyShadowMap);
                BufCopyShadowMap = null;
            }

            if (!s_processData)
            {
                return;
            }

            Swap(ref _sources, ref _targets);

            BufCopyShadowMap.Clear();

            ValidateSourceData();

            // clear the shadow collection. it will be overwritten with shadow values IF the shadows render,
<<<<<<< HEAD
            // which only happens if there are (nontransparent) shadow receivers around
            _targets.RunLambda(buffer => TextureArrayHelpers.ClearToBlack(buffer));
=======
            // which only happens if there are (nontransparent) shadow receivers around. this is only reliable
            // in play mode, so don't do it in edit mode.
#if UNITY_EDITOR
            if (UnityEditor.EditorApplication.isPlaying)
#endif
            {
                TextureArrayHelpers.ClearToBlack(_targets);
            }
>>>>>>> 323eb240

            // Cache the camera for further down.
            var camera = OceanRenderer.Instance.ViewCamera;
            if (camera == null)
            {
                // We want to return early after clear.
                return;
            }

            {
                // Run shadow update

                // It feels like quite a lot could be optimized out of the below. I think the same params are written repeatedly, and probably
                // a bunch of them are already available in existing ocean globals.

                _renderProperties.Initialise(BufCopyShadowMap, _updateShadowShader, krnl_UpdateShadow);

<<<<<<< HEAD
                lt._renderData[lodIdx].Current.Validate(0, this);
                _renderProperties.SetVector(sp_CenterPos, lt._renderData[lodIdx].Current._posSnapped);
                var scale = OceanRenderer.Instance.CalcLodScale(lodIdx);
                _renderProperties.SetVector(sp_Scale, new Vector3(scale, 1f, scale));
                _renderProperties.SetVector(sp_CamPos, OceanRenderer.Instance.Viewpoint.position);
                _renderProperties.SetVector(sp_CamForward, OceanRenderer.Instance.Viewpoint.forward);
=======
                _renderProperties.SetVector(sp_CamPos, camera.transform.position);
                _renderProperties.SetVector(sp_CamForward, camera.transform.forward);

>>>>>>> 323eb240
                _renderProperties.SetVector(sp_JitterDiameters_CurrentFrameWeights, new Vector4(Settings._jitterDiameterSoft, Settings._jitterDiameterHard, Settings._currentFrameWeightSoft, Settings._currentFrameWeightHard));
                _renderProperties.SetMatrix(sp_MainCameraProjectionMatrix, camera.projectionMatrix * camera.worldToCameraMatrix);
                _renderProperties.SetFloat(sp_SimDeltaTime, OceanRenderer.Instance.DeltaTimeDynamics);

<<<<<<< HEAD
                // compute which lod data we are sampling previous frame shadows from. if a scale change has happened this can be any lod up or down the chain.
                var srcDataIdx = lodIdx + ScaleDifferencePow2;
                srcDataIdx = Mathf.Clamp(srcDataIdx, 0, lt.LodCount - 1);
                _renderProperties.SetInt(sp_LD_SliceIndex, lodIdx);
                _renderProperties.SetInt(sp_LD_SliceIndex_Source, srcDataIdx);
                BindSourceData(_renderProperties, false);
                _renderProperties.SetTexture(sp_LD_TexArray_Target, _targets.Current);
                _renderProperties.DispatchShader();
=======
                _renderProperties.SetTexture(GetParamIdSampler(true), (Texture)_sources);

                _renderProperties.SetTexture(sp_LD_TexArray_Target, _targets);

                _renderProperties.SetBuffer(sp_cascadeDataSrc, OceanRenderer.Instance._bufCascadeDataSrc);

                var lt = OceanRenderer.Instance._lodTransform;
                for (var lodIdx = lt.LodCount - 1; lodIdx >= 0; lodIdx--)
                {
                    #if UNITY_EDITOR
                    lt._renderData[lodIdx].Validate(0, SimName);
                    #endif

                    _renderProperties.SetVector(sp_CenterPos, lt._renderData[lodIdx]._posSnapped);
                    var scale = OceanRenderer.Instance.CalcLodScale(lodIdx);
                    _renderProperties.SetVector(sp_Scale, new Vector3(scale, 1f, scale));

                    // compute which lod data we are sampling previous frame shadows from. if a scale change has happened this can be any lod up or down the chain.
                    var srcDataIdx = lodIdx + ScaleDifferencePow2;
                    srcDataIdx = Mathf.Clamp(srcDataIdx, 0, lt.LodCount - 1);
                    _renderProperties.SetInt(sp_LD_SliceIndex, lodIdx);
                    _renderProperties.SetInt(sp_LD_SliceIndex_Source, srcDataIdx);

                    BufCopyShadowMap.DispatchCompute(_updateShadowShader, krnl_UpdateShadow,
                        OceanRenderer.Instance.LodDataResolution / THREAD_GROUP_SIZE_X,
                        OceanRenderer.Instance.LodDataResolution / THREAD_GROUP_SIZE_Y,
                        1);
                }

                // Disable single pass double-wide stereo rendering for these commands since we are rendering to
                // rendering texture. Otherwise, it will render double. Single pass instanced is broken here, but that
                // appears to be a Unity bug only for the legacy VR system.
                if (camera.stereoEnabled && XRSettings.stereoRenderingMode == XRSettings.StereoRenderingMode.SinglePass)
                {
                    BufCopyShadowMap.SetSinglePassStereo(SinglePassStereoMode.None);
                    BufCopyShadowMap.DisableShaderKeyword("UNITY_SINGLE_PASS_STEREO");
                }

                // Process registered inputs.
                for (var lodIdx = lt.LodCount - 1; lodIdx >= 0; lodIdx--)
                {
                    BufCopyShadowMap.SetRenderTarget(_targets, _targets.depthBuffer, 0, CubemapFace.Unknown, lodIdx);
                    SubmitDraws(lodIdx, BufCopyShadowMap);
                }

                // Restore single pass double-wide as we cannot rely on remaining pipeline to do it for us.
                if (camera.stereoEnabled && XRSettings.stereoRenderingMode == XRSettings.StereoRenderingMode.SinglePass)
                {
                    BufCopyShadowMap.SetSinglePassStereo(SinglePassStereoMode.SideBySide);
                    BufCopyShadowMap.EnableShaderKeyword("UNITY_SINGLE_PASS_STEREO");
                }
>>>>>>> 323eb240
            }

            // Set the target texture as to make sure we catch the 'pong' each frame
            Shader.SetGlobalTexture(GetParamIdSampler(), _targets);
        }

        public void ValidateSourceData()
        {
<<<<<<< HEAD
            foreach (var renderData in OceanRenderer.Instance._lodTransform._renderData)
            {
                renderData.Previous(1).Validate(BuildCommandBufferBase._lastUpdateFrame - Time.frameCount, this);
=======
#if UNITY_EDITOR
            if (!UnityEditor.EditorApplication.isPlaying)
            {
                // Don't validate when not in play mode in editor as shadows won't be updating.
                return;
            }
#endif

            foreach (var renderData in OceanRenderer.Instance._lodTransform._renderDataSource)
            {
                renderData.Validate(BuildCommandBufferBase._lastUpdateFrame - OceanRenderer.FrameCount, SimName);
>>>>>>> 323eb240
            }
        }

        internal override void OnEnable()
        {
<<<<<<< HEAD
            BindData(simMaterial, paramsOnly ? Texture2D.blackTexture : _sources.Current as Texture, true, OceanRenderer.Instance._lodTransform._renderData, 1, true);
        }
=======
            base.OnEnable();
>>>>>>> 323eb240

            RemoveCommandBuffers();
        }

        internal override void OnDisable()
        {
            base.OnDisable();

            RemoveCommandBuffers();
        }

        void RemoveCommandBuffers()
        {
            if (BufCopyShadowMap != null)
            {
                if (_mainLight)
                {
                    _mainLight.RemoveCommandBuffer(LightEvent.BeforeScreenspaceMask, BufCopyShadowMap);
                }
                BufCopyShadowMap = null;
            }
        }

        readonly static string s_textureArrayName = "_LD_TexArray_Shadow";
        private static TextureArrayParamIds s_textureArrayParamIds = new TextureArrayParamIds(s_textureArrayName);
        public static int ParamIdSampler(bool sourceLod = false) { return s_textureArrayParamIds.GetId(sourceLod); }
        protected override int GetParamIdSampler(bool sourceLod = false)
        {
            return ParamIdSampler(sourceLod);
        }

        public static void Bind(IPropertyWrapper properties)
        {
            if (OceanRenderer.Instance._lodDataShadow != null)
            {
                properties.SetTexture(OceanRenderer.Instance._lodDataShadow.GetParamIdSampler(), OceanRenderer.Instance._lodDataShadow.DataTexture);
            }
            else
            {
                properties.SetTexture(ParamIdSampler(), TextureArrayHelpers.BlackTextureArray);
            }
        }

#if UNITY_2019_3_OR_NEWER
        [RuntimeInitializeOnLoadMethod(RuntimeInitializeLoadType.SubsystemRegistration)]
#endif
        static void InitStatics()
        {
            // Init here from 2019.3 onwards
            s_textureArrayParamIds = new TextureArrayParamIds(s_textureArrayName);
        }
    }
}<|MERGE_RESOLUTION|>--- conflicted
+++ resolved
@@ -62,7 +62,6 @@
             }
         }
 
-<<<<<<< HEAD
         public override void FlipBuffers()
         {
             base.FlipBuffers();
@@ -70,15 +69,12 @@
             _sources.Flip();
         }
 
-        protected override void Start()
-=======
         public LodDataMgrShadow(OceanRenderer ocean) : base(ocean)
         {
             Start();
         }
 
         public override void Start()
->>>>>>> 323eb240
         {
             base.Start();
 
@@ -114,13 +110,8 @@
             base.InitData();
 
             int resolution = OceanRenderer.Instance.LodDataResolution;
-<<<<<<< HEAD
-            var desc = new RenderTextureDescriptor(resolution, resolution, TextureFormat, 0);
+            var desc = new RenderTextureDescriptor(resolution, resolution, CompatibleTextureFormat, 0);
             _sources = new BufferedData<RenderTexture>(BufferCount, () => CreateLodDataTextures(desc, SimName + "_1", NeedToReadWriteTextureData));
-=======
-            var desc = new RenderTextureDescriptor(resolution, resolution, CompatibleTextureFormat, 0);
-            _sources = CreateLodDataTextures(desc, SimName + "_1", NeedToReadWriteTextureData);
->>>>>>> 323eb240
 
             _targets.RunLambda(buffer => TextureArrayHelpers.ClearToBlack(buffer));
             _sources.RunLambda(buffer => TextureArrayHelpers.ClearToBlack(buffer));
@@ -209,19 +200,14 @@
             ValidateSourceData();
 
             // clear the shadow collection. it will be overwritten with shadow values IF the shadows render,
-<<<<<<< HEAD
-            // which only happens if there are (nontransparent) shadow receivers around
-            _targets.RunLambda(buffer => TextureArrayHelpers.ClearToBlack(buffer));
-=======
             // which only happens if there are (nontransparent) shadow receivers around. this is only reliable
             // in play mode, so don't do it in edit mode.
 #if UNITY_EDITOR
             if (UnityEditor.EditorApplication.isPlaying)
 #endif
             {
-                TextureArrayHelpers.ClearToBlack(_targets);
-            }
->>>>>>> 323eb240
+                _targets.RunLambda(buffer => TextureArrayHelpers.ClearToBlack(buffer));
+            }
 
             // Cache the camera for further down.
             var camera = OceanRenderer.Instance.ViewCamera;
@@ -239,35 +225,16 @@
 
                 _renderProperties.Initialise(BufCopyShadowMap, _updateShadowShader, krnl_UpdateShadow);
 
-<<<<<<< HEAD
-                lt._renderData[lodIdx].Current.Validate(0, this);
-                _renderProperties.SetVector(sp_CenterPos, lt._renderData[lodIdx].Current._posSnapped);
-                var scale = OceanRenderer.Instance.CalcLodScale(lodIdx);
-                _renderProperties.SetVector(sp_Scale, new Vector3(scale, 1f, scale));
-                _renderProperties.SetVector(sp_CamPos, OceanRenderer.Instance.Viewpoint.position);
-                _renderProperties.SetVector(sp_CamForward, OceanRenderer.Instance.Viewpoint.forward);
-=======
                 _renderProperties.SetVector(sp_CamPos, camera.transform.position);
                 _renderProperties.SetVector(sp_CamForward, camera.transform.forward);
 
->>>>>>> 323eb240
                 _renderProperties.SetVector(sp_JitterDiameters_CurrentFrameWeights, new Vector4(Settings._jitterDiameterSoft, Settings._jitterDiameterHard, Settings._currentFrameWeightSoft, Settings._currentFrameWeightHard));
                 _renderProperties.SetMatrix(sp_MainCameraProjectionMatrix, camera.projectionMatrix * camera.worldToCameraMatrix);
                 _renderProperties.SetFloat(sp_SimDeltaTime, OceanRenderer.Instance.DeltaTimeDynamics);
 
-<<<<<<< HEAD
-                // compute which lod data we are sampling previous frame shadows from. if a scale change has happened this can be any lod up or down the chain.
-                var srcDataIdx = lodIdx + ScaleDifferencePow2;
-                srcDataIdx = Mathf.Clamp(srcDataIdx, 0, lt.LodCount - 1);
-                _renderProperties.SetInt(sp_LD_SliceIndex, lodIdx);
-                _renderProperties.SetInt(sp_LD_SliceIndex_Source, srcDataIdx);
-                BindSourceData(_renderProperties, false);
+                _renderProperties.SetTexture(GetParamIdSampler(true), (Texture)_sources.Current);
+
                 _renderProperties.SetTexture(sp_LD_TexArray_Target, _targets.Current);
-                _renderProperties.DispatchShader();
-=======
-                _renderProperties.SetTexture(GetParamIdSampler(true), (Texture)_sources);
-
-                _renderProperties.SetTexture(sp_LD_TexArray_Target, _targets);
 
                 _renderProperties.SetBuffer(sp_cascadeDataSrc, OceanRenderer.Instance._bufCascadeDataSrc);
 
@@ -275,10 +242,10 @@
                 for (var lodIdx = lt.LodCount - 1; lodIdx >= 0; lodIdx--)
                 {
                     #if UNITY_EDITOR
-                    lt._renderData[lodIdx].Validate(0, SimName);
+                    lt._renderData[lodIdx].Current.Validate(0, SimName);
                     #endif
 
-                    _renderProperties.SetVector(sp_CenterPos, lt._renderData[lodIdx]._posSnapped);
+                    _renderProperties.SetVector(sp_CenterPos, lt._renderData[lodIdx].Current._posSnapped);
                     var scale = OceanRenderer.Instance.CalcLodScale(lodIdx);
                     _renderProperties.SetVector(sp_Scale, new Vector3(scale, 1f, scale));
 
@@ -306,7 +273,7 @@
                 // Process registered inputs.
                 for (var lodIdx = lt.LodCount - 1; lodIdx >= 0; lodIdx--)
                 {
-                    BufCopyShadowMap.SetRenderTarget(_targets, _targets.depthBuffer, 0, CubemapFace.Unknown, lodIdx);
+                    BufCopyShadowMap.SetRenderTarget(_targets.Current, _targets.Current.depthBuffer, 0, CubemapFace.Unknown, lodIdx);
                     SubmitDraws(lodIdx, BufCopyShadowMap);
                 }
 
@@ -316,20 +283,14 @@
                     BufCopyShadowMap.SetSinglePassStereo(SinglePassStereoMode.SideBySide);
                     BufCopyShadowMap.EnableShaderKeyword("UNITY_SINGLE_PASS_STEREO");
                 }
->>>>>>> 323eb240
             }
 
             // Set the target texture as to make sure we catch the 'pong' each frame
-            Shader.SetGlobalTexture(GetParamIdSampler(), _targets);
+            Shader.SetGlobalTexture(GetParamIdSampler(), _targets.Current);
         }
 
         public void ValidateSourceData()
         {
-<<<<<<< HEAD
-            foreach (var renderData in OceanRenderer.Instance._lodTransform._renderData)
-            {
-                renderData.Previous(1).Validate(BuildCommandBufferBase._lastUpdateFrame - Time.frameCount, this);
-=======
 #if UNITY_EDITOR
             if (!UnityEditor.EditorApplication.isPlaying)
             {
@@ -338,21 +299,15 @@
             }
 #endif
 
-            foreach (var renderData in OceanRenderer.Instance._lodTransform._renderDataSource)
-            {
-                renderData.Validate(BuildCommandBufferBase._lastUpdateFrame - OceanRenderer.FrameCount, SimName);
->>>>>>> 323eb240
+            foreach (var renderData in OceanRenderer.Instance._lodTransform._renderData)
+            {
+                renderData.Previous(1).Validate(BuildCommandBufferBase._lastUpdateFrame - OceanRenderer.FrameCount, SimName);
             }
         }
 
         internal override void OnEnable()
         {
-<<<<<<< HEAD
-            BindData(simMaterial, paramsOnly ? Texture2D.blackTexture : _sources.Current as Texture, true, OceanRenderer.Instance._lodTransform._renderData, 1, true);
-        }
-=======
             base.OnEnable();
->>>>>>> 323eb240
 
             RemoveCommandBuffers();
         }
