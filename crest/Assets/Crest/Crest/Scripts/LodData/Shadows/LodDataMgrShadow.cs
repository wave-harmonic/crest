--- conflicted
+++ resolved
@@ -228,18 +228,6 @@
 
                 _renderProperties.SetTexture(sp_LD_TexArray_Target, _targets);
 
-<<<<<<< HEAD
-                if (OceanRenderer.Instance._lodDataSeaDepths != null)
-                {
-                    OceanRenderer.Instance._lodDataSeaDepths.BindResultData(_renderProperties);
-                }
-                else
-                {
-                    LodDataMgrSeaFloorDepth.BindNull(_renderProperties);
-                }
-
-                _renderProperties.DispatchShader();
-=======
                 _renderProperties.SetBuffer(sp_cascadeDataSrc, OceanRenderer.Instance._bufCascadeDataSrc);
 
                 var lt = OceanRenderer.Instance._lodTransform;
@@ -287,7 +275,6 @@
                     BufCopyShadowMap.SetSinglePassStereo(SinglePassStereoMode.SideBySide);
                     BufCopyShadowMap.EnableShaderKeyword("UNITY_SINGLE_PASS_STEREO");
                 }
->>>>>>> 2c828306
             }
 
             // Set the target texture as to make sure we catch the 'pong' each frame
