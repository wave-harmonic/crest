--- conflicted
+++ resolved
@@ -146,14 +146,6 @@
             _mpb.SetFloat(sp_ForceUnderwater, heightOffset < -2f ? 1f : 0f);
 
             Rend.SetPropertyBlock(_mpb.materialPropertyBlock);
-<<<<<<< HEAD
-
-            if (_drawRenderBounds)
-            {
-                Rend.bounds.DebugDraw();
-            }
-=======
->>>>>>> 1aa58e48
         }
 
         // this is called every frame because the bounds are given in world space and depend on the transform scale, which
