﻿// Crest Ocean System

// This file is subject to the MIT License as seen in the root of this folder structure (LICENSE)

using UnityEngine;
using UnityEngine.Experimental.Rendering;

namespace Crest
{
    /// <summary>
    /// Sets shader parameters for each geometry tile/chunk.
    /// </summary>
    [ExecuteInEditMode]
    public class OceanChunkRenderer : MonoBehaviour
    {
        public bool _drawRenderBounds = false;

        Bounds _boundsLocal;
        Mesh _mesh;
        Renderer _rend;
        MaterialPropertyBlock _mpb;

        // Cache these off to support regenerating ocean surface
        int _lodIndex = -1;
        int _totalLodCount = -1;
        int _lodDataResolution = 256;
        int _geoDownSampleFactor = 1;

        int _reflectionTexId = -1;

        void Start()
        {
            _rend = GetComponent<Renderer>();
<<<<<<< HEAD
            _mesh = GetComponent<MeshFilter>().sharedMesh;

=======
            _mesh = GetComponent<MeshFilter>().mesh;
>>>>>>> a0d8f194
            _boundsLocal = _mesh.bounds;

            _reflectionTexId = Shader.PropertyToID("_ReflectionTex");

            UpdateMeshBounds();
        }

        private void Update()
        {
            // This needs to be called on Update because the bounds depend on transform scale which can change. Also OnWillRenderObject depends on
            // the bounds being correct. This could however be called on scale change events, but would add slightly more complexity.
            UpdateMeshBounds();
        }

        void UpdateMeshBounds()
        {
            var newBounds = _boundsLocal;
            ExpandBoundsForDisplacements(transform, ref newBounds);
            _mesh.bounds = newBounds;
        }

        private void OnEnable()
        {
            RenderPipeline.beginCameraRendering += BeginCameraRendering;
        }
        private void OnDisable()
        {
            RenderPipeline.beginCameraRendering -= BeginCameraRendering;
        }

        static Camera _currentCamera = null;

        private void BeginCameraRendering(Camera cam)
        {
            _currentCamera = cam;
        }

        // Called when visible to a camera
        void OnWillRenderObject()
        {
            // check if built-in pipeline being used
            if (Camera.current != null)
            {
                _currentCamera = Camera.current;
            }

            // Depth texture is used by ocean shader for transparency/depth fog, and for fading out foam at shoreline.
            _currentCamera.depthTextureMode |= DepthTextureMode.Depth;

            if (_rend.sharedMaterial != OceanRenderer.Instance.OceanMaterial)
            {
                _rend.sharedMaterial = OceanRenderer.Instance.OceanMaterial;
            }

            // per instance data

            if (_mpb == null)
            {
                _mpb = new MaterialPropertyBlock();
            }
            _rend.GetPropertyBlock(_mpb);

            // blend LOD 0 shape in/out to avoid pop, if the ocean might scale up later (it is smaller than its maximum scale)
            var needToBlendOutShape = _lodIndex == 0 && OceanRenderer.Instance.ScaleCouldIncrease;
            var meshScaleLerp = needToBlendOutShape ? OceanRenderer.Instance.ViewerAltitudeLevelAlpha : 0f;

            // blend furthest normals scale in/out to avoid pop, if scale could reduce
            var needToBlendOutNormals = _lodIndex == _totalLodCount - 1 && OceanRenderer.Instance.ScaleCouldDecrease;
            var farNormalsWeight = needToBlendOutNormals ? OceanRenderer.Instance.ViewerAltitudeLevelAlpha : 1f;
            _mpb.SetVector("_InstanceData", new Vector4(meshScaleLerp, farNormalsWeight, _lodIndex));

            // geometry data
            // compute grid size of geometry. take the long way to get there - make sure we land exactly on a power of two
            // and not inherit any of the lossy-ness from lossyScale.
            var scale_pow_2 = Mathf.Pow(2f, Mathf.Round(Mathf.Log(transform.lossyScale.x) / Mathf.Log(2f)));
            var gridSizeGeo = scale_pow_2 / (0.25f * _lodDataResolution / _geoDownSampleFactor);
            var gridSizeLodData = gridSizeGeo / _geoDownSampleFactor;
            var mul = 1.875f; // fudge 1
            var pow = 1.4f; // fudge 2
            var normalScrollSpeed0 = Mathf.Pow(Mathf.Log(1f + 2f * gridSizeLodData) * mul, pow);
            var normalScrollSpeed1 = Mathf.Pow(Mathf.Log(1f + 4f * gridSizeLodData) * mul, pow);
            _mpb.SetVector("_GeomData", new Vector4(gridSizeLodData, gridSizeGeo, normalScrollSpeed0, normalScrollSpeed1));

            // assign lod data to ocean shader
            var ldaws = OceanRenderer.Instance._lodDataAnimWaves;
            var ldsds = OceanRenderer.Instance._lodDataSeaDepths;
            var ldfoam = OceanRenderer.Instance._lodDataFoam;
            var ldflow = OceanRenderer.Instance._lodDataFlow;
            var ldshadows = OceanRenderer.Instance._lodDataShadow;

            ldaws.BindResultData(_lodIndex, 0, _mpb);
            if (ldflow) ldflow.BindResultData(_lodIndex, 0, _mpb);
            if (ldfoam) ldfoam.BindResultData(_lodIndex, 0, _mpb);
            if (ldsds) ldsds.BindResultData(_lodIndex, 0, _mpb);
            if (ldshadows) ldshadows.BindResultData(_lodIndex, 0, _mpb); else LodDataMgrShadow.BindNull(0, _mpb);

            if (_lodIndex + 1 < OceanRenderer.Instance.CurrentLodCount)
            {
                ldaws.BindResultData(_lodIndex + 1, 1, _mpb);
                if (ldflow) ldflow.BindResultData(_lodIndex + 1, 1, _mpb);
                if (ldfoam) ldfoam.BindResultData(_lodIndex + 1, 1, _mpb);
                if (ldsds) ldsds.BindResultData(_lodIndex + 1, 1, _mpb);
                if (ldshadows) ldshadows.BindResultData(_lodIndex + 1, 1, _mpb); else LodDataMgrShadow.BindNull(1, _mpb);
            }

            var reflTex = OceanPlanarReflection.GetRenderTexture(_currentCamera.targetDisplay);
            if (reflTex)
            {
                _mpb.SetTexture(_reflectionTexId, reflTex);
            }
            else
            {
                _mpb.SetTexture(_reflectionTexId, Texture2D.blackTexture);
            }

            // Hack - due to SV_IsFrontFace occasionally coming through as true for backfaces,
            // add a param here that forces ocean to be in undrwater state. I think the root
            // cause here might be imprecision or numerical issues at ocean tile boundaries, although
            // i'm not sure why cracks are not visible in this case.
            var heightOffset = OceanRenderer.Instance.ViewerHeightAboveWater;
            _mpb.SetFloat("_ForceUnderwater", heightOffset < -2f ? 1f : 0f);

            _rend.SetPropertyBlock(_mpb);

            if (_drawRenderBounds)
            {
                _rend.bounds.DebugDraw();
            }
        }

        // this is called every frame because the bounds are given in world space and depend on the transform scale, which
        // can change depending on view altitude
        public static void ExpandBoundsForDisplacements(Transform transform, ref Bounds bounds)
        {
            float boundsPadding = OceanRenderer.Instance.MaxHorizDisplacement;
            float expandXZ = boundsPadding / transform.lossyScale.x;
            float boundsY = OceanRenderer.Instance.MaxVertDisplacement / transform.lossyScale.y;
            // extend the kinematic bounds slightly to give room for dynamic sim stuff
            boundsY = Mathf.Max(boundsY, 1f);
            bounds.extents = new Vector3(bounds.extents.x + expandXZ, boundsY, bounds.extents.z + expandXZ);
        }

        public void SetInstanceData(int lodIndex, int totalLodCount, int lodDataResolution, int geoDownSampleFactor)
        {
            _lodIndex = lodIndex; _totalLodCount = totalLodCount; _lodDataResolution = lodDataResolution; _geoDownSampleFactor = geoDownSampleFactor;
        }
    }

    public static class BoundsHelper
    {
        public static void DebugDraw(this Bounds b)
        {
            // source: https://github.com/UnityCommunity/UnityLibrary
            // license: mit - https://github.com/UnityCommunity/UnityLibrary/blob/master/LICENSE.md

            // bounding box using Debug.Drawline

            // bottom
            var p1 = new Vector3(b.min.x, b.min.y, b.min.z);
            var p2 = new Vector3(b.max.x, b.min.y, b.min.z);
            var p3 = new Vector3(b.max.x, b.min.y, b.max.z);
            var p4 = new Vector3(b.min.x, b.min.y, b.max.z);

            Debug.DrawLine(p1, p2, Color.blue);
            Debug.DrawLine(p2, p3, Color.red);
            Debug.DrawLine(p3, p4, Color.yellow);
            Debug.DrawLine(p4, p1, Color.magenta);

            // top
            var p5 = new Vector3(b.min.x, b.max.y, b.min.z);
            var p6 = new Vector3(b.max.x, b.max.y, b.min.z);
            var p7 = new Vector3(b.max.x, b.max.y, b.max.z);
            var p8 = new Vector3(b.min.x, b.max.y, b.max.z);

            Debug.DrawLine(p5, p6, Color.blue);
            Debug.DrawLine(p6, p7, Color.red);
            Debug.DrawLine(p7, p8, Color.yellow);
            Debug.DrawLine(p8, p5, Color.magenta);

            // sides
            Debug.DrawLine(p1, p5, Color.white);
            Debug.DrawLine(p2, p6, Color.gray);
            Debug.DrawLine(p3, p7, Color.green);
            Debug.DrawLine(p4, p8, Color.cyan);
        }
    }
}<|MERGE_RESOLUTION|>--- conflicted
+++ resolved
@@ -31,12 +31,7 @@
         void Start()
         {
             _rend = GetComponent<Renderer>();
-<<<<<<< HEAD
             _mesh = GetComponent<MeshFilter>().sharedMesh;
-
-=======
-            _mesh = GetComponent<MeshFilter>().mesh;
->>>>>>> a0d8f194
             _boundsLocal = _mesh.bounds;
 
             _reflectionTexId = Shader.PropertyToID("_ReflectionTex");
