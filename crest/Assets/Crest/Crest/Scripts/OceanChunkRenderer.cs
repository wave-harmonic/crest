--- conflicted
+++ resolved
@@ -115,51 +115,7 @@
             {
                 _mpb = new PropertyWrapperMPB();
             }
-<<<<<<< HEAD
-            _rend.GetPropertyBlock(_mpb.materialPropertyBlock);
-
-            // blend LOD 0 shape in/out to avoid pop, if the ocean might scale up later (it is smaller than its maximum scale)
-            var needToBlendOutShape = _lodIndex == 0 && OceanRenderer.Instance.ScaleCouldIncrease;
-            var meshScaleLerp = needToBlendOutShape ? OceanRenderer.Instance.ViewerAltitudeLevelAlpha : 0f;
-
-            // blend furthest normals scale in/out to avoid pop, if scale could reduce
-            var needToBlendOutNormals = _lodIndex == _totalLodCount - 1 && OceanRenderer.Instance.ScaleCouldDecrease;
-            var farNormalsWeight = needToBlendOutNormals ? OceanRenderer.Instance.ViewerAltitudeLevelAlpha : 1f;
-            _mpb.SetVector(sp_InstanceData, new Vector3(meshScaleLerp, farNormalsWeight, _lodIndex));
-
-            // geometry data
-            // compute grid size of geometry. take the long way to get there - make sure we land exactly on a power of two
-            // and not inherit any of the lossy-ness from lossyScale.
-            var scale_pow_2 = OceanRenderer.Instance.CalcLodScale(_lodIndex);
-            var gridSizeGeo = scale_pow_2 / (0.25f * _lodDataResolution / _geoDownSampleFactor);
-            var gridSizeLodData = gridSizeGeo / _geoDownSampleFactor;
-            var mul = 1.875f; // fudge 1
-            var pow = 1.4f; // fudge 2
-            var normalScrollSpeed0 = Mathf.Pow(Mathf.Log(1f + 2f * gridSizeLodData) * mul, pow);
-            var normalScrollSpeed1 = Mathf.Pow(Mathf.Log(1f + 4f * gridSizeLodData) * mul, pow);
-            _mpb.SetVector(sp_GeomData, new Vector4(gridSizeLodData, gridSizeGeo, normalScrollSpeed0, normalScrollSpeed1));
-
-            // Assign LOD data to ocean shader
-            var ldaws = OceanRenderer.Instance._lodDataAnimWaves;
-            var ldsds = OceanRenderer.Instance._lodDataSeaDepths;
-            var ldclip = OceanRenderer.Instance._lodDataClipSurface;
-            var ldfoam = OceanRenderer.Instance._lodDataFoam;
-            var ldflow = OceanRenderer.Instance._lodDataFlow;
-            var ldshadows = OceanRenderer.Instance._lodDataShadow;
-
-            _mpb.SetInt(LodDataMgr.sp_LD_SliceIndex, _lodIndex);
-            ldaws.BindResultData(_mpb);
-            // Does not work because ocean gameobject transform is directly set for the current frame, so its transform
-            // won't match the lod scales / indices / transforms
-            //ldaws.BindResultData(_mpb, true, 2);
-            if (ldflow) ldflow.BindResultData(_mpb);
-            if (ldfoam) ldfoam.BindResultData(_mpb); else LodDataMgrFoam.BindNull(_mpb);
-            if (ldsds) ldsds.BindResultData(_mpb); else LodDataMgrSeaFloorDepth.BindNull(_mpb);
-            if (ldclip) ldclip.BindResultData(_mpb); else LodDataMgrClipSurface.BindNull(_mpb);
-            if (ldshadows) ldshadows.BindResultData(_mpb); else LodDataMgrShadow.BindNull(_mpb);
-=======
             Rend.GetPropertyBlock(_mpb.materialPropertyBlock);
->>>>>>> 323eb240
 
             // Only done here because current camera is defined. This could be done just once, probably on the OnRender function
             // or similar on the OceanPlanarReflection script?
