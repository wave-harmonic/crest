--- conflicted
+++ resolved
@@ -25,7 +25,6 @@
         public Renderer Rend { get; private set; }
         PropertyWrapperMPB _mpb;
 
-<<<<<<< HEAD
 
         // We need to ensure that all ocean data has been bound for the mask to
         // render properly - this is something that needs to happen irrespective
@@ -33,9 +32,6 @@
         // contiguous surface.
         internal bool _oceanDataHasBeenBound = true;
 
-        // Cache these off to support regenerating ocean surface
-=======
->>>>>>> 97eb43cf
         int _lodIndex = -1;
 
         static int sp_ReflectionTex = Shader.PropertyToID("_ReflectionTex");
