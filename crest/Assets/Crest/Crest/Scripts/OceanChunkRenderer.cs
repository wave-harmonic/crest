﻿// Crest Ocean System

// This file is subject to the MIT License as seen in the root of this folder structure (LICENSE)

using UnityEngine;
#if UNITY_2018
using UnityEngine.Experimental.Rendering;
#else
using UnityEngine.Rendering;
#endif

namespace Crest
{
    /// <summary>
    /// Sets shader parameters for each geometry tile/chunk.
    /// </summary>
    [ExecuteAlways]
    public class OceanChunkRenderer : MonoBehaviour
    {
        public bool _drawRenderBounds = false;

        Bounds _boundsLocal;
        Mesh _mesh;
        public Renderer Rend { get; private set; }
        PropertyWrapperMPB _mpb;

        // Cache these off to support regenerating ocean surface
        int _lodIndex = -1;
        int _totalLodCount = -1;
        int _lodDataResolution = 256;
        int _geoDownSampleFactor = 1;

        static int sp_ReflectionTex = Shader.PropertyToID("_ReflectionTex");
        static int sp_GeomData = Shader.PropertyToID("_GeomData");
        static int sp_ForceUnderwater = Shader.PropertyToID("_ForceUnderwater");
        // MeshScaleLerp, FarNormalsWeight, LODIndex (debug)
        public static int sp_InstanceData = Shader.PropertyToID("_InstanceData");

        void Start()
        {
<<<<<<< HEAD
            Rend = GetComponent<Renderer>();
            _mesh = GetComponent<MeshFilter>().mesh;
=======
            _rend = GetComponent<Renderer>();
            _mesh = GetComponent<MeshFilter>().sharedMesh;
>>>>>>> ab7e3efe
            _boundsLocal = _mesh.bounds;

            UpdateMeshBounds();
        }

        private void Update()
        {
            // This needs to be called on Update because the bounds depend on transform scale which can change. Also OnWillRenderObject depends on
            // the bounds being correct. This could however be called on scale change events, but would add slightly more complexity.
            UpdateMeshBounds();
        }

        void UpdateMeshBounds()
        {
            var newBounds = _boundsLocal;
            ExpandBoundsForDisplacements(transform, ref newBounds);
            _mesh.bounds = newBounds;
        }

        static Camera _currentCamera = null;

#if UNITY_2018
        private static void BeginCameraRendering(Camera camera)
#else
        private static void BeginCameraRendering(ScriptableRenderContext context, Camera camera)
#endif
        {
            _currentCamera = camera;
        }

        // Called when visible to a camera
        void OnWillRenderObject()
        {
            if (OceanRenderer.Instance == null || _rend == null)
            {
                return;
            }

            // check if built-in pipeline being used
            if (Camera.current != null)
            {
                _currentCamera = Camera.current;
            }

            // Depth texture is used by ocean shader for transparency/depth fog, and for fading out foam at shoreline.
            _currentCamera.depthTextureMode |= DepthTextureMode.Depth;

            if (Rend.sharedMaterial != OceanRenderer.Instance.OceanMaterial)
            {
                Rend.sharedMaterial = OceanRenderer.Instance.OceanMaterial;
            }

            // per instance data

            if (_mpb == null)
            {
                _mpb = new PropertyWrapperMPB();
            }
            Rend.GetPropertyBlock(_mpb.materialPropertyBlock);

            // blend LOD 0 shape in/out to avoid pop, if the ocean might scale up later (it is smaller than its maximum scale)
            var needToBlendOutShape = _lodIndex == 0 && OceanRenderer.Instance.ScaleCouldIncrease;
            var meshScaleLerp = needToBlendOutShape ? OceanRenderer.Instance.ViewerAltitudeLevelAlpha : 0f;

            // blend furthest normals scale in/out to avoid pop, if scale could reduce
            var needToBlendOutNormals = _lodIndex == _totalLodCount - 1 && OceanRenderer.Instance.ScaleCouldDecrease;
            var farNormalsWeight = needToBlendOutNormals ? OceanRenderer.Instance.ViewerAltitudeLevelAlpha : 1f;
            _mpb.SetVector(sp_InstanceData, new Vector3(meshScaleLerp, farNormalsWeight, _lodIndex));

            // geometry data
            // compute grid size of geometry. take the long way to get there - make sure we land exactly on a power of two
            // and not inherit any of the lossy-ness from lossyScale.
            var scale_pow_2 = OceanRenderer.Instance.CalcLodScale(_lodIndex);
            var gridSizeGeo = scale_pow_2 / (0.25f * _lodDataResolution / _geoDownSampleFactor);
            var gridSizeLodData = gridSizeGeo / _geoDownSampleFactor;
            var mul = 1.875f; // fudge 1
            var pow = 1.4f; // fudge 2
            var normalScrollSpeed0 = Mathf.Pow(Mathf.Log(1f + 2f * gridSizeLodData) * mul, pow);
            var normalScrollSpeed1 = Mathf.Pow(Mathf.Log(1f + 4f * gridSizeLodData) * mul, pow);
            _mpb.SetVector(sp_GeomData, new Vector4(gridSizeLodData, gridSizeGeo, normalScrollSpeed0, normalScrollSpeed1));

            // Assign LOD data to ocean shader
            var ldaws = OceanRenderer.Instance._lodDataAnimWaves;
            var ldsds = OceanRenderer.Instance._lodDataSeaDepths;
            var ldclip = OceanRenderer.Instance._lodDataClipSurface;
            var ldfoam = OceanRenderer.Instance._lodDataFoam;
            var ldflow = OceanRenderer.Instance._lodDataFlow;
            var ldshadows = OceanRenderer.Instance._lodDataShadow;

            _mpb.SetInt(LodDataMgr.sp_LD_SliceIndex, _lodIndex);
            if (ldaws != null) ldaws.BindResultData(_mpb);
            if (ldflow != null) ldflow.BindResultData(_mpb); else LodDataMgrFlow.BindNull(_mpb);
            if (ldfoam != null) ldfoam.BindResultData(_mpb); else LodDataMgrFoam.BindNull(_mpb);
            if (ldsds != null) ldsds.BindResultData(_mpb); else LodDataMgrSeaFloorDepth.BindNull(_mpb);
            if (ldclip != null) ldclip.BindResultData(_mpb); else LodDataMgrClipSurface.BindNull(_mpb);
            if (ldshadows != null) ldshadows.BindResultData(_mpb); else LodDataMgrShadow.BindNull(_mpb);

            var reflTex = PreparedReflections.GetRenderTexture(_currentCamera.GetHashCode());
            if (reflTex)
            {
                _mpb.SetTexture(sp_ReflectionTex, reflTex);
            }
            else
            {
                _mpb.SetTexture(sp_ReflectionTex, Texture2D.blackTexture);
            }

            // Hack - due to SV_IsFrontFace occasionally coming through as true for back faces,
            // add a param here that forces ocean to be in underwater state. I think the root
            // cause here might be imprecision or numerical issues at ocean tile boundaries, although
            // i'm not sure why cracks are not visible in this case.
            var heightOffset = OceanRenderer.Instance.ViewerHeightAboveWater;
            _mpb.SetFloat(sp_ForceUnderwater, heightOffset < -2f ? 1f : 0f);

            Rend.SetPropertyBlock(_mpb.materialPropertyBlock);

            if (_drawRenderBounds)
            {
                Rend.bounds.DebugDraw();
            }
        }

        // this is called every frame because the bounds are given in world space and depend on the transform scale, which
        // can change depending on view altitude
        public static void ExpandBoundsForDisplacements(Transform transform, ref Bounds bounds)
        {
            var boundsPadding = OceanRenderer.Instance.MaxHorizDisplacement;
            var expandXZ = boundsPadding / transform.lossyScale.x;
            var boundsY = OceanRenderer.Instance.MaxVertDisplacement;
            // extend the kinematic bounds slightly to give room for dynamic sim stuff
            boundsY += 5f;
            bounds.extents = new Vector3(bounds.extents.x + expandXZ, boundsY / transform.lossyScale.y, bounds.extents.z + expandXZ);
        }

        public void SetInstanceData(int lodIndex, int totalLodCount, int lodDataResolution, int geoDownSampleFactor)
        {
            _lodIndex = lodIndex; _totalLodCount = totalLodCount; _lodDataResolution = lodDataResolution; _geoDownSampleFactor = geoDownSampleFactor;
        }

#if UNITY_2019_3_OR_NEWER
        [RuntimeInitializeOnLoadMethod(RuntimeInitializeLoadType.SubsystemRegistration)]
#endif
        static void InitStatics()
        {
            // Init here from 2019.3 onwards
            sp_ReflectionTex = Shader.PropertyToID("_ReflectionTex");
            sp_GeomData = Shader.PropertyToID("_GeomData");
            sp_ForceUnderwater = Shader.PropertyToID("_ForceUnderwater");
            sp_InstanceData = Shader.PropertyToID("_InstanceData");
            _currentCamera = null;
        }

        [RuntimeInitializeOnLoadMethod]
        static void RunOnStart()
        {
#if UNITY_2018
            RenderPipeline.beginCameraRendering -= BeginCameraRendering;
            RenderPipeline.beginCameraRendering += BeginCameraRendering;
#else
            RenderPipelineManager.beginCameraRendering -= BeginCameraRendering;
            RenderPipelineManager.beginCameraRendering += BeginCameraRendering;
#endif
        }
    }

    public static class BoundsHelper
    {
        public static void DebugDraw(this Bounds b)
        {
            var xmin = b.min.x;
            var ymin = b.min.y;
            var zmin = b.min.z;
            var xmax = b.max.x;
            var ymax = b.max.y;
            var zmax = b.max.z;

            Debug.DrawLine(new Vector3(xmin, ymin, zmin), new Vector3(xmin, ymin, zmax));
            Debug.DrawLine(new Vector3(xmin, ymin, zmin), new Vector3(xmax, ymin, zmin));
            Debug.DrawLine(new Vector3(xmax, ymin, zmax), new Vector3(xmin, ymin, zmax));
            Debug.DrawLine(new Vector3(xmax, ymin, zmax), new Vector3(xmax, ymin, zmin));

            Debug.DrawLine(new Vector3(xmin, ymax, zmin), new Vector3(xmin, ymax, zmax));
            Debug.DrawLine(new Vector3(xmin, ymax, zmin), new Vector3(xmax, ymax, zmin));
            Debug.DrawLine(new Vector3(xmax, ymax, zmax), new Vector3(xmin, ymax, zmax));
            Debug.DrawLine(new Vector3(xmax, ymax, zmax), new Vector3(xmax, ymax, zmin));

            Debug.DrawLine(new Vector3(xmax, ymax, zmax), new Vector3(xmax, ymin, zmax));
            Debug.DrawLine(new Vector3(xmin, ymin, zmin), new Vector3(xmin, ymax, zmin));
            Debug.DrawLine(new Vector3(xmax, ymin, zmin), new Vector3(xmax, ymax, zmin));
            Debug.DrawLine(new Vector3(xmin, ymax, zmax), new Vector3(xmin, ymin, zmax));
        }

        public static void GizmosDraw(this Bounds b)
        {
            var xmin = b.min.x;
            var ymin = b.min.y;
            var zmin = b.min.z;
            var xmax = b.max.x;
            var ymax = b.max.y;
            var zmax = b.max.z;

            Gizmos.DrawLine(new Vector3(xmin, ymin, zmin), new Vector3(xmin, ymin, zmax));
            Gizmos.DrawLine(new Vector3(xmin, ymin, zmin), new Vector3(xmax, ymin, zmin));
            Gizmos.DrawLine(new Vector3(xmax, ymin, zmax), new Vector3(xmin, ymin, zmax));
            Gizmos.DrawLine(new Vector3(xmax, ymin, zmax), new Vector3(xmax, ymin, zmin));
            
            Gizmos.DrawLine(new Vector3(xmin, ymax, zmin), new Vector3(xmin, ymax, zmax));
            Gizmos.DrawLine(new Vector3(xmin, ymax, zmin), new Vector3(xmax, ymax, zmin));
            Gizmos.DrawLine(new Vector3(xmax, ymax, zmax), new Vector3(xmin, ymax, zmax));
            Gizmos.DrawLine(new Vector3(xmax, ymax, zmax), new Vector3(xmax, ymax, zmin));
            
            Gizmos.DrawLine(new Vector3(xmax, ymax, zmax), new Vector3(xmax, ymin, zmax));
            Gizmos.DrawLine(new Vector3(xmin, ymin, zmin), new Vector3(xmin, ymax, zmin));
            Gizmos.DrawLine(new Vector3(xmax, ymin, zmin), new Vector3(xmax, ymax, zmin));
            Gizmos.DrawLine(new Vector3(xmin, ymax, zmax), new Vector3(xmin, ymin, zmax));
        }
    }
}<|MERGE_RESOLUTION|>--- conflicted
+++ resolved
@@ -38,13 +38,8 @@
 
         void Start()
         {
-<<<<<<< HEAD
             Rend = GetComponent<Renderer>();
-            _mesh = GetComponent<MeshFilter>().mesh;
-=======
-            _rend = GetComponent<Renderer>();
             _mesh = GetComponent<MeshFilter>().sharedMesh;
->>>>>>> ab7e3efe
             _boundsLocal = _mesh.bounds;
 
             UpdateMeshBounds();
@@ -78,7 +73,7 @@
         // Called when visible to a camera
         void OnWillRenderObject()
         {
-            if (OceanRenderer.Instance == null || _rend == null)
+            if (OceanRenderer.Instance == null || Rend == null)
             {
                 return;
             }
