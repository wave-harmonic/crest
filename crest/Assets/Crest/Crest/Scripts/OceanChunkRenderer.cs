--- conflicted
+++ resolved
@@ -8,14 +8,9 @@
 #else
 using UnityEngine.Rendering;
 #endif
-<<<<<<< HEAD
-
-
 #if UNITY_EDITOR
 using UnityEditor;
 #endif
-=======
->>>>>>> 3af7b2aa
 
 namespace Crest
 {
@@ -214,7 +209,6 @@
             RenderPipelineManager.beginCameraRendering -= BeginCameraRendering;
             RenderPipelineManager.beginCameraRendering += BeginCameraRendering;
 #endif
-<<<<<<< HEAD
         }
 
         private void OnDrawGizmos()
@@ -223,8 +217,6 @@
             {
                 Rend.bounds.GizmosDraw();
             }
-=======
->>>>>>> 3af7b2aa
         }
     }
 
