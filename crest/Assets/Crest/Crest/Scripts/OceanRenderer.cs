﻿// Crest Ocean System

// This file is subject to the MIT License as seen in the root of this folder structure (LICENSE)

using System.Collections.Generic;
using UnityEngine;
using Unity.Collections.LowLevel.Unsafe;
#if UNITY_EDITOR
using UnityEngine.Rendering;
using UnityEditor;
#if UNITY_2021_2_OR_NEWER
using UnityEditor.SceneManagement;
#else
using UnityEditor.Experimental.SceneManagement;
#endif
#endif

#if !UNITY_2021_3_OR_NEWER
#error This version of Crest requires Unity 2021.3 or later.
#endif

namespace Crest
{
    /// <summary>
    /// The main script for the ocean system. Attach this to a GameObject to create an ocean. This script initializes the various data types and systems
    /// and moves/scales the ocean based on the viewpoint. It also hosts a number of global settings that can be tweaked here.
    /// </summary>
    [ExecuteAlways, SelectionBase]
    [AddComponentMenu(Internal.Constants.MENU_PREFIX_SCRIPTS + "Ocean Renderer")]
    [CrestHelpURL()]
    public partial class OceanRenderer : MonoBehaviour
    {
        /// <summary>
        /// The version of this asset. Can be used to migrate across versions. This value should
        /// only be changed when the editor upgrades the version.
        /// </summary>
        [SerializeField, HideInInspector]
#pragma warning disable 414
        int _version = 0;
#pragma warning restore 414

        [Tooltip("Base wind speed in km/h. Controls wave conditions. Can be overridden on ShapeGerstner components."), Range(0, 150f, power: 2f)]
        public float _globalWindSpeed = 10f;

        [Tooltip("The viewpoint which drives the ocean detail. Defaults to the camera."), SerializeField]
        Transform _viewpoint;
        public Transform Viewpoint
        {
            get
            {
#if UNITY_EDITOR
                if (_followSceneCamera)
                {
                    var sceneViewCamera = EditorHelpers.EditorHelpers.GetActiveSceneViewCamera();
                    if (sceneViewCamera != null)
                    {
                        return sceneViewCamera.transform;
                    }
                }
#endif
                if (_viewpoint != null)
                {
                    return _viewpoint;
                }

                // Even with performance improvements, it is still good to cache whenever possible.
                var camera = ViewCamera;

                if (camera != null)
                {
                    return camera.transform;
                }

                return null;
            }
            set
            {
                _viewpoint = value;
            }
        }

        [Tooltip("The camera which drives the ocean data. Defaults to main camera."), SerializeField]
        Camera _camera;
        public Camera ViewCamera
        {
            get
            {
#if UNITY_EDITOR
                if (_followSceneCamera)
                {
                    var sceneViewCamera = EditorHelpers.EditorHelpers.GetActiveSceneViewCamera();
                    if (sceneViewCamera != null)
                    {
                        return sceneViewCamera;
                    }
                }
#endif

                if (_camera != null)
                {
                    return _camera;
                }

                // Unity has greatly improved performance of this operation in 2019.4.9.
                return Camera.main;
            }
            set
            {
                _camera = value;
            }
        }

        [Tooltip("The height where detail is focused is smoothed to avoid popping which is undesireable after a teleport. Threshold is in Unity units."), SerializeField]
        float _teleportThreshold = 10f;
        float _teleportTimerForHeightQueries = 0f;
        bool _isFirstFrameSinceEnabled = true;
        internal bool _hasTeleportedThisFrame = false;
        Vector3 _oldViewerPosition = Vector3.zero;

        public Transform Root { get; private set; }

        // does not respond to _timeProvider changing in inspector

        // Loosely a stack for time providers. The last TP in the list is the active one. When a TP gets
        // added to the stack, it is bumped to the top of the list. When a TP is removed, all instances
        // of it are removed from the stack. This is less rigid than a real stack which would be harder
        // to use as users have to keep a close eye on the order that things are pushed/popped.
        public List<ITimeProvider> _timeProviderStack = new List<ITimeProvider>();

        [Tooltip("Optional provider for time, can be used to hard-code time for automation, or provide server time. Defaults to local Unity time."), SerializeField]
        TimeProviderBase _timeProvider = null;
        public ITimeProvider TimeProvider
        {
            get => _timeProviderStack[_timeProviderStack.Count - 1];
        }

        // Put a time provider at the top of the stack
        public void PushTimeProvider(ITimeProvider tp)
        {
            Debug.Assert(tp != null, "Crest: Null time provider pushed");

            // Remove any instances of it already in the stack
            PopTimeProvider(tp);

            // Add it to the top
            _timeProviderStack.Add(tp);
        }

        // Remove a time provider from the stack
        public void PopTimeProvider(ITimeProvider tp)
        {
            Debug.Assert(tp != null, "Crest: Null time provider popped");

            _timeProviderStack.RemoveAll(candidate => candidate == tp);
        }

        public float CurrentTime => TimeProvider.CurrentTime;
        public float DeltaTime => TimeProvider.DeltaTime;
        public float DeltaTimeDynamics => TimeProvider.DeltaTimeDynamics;

        [Tooltip("The primary directional light. Required if shadowing is enabled.")]
        public Light _primaryLight;
        [Tooltip("If Primary Light is not set, search the scene for all directional lights and pick the brightest to use as the sun light.")]
        [SerializeField, Predicated("_primaryLight", true), DecoratedField]
        bool _searchForPrimaryLightOnStartup = true;

        [Header("Ocean Params")]

        [SerializeField, Tooltip("Material to use for the ocean surface")]
        internal Material _material = null;
        public Material OceanMaterial { get => _material; set => _material = value; }

        [System.Obsolete("Use the _layer field instead."), HideInInspector, SerializeField]
        string _layerName = "";
        [System.Obsolete("Use the Layer property instead.")]
        public string LayerName => _layerName;

        [HelpBox("The <i>Layer</i> property needs to migrate the deprecated <i>Layer Name</i> property before it can be used. Please see the bottom of this component for a fix button.", HelpBoxAttribute.MessageType.Warning, HelpBoxAttribute.Visibility.PropertyDisabled, order = 1)]
        [Tooltip("The ocean tile renderers will have this layer.")]
        [SerializeField, Predicated("_layerName", inverted: true), Layer]
        int _layer = 4; // Water
        public int Layer => _layer;

        [SerializeField, Delayed, Tooltip("Multiplier for physics gravity."), Range(0f, 10f)]
        float _gravityMultiplier = 1f;
        public float Gravity => _gravityMultiplier * Physics.gravity.magnitude;

        [Tooltip("Whether 'Water Body' components will cull the ocean tiles. Disable if you want to use the 'Water Body' 'Material Override' feature and still have an ocean.")]
        public bool _waterBodyCulling = true;


        [Header("Detail Params")]

        [Delayed, Tooltip("The smallest scale the ocean can be."), SerializeField]
        float _minScale = 8f;

        [Delayed, Tooltip("The largest scale the ocean can be (-1 for unlimited)."), SerializeField]
        float _maxScale = 256f;

        [Tooltip("Drops the height for maximum ocean detail based on waves. This means if there are big waves, max detail level is reached at a lower height, which can help visual range when there are very large waves and camera is at sea level."), SerializeField, Range(0f, 1f)]
        float _dropDetailHeightBasedOnWaves = 0.2f;

        [SerializeField, Delayed, Tooltip("Resolution of ocean LOD data. Use even numbers like 256 or 384.")]
        int _lodDataResolution = 384;
        public int LodDataResolution => _lodDataResolution;

        [SerializeField, Delayed, Tooltip("How much of the water shape gets tessellated by geometry. If set to e.g. 4, every geometry quad will span 4x4 LOD data texels. Use power of 2 values like 1, 2, 4...")]
        int _geometryDownSampleFactor = 2;

        [SerializeField, Tooltip("Number of ocean tile scales/LODs to generate."), Range(2, LodDataMgr.MAX_LOD_COUNT)]
        int _lodCount = 7;


        [Header("Simulation Params")]

        [Embedded]
        public SimSettingsAnimatedWaves _simSettingsAnimatedWaves;

        [Tooltip("Water depth information used for shallow water, shoreline foam, wave attenuation, among others."), SerializeField]
        bool _createSeaFloorDepthData = true;
        public bool CreateSeaFloorDepthData => _createSeaFloorDepthData;
        [Predicated("_createSeaFloorDepthData"), Embedded]
        public SimSettingsSeaFloorDepth _simSettingsSeaFloorDepth;

        [Tooltip("Simulation of foam created in choppy water and dissipating over time."), SerializeField]
        bool _createFoamSim = true;
        public bool CreateFoamSim => _createFoamSim;
        [Predicated("_createFoamSim"), Embedded]
        public SimSettingsFoam _simSettingsFoam;

        [Tooltip("Dynamic waves generated from interactions with objects such as boats."), SerializeField]
        bool _createDynamicWaveSim = false;
        public bool CreateDynamicWaveSim => _createDynamicWaveSim;
        [Predicated("_createDynamicWaveSim"), Embedded]
        public SimSettingsWave _simSettingsDynamicWaves;
        public SimSettingsWave SimSettingsDynamicWaves { get => _simSettingsDynamicWaves; set => _simSettingsDynamicWaves = value; }

        [Tooltip("Horizontal motion of water body, akin to water currents."), SerializeField]
        bool _createFlowSim = false;
        public bool CreateFlowSim => _createFlowSim;
        [Predicated("_createFlowSim"), Embedded]
        public SimSettingsFlow _simSettingsFlow;

        [Tooltip("Shadow information used for lighting water."), SerializeField]
        bool _createShadowData = false;
        public bool CreateShadowData => _createShadowData;
        [Predicated("_createShadowData"), Embedded]
        public SimSettingsShadow _simSettingsShadow;

        [Tooltip("Clip surface information for clipping the ocean surface."), SerializeField]
        bool _createClipSurfaceData = false;
        public bool CreateClipSurfaceData => _createClipSurfaceData;

        [Predicated("_createClipSurfaceData"), Embedded]
        public SimSettingsClipSurface _simSettingsClipSurface;

        [Tooltip("Albedo - a colour layer composited onto the water surface."), SerializeField]
        bool _createAlbedoData = false;
        public bool CreateAlbedoData => _createAlbedoData;
        [Predicated("_createAlbedoData"), Embedded]
        public SimSettingsAlbedo _settingsAlbedo;


        [Header("Advanced")]

        [SerializeField]
        [Tooltip("How Crest should handle self-intersections of the ocean surface caused by choppy waves which can cause a flipped underwater effect. Automatic will disable the fix if portals/volumes are used which is the recommend setting.")]
        SurfaceSelfIntersectionFixMode _surfaceSelfIntersectionFixMode = SurfaceSelfIntersectionFixMode.Automatic;
        public enum SurfaceSelfIntersectionFixMode
        {
            Off,
            On,
            Automatic,
        }

        [SerializeField, Range(UNDERWATER_CULL_LIMIT_MINIMUM, UNDERWATER_CULL_LIMIT_MAXIMUM)]
        [Tooltip("Proportion of visibility below which ocean will be culled underwater. The larger the number, the closer to the camera the ocean tiles will be culled.")]
        public float _underwaterCullLimit = 0.001f;
        internal const float UNDERWATER_CULL_LIMIT_MINIMUM = 0.000001f;
        internal const float UNDERWATER_CULL_LIMIT_MAXIMUM = 0.01f;


        [Header("Edit Mode Params")]

        [SerializeField]
#pragma warning disable 414
        internal bool _showOceanProxyPlane = false;
#pragma warning restore 414
#if UNITY_EDITOR
        GameObject _proxyPlane;
        const string kProxyShader = "Hidden/Crest/OceanProxy";
#endif

        [Tooltip("Sets the update rate of the ocean system when in edit mode. Can be reduced to save power."), Range(0f, 60f), SerializeField]
#pragma warning disable 414
        float _editModeFPS = 30f;
#pragma warning restore 414

        [Tooltip("Move ocean with Scene view camera if Scene window is focused."), SerializeField, Predicated("_showOceanProxyPlane", true), DecoratedField]
#pragma warning disable 414
        bool _followSceneCamera = true;
#pragma warning restore 414

        [Tooltip("Whether height queries are enabled in edit mode."), SerializeField]
#pragma warning disable 414
        bool _heightQueries = true;
#pragma warning restore 414


        [Header("Server Settings")]
        [Tooltip("Emulate batch mode which models running without a display (but with a GPU available). Equivalent to running standalone build with -batchmode argument."), SerializeField]
        bool _forceBatchMode = false;
        [Tooltip("Emulate running on a client without a GPU. Equivalent to running standalone with -nographics argument."), SerializeField]
        bool _forceNoGPU = false;

        [Header("Debug Params")]

        [Tooltip("Attach debug gui that adds some controls and allows to visualise the ocean data."), SerializeField]
        bool _attachDebugGUI = false;
        [Tooltip("Move ocean with viewpoint.")]
        bool _followViewpoint = true;
        [Tooltip("Set the ocean surface tiles hidden by default to clean up the hierarchy.")]
        public bool _hideOceanTileGameObjects = true;
        [HideInInspector, Tooltip("Whether to generate ocean geometry tiles uniformly (with overlaps).")]
        public bool _uniformTiles = false;
        [HideInInspector, Tooltip("Disable generating a wide strip of triangles at the outer edge to extend ocean to edge of view frustum.")]
        public bool _disableSkirt = false;

        /// <summary>
        /// Current ocean scale (changes with viewer altitude).
        /// </summary>
        public float Scale { get; private set; }
        public float CalcLodScale(float lodIndex) => Scale * Mathf.Pow(2f, lodIndex);
        public float CalcGridSize(int lodIndex) => CalcLodScale(lodIndex) / LodDataResolution;

        /// <summary>
        /// The ocean changes scale when viewer changes altitude, this gives the interpolation param between scales.
        /// </summary>
        public float ViewerAltitudeLevelAlpha { get; private set; }

        /// <summary>
        /// Sea level is given by y coordinate of GameObject with OceanRenderer script.
        /// </summary>
        public float SeaLevel => Root.position.y;

        [HideInInspector] public LodTransform _lodTransform;
        [HideInInspector] public LodDataMgrAnimWaves _lodDataAnimWaves;
        [HideInInspector] public LodDataMgrSeaFloorDepth _lodDataSeaDepths;
        [HideInInspector] public LodDataMgrClipSurface _lodDataClipSurface;
        [HideInInspector] public LodDataMgrDynWaves _lodDataDynWaves;
        [HideInInspector] public LodDataMgrFlow _lodDataFlow;
        [HideInInspector] public LodDataMgrFoam _lodDataFoam;
        [HideInInspector] public LodDataMgrShadow _lodDataShadow;
        [HideInInspector] public LodDataMgrAlbedo _lodDataAlbedo;

        /// <summary>
        /// The number of LODs/scales that the ocean is currently using.
        /// </summary>
        public int CurrentLodCount => _lodTransform != null ? _lodTransform.LodCount : _lodCount;

        /// <summary>
        /// Vertical offset of camera vs water surface.
        /// </summary>
        public float ViewerHeightAboveWater { get; private set; }

        /// <summary>
        /// Depth Fog Density with factor applied for underwater.
        /// </summary>
        public Vector3 UnderwaterDepthFogDensity { get; private set; }

        List<LodDataMgr> _lodDatas = new List<LodDataMgr>();

        List<OceanChunkRenderer> _oceanChunkRenderers = new List<OceanChunkRenderer>();
        public List<OceanChunkRenderer> Tiles => _oceanChunkRenderers;

        /// <summary>
        /// Smoothly varying version of viewer height to combat sudden changes in water level that are possible
        /// when there are local bodies of water
        /// </summary>
        float _viewerHeightAboveWaterSmooth = 0f;

        SampleHeightHelper _sampleHeightHelper = new SampleHeightHelper();

        public static OceanRenderer Instance { get; private set; }

        // A hash of the settings used to generate the ocean, used to regenerate when necessary
        int _generatedSettingsHash = 0;

        /// <summary>
        /// Is runtime environment without graphics card
        /// </summary>
        public static bool RunningWithoutGPU
        {
            get
            {
                var noGPU = SystemInfo.graphicsDeviceType == UnityEngine.Rendering.GraphicsDeviceType.Null;
                var emulateNoGPU = (Instance != null ? Instance._forceNoGPU : false);
                return noGPU || emulateNoGPU;
            }
        }

        /// <summary>
        /// Is runtime environment without graphics card
        /// </summary>
        public static bool RunningHeadless => Application.isBatchMode || (Instance != null ? Instance._forceBatchMode : false);

        // We are computing these values to be optimal based on the base mesh vertex density.
        float _lodAlphaBlackPointFade;
        float _lodAlphaBlackPointWhitePointFade;

        bool _canSkipCulling = false;

        public static readonly int sp_oceanCenterPosWorld = Shader.PropertyToID("_OceanCenterPosWorld");
        public static readonly int sp_crestTime = Shader.PropertyToID("_CrestTime");
        public static readonly int sp_perCascadeInstanceData = Shader.PropertyToID("_CrestPerCascadeInstanceData");
        public static readonly int sp_CrestPerCascadeInstanceDataSource = Shader.PropertyToID("_CrestPerCascadeInstanceDataSource");
        public static readonly int sp_cascadeData = Shader.PropertyToID("_CrestCascadeData");
        public static readonly int sp_CrestCascadeDataSource = Shader.PropertyToID("_CrestCascadeDataSource");
        public static readonly int sp_CrestLodChange = Shader.PropertyToID("_CrestLodChange");
<<<<<<< HEAD
        public static readonly int sp_sliceCount = Shader.PropertyToID("_SliceCount");
        public static readonly int sp_meshScaleLerp = Shader.PropertyToID("_MeshScaleLerp");
        readonly static int sp_clipByDefault = Shader.PropertyToID("_CrestClipByDefault");
=======
        readonly static int sp_meshScaleLerp = Shader.PropertyToID("_MeshScaleLerp");
        readonly static int sp_sliceCount = Shader.PropertyToID("_SliceCount");
>>>>>>> 7bd0f227
        readonly static int sp_lodAlphaBlackPointFade = Shader.PropertyToID("_CrestLodAlphaBlackPointFade");
        readonly static int sp_lodAlphaBlackPointWhitePointFade = Shader.PropertyToID("_CrestLodAlphaBlackPointWhitePointFade");
        readonly static int sp_CrestDepthTextureOffset = Shader.PropertyToID("_CrestDepthTextureOffset");
        public static readonly int sp_CrestForceUnderwater = Shader.PropertyToID("_CrestForceUnderwater");

        public static class ShaderIDs
        {
            // Shader properties.
            public static readonly int s_DepthFogDensity = Shader.PropertyToID("_DepthFogDensity");
            public static readonly int s_Diffuse = Shader.PropertyToID("_Diffuse");
            public static readonly int s_DiffuseGrazing = Shader.PropertyToID("_DiffuseGrazing");
            public static readonly int s_DiffuseShadow = Shader.PropertyToID("_DiffuseShadow");
            public static readonly int s_SubSurfaceColour = Shader.PropertyToID("_SubSurfaceColour");
            public static readonly int s_SubSurfaceSun = Shader.PropertyToID("_SubSurfaceSun");
            public static readonly int s_SubSurfaceBase = Shader.PropertyToID("_SubSurfaceBase");
            public static readonly int s_SubSurfaceSunFallOff = Shader.PropertyToID("_SubSurfaceSunFallOff");
        }

#if UNITY_EDITOR
        static float _lastUpdateEditorTime = -1f;
        public static float LastUpdateEditorTime => _lastUpdateEditorTime;
        static int _editorFrames = 0;
#endif

        BuildCommandBuffer _commandbufferBuilder;

        // This must exactly match struct with same name in HLSL
        // :CascadeParams
        public struct CascadeParams
        {
            public Vector2 _posSnapped;
            public float _scale;

            public float _textureRes;
            public float _oneOverTextureRes;

            public float _texelWidth;

            public float _weight;

            public float _maxWavelength;
        }
        public ComputeBuffer _bufCascadeDataTgt;
        public ComputeBuffer _bufCascadeDataSrc;

        // This must exactly match struct with same name in HLSL
        // :PerCascadeInstanceData
        public struct PerCascadeInstanceData
        {
            public float _meshScaleLerp;
            public float _farNormalsWeight;
            public float _geoGridWidth;
            public Vector2 _normalScrollSpeeds;

            // Align to 32 bytes
            public Vector3 __padding;
        }
        public ComputeBuffer _bufPerCascadeInstanceData;
        public ComputeBuffer _bufPerCascadeInstanceDataSource;

        BufferedData<CascadeParams[]> _cascadeParams;
        BufferedData<PerCascadeInstanceData[]> _perCascadeInstanceData;
        public int BufferSize { get; private set; }

        // When leaving the last prefab stage, OnDisabled will be called but GetCurrentPrefabStage will return nothing
        // which will fail the prefab check and disable the OceanRenderer in the scene. We need to track it ourselves.
#pragma warning disable 414
        static bool s_IsPrefabStage = false;
#pragma warning restore 414

        // Drive state from OnEnable and OnDisable? OnEnable on RegisterLodDataInput seems to get called on script reload
        void OnEnable()
        {
            // We don't run in "prefab scenes", i.e. when editing a prefab. Bail out if prefab scene is detected.
#if UNITY_EDITOR
            if (PrefabStageUtility.GetCurrentPrefabStage() != null)
            {
                s_IsPrefabStage = true;
                return;
            }
#endif

            _isFirstFrameSinceEnabled = true;

            // Setup a default time provider, and add the override one (from the inspector)
            _timeProviderStack.Clear();

            // Put a base TP that should always be available as a fallback
            PushTimeProvider(new TimeProviderDefault());

            // Add the TP from the inspector
            if (_timeProvider != null)
            {
                PushTimeProvider(_timeProvider);
            }

            if (!_primaryLight && _searchForPrimaryLightOnStartup)
            {
                _primaryLight = RenderSettings.sun;
            }

            if (!VerifyRequirements())
            {
                enabled = false;
                return;
            }

#if UNITY_EDITOR
            if (EditorApplication.isPlaying && !Validate(this, ValidatedHelper.DebugLog))
            {
                enabled = false;
                return;
            }
#endif

            Instance = this;
            Scale = Mathf.Clamp(Scale, _minScale, _maxScale);

            // Make sure we have correct defaults in case simulations are not enabled.
            LodDataMgrClipSurface.BindNullToGraphicsShaders();
            LodDataMgrDynWaves.BindNullToGraphicsShaders();
            LodDataMgrFlow.BindNullToGraphicsShaders();
            LodDataMgrFoam.BindNullToGraphicsShaders();
            LodDataMgrSeaFloorDepth.BindNullToGraphicsShaders();
            LodDataMgrShadow.BindNullToGraphicsShaders();
            LodDataMgrAlbedo.BindNullToGraphicsShaders();

            CreateDestroySubSystems();

            // TODO: Have a BufferCount which will be the run-time buffer size or prune data.
            // NOTE: Hardcode minimum (2) to avoid breaking server builds and LodData* toggles.
            // Gather the buffer size for shared data.
            BufferSize = 2;
            foreach (var lodData in _lodDatas)
            {
                if (lodData.enabled)
                {
                    BufferSize = Mathf.Max(BufferSize, lodData.BufferCount);
                }
            }

            _perCascadeInstanceData = new BufferedData<PerCascadeInstanceData[]>(BufferSize, () => new PerCascadeInstanceData[LodDataMgr.MAX_LOD_COUNT + 1]);
            _bufPerCascadeInstanceData = new ComputeBuffer(_perCascadeInstanceData.Current.Length, UnsafeUtility.SizeOf<PerCascadeInstanceData>());
            Shader.SetGlobalBuffer(sp_perCascadeInstanceData, _bufPerCascadeInstanceData);
            _bufPerCascadeInstanceDataSource = new ComputeBuffer(_perCascadeInstanceData.Previous(1).Length, UnsafeUtility.SizeOf<PerCascadeInstanceData>());
            Shader.SetGlobalBuffer(sp_CrestPerCascadeInstanceDataSource, _bufPerCascadeInstanceDataSource);

            _cascadeParams = new BufferedData<CascadeParams[]>(BufferSize, () => new CascadeParams[LodDataMgr.MAX_LOD_COUNT + 1]);
            _bufCascadeDataTgt = new ComputeBuffer(_cascadeParams.Current.Length, UnsafeUtility.SizeOf<CascadeParams>());
            Shader.SetGlobalBuffer(sp_cascadeData, _bufCascadeDataTgt);
            _bufCascadeDataSrc = new ComputeBuffer(_cascadeParams.Previous(1).Length, UnsafeUtility.SizeOf<CascadeParams>());
            Shader.SetGlobalBuffer(sp_CrestCascadeDataSource, _bufCascadeDataSrc);

            _lodTransform = new LodTransform();
            _lodTransform.InitLODData(_lodCount, BufferSize);

            // Resolution is 4 tiles across.
            var baseMeshDensity = _lodDataResolution * 0.25f / _geometryDownSampleFactor;
            // 0.4f is the "best" value when base mesh density is 8. Scaling down from there produces results similar to
            // hand crafted values which looked good when the ocean is flat.
            _lodAlphaBlackPointFade = 0.4f / (baseMeshDensity / 8f);
            // We could calculate this in the shader, but we can save two subtractions this way.
            _lodAlphaBlackPointWhitePointFade = 1f - _lodAlphaBlackPointFade - _lodAlphaBlackPointFade;

            Root = OceanBuilder.GenerateMesh(this, _oceanChunkRenderers, _lodDataResolution, _geometryDownSampleFactor, _lodCount);

            _commandbufferBuilder = new BuildCommandBuffer();

            ValidateViewpoint();

            if (_attachDebugGUI && GetComponent<OceanDebugGUI>() == null)
            {
                gameObject.AddComponent<OceanDebugGUI>().hideFlags = HideFlags.DontSave;
            }

#if UNITY_EDITOR
            EditorApplication.update -= EditorUpdate;
            EditorApplication.update += EditorUpdate;
#endif
            foreach (var lodData in _lodDatas)
            {
                lodData.OnEnable();
            }

            _canSkipCulling = false;

            _generatedSettingsHash = CalculateSettingsHash();
        }

        internal void Rebuild()
        {
            enabled = false;
            enabled = true;
        }

        private void OnDisable()
        {
#if UNITY_EDITOR
            // We don't run in "prefab scenes", i.e. when editing a prefab. Bail out if prefab scene is detected.
            if (PrefabStageUtility.GetCurrentPrefabStage() != null)
            {
                // We have just left a prefab scene on the stack and are now in another prefab scene.
                return;
            }
            else if (s_IsPrefabStage)
            {
                // We have left the last prefab scene and are now back to a normal scene. We do not want to disable the
                // OceanRenderer.
                s_IsPrefabStage = false;
                return;
            }
#endif

            CleanUp();

            Instance = null;
        }

#if UNITY_EDITOR
        static void EditorUpdate()
        {
            if (Instance == null) return;

            if (!EditorApplication.isPlaying)
            {
                if (EditorApplication.timeSinceStartup - _lastUpdateEditorTime > 1f / Mathf.Clamp(Instance._editModeFPS, 0.01f, 60f))
                {
                    _editorFrames++;

                    _lastUpdateEditorTime = (float)EditorApplication.timeSinceStartup;

                    Instance.RunUpdate();
                }
            }
        }
#endif

        public static int FrameCount
        {
            get
            {
#if UNITY_EDITOR
                if (!EditorApplication.isPlaying)
                {
                    return _editorFrames;
                }
                else
#endif
                {
                    return Time.frameCount;
                }
            }
        }

        void CreateDestroySubSystems()
        {
            if (!RunningWithoutGPU)
            {
                {
                    if (_lodDataAnimWaves == null)
                    {
                        _lodDataAnimWaves = new LodDataMgrAnimWaves(this);
                        _lodDatas.Add(_lodDataAnimWaves);
                    }
                }

                if (CreateClipSurfaceData && !RunningHeadless)
                {
                    if (_lodDataClipSurface == null)
                    {
                        _lodDataClipSurface = new LodDataMgrClipSurface(this);
                        _lodDatas.Add(_lodDataClipSurface);
                    }
                }
                else
                {
                    if (_lodDataClipSurface != null)
                    {
                        _lodDataClipSurface.OnDisable();
                        _lodDatas.Remove(_lodDataClipSurface);
                        _lodDataClipSurface = null;
                    }
                }

                if (CreateDynamicWaveSim)
                {
                    if (_lodDataDynWaves == null)
                    {
                        _lodDataDynWaves = new LodDataMgrDynWaves(this);
                        _lodDatas.Add(_lodDataDynWaves);
                    }
                }
                else
                {
                    if (_lodDataDynWaves != null)
                    {
                        _lodDataDynWaves.OnDisable();
                        _lodDatas.Remove(_lodDataDynWaves);
                        _lodDataDynWaves = null;
                    }
                }

                if (CreateFlowSim)
                {
                    if (_lodDataFlow == null)
                    {
                        _lodDataFlow = new LodDataMgrFlow(this);
                        _lodDatas.Add(_lodDataFlow);
                    }

                    if (FlowProvider != null && !(FlowProvider is QueryFlow))
                    {
                        FlowProvider.CleanUp();
                        FlowProvider = null;
                    }
                }
                else
                {
                    if (_lodDataFlow != null)
                    {
                        _lodDataFlow.OnDisable();
                        _lodDatas.Remove(_lodDataFlow);
                        _lodDataFlow = null;
                    }

                    if (FlowProvider != null && FlowProvider is QueryFlow)
                    {
                        FlowProvider.CleanUp();
                        FlowProvider = null;
                    }
                }
                if (FlowProvider == null)
                {
                    FlowProvider = _lodDataAnimWaves.Settings.CreateFlowProvider(this);
                }

                if (CreateFoamSim && !RunningHeadless)
                {
                    if (_lodDataFoam == null)
                    {
                        _lodDataFoam = new LodDataMgrFoam(this);
                        _lodDatas.Add(_lodDataFoam);
                    }
                }
                else
                {
                    if (_lodDataFoam != null)
                    {
                        _lodDataFoam.OnDisable();
                        _lodDatas.Remove(_lodDataFoam);
                        _lodDataFoam = null;
                    }
                }

                if (CreateSeaFloorDepthData)
                {
                    if (_lodDataSeaDepths == null)
                    {
                        _lodDataSeaDepths = new LodDataMgrSeaFloorDepth(this);
                        _lodDatas.Add(_lodDataSeaDepths);
                    }
                }
                else
                {
                    if (_lodDataSeaDepths != null)
                    {
                        _lodDataSeaDepths.OnDisable();
                        _lodDatas.Remove(_lodDataSeaDepths);
                        _lodDataSeaDepths = null;
                    }
                }

                if (CreateShadowData && !RunningHeadless)
                {
                    if (_lodDataShadow == null)
                    {
                        _lodDataShadow = new LodDataMgrShadow(this);
                        _lodDatas.Add(_lodDataShadow);
                    }
                }
                else
                {
                    if (_lodDataShadow != null)
                    {
                        _lodDataShadow.OnDisable();
                        _lodDatas.Remove(_lodDataShadow);
                        _lodDataShadow = null;
                    }
                }

                if (CreateAlbedoData)
                {
                    if (_lodDataAlbedo == null)
                    {
                        _lodDataAlbedo = new LodDataMgrAlbedo(this);
                        _lodDatas.Add(_lodDataAlbedo);
                    }
                }
                else
                {
                    if (_lodDataAlbedo != null)
                    {
                        _lodDataAlbedo.OnDisable();
                        _lodDatas.Remove(_lodDataAlbedo);
                        _lodDataAlbedo = null;
                    }
                }
            }

            // Potential extension - add 'type' field to collprovider and change provider if settings have changed - this would support runtime changes.
            if (CollisionProvider == null)
            {
                var settings = _lodDataAnimWaves != null ? _lodDataAnimWaves.Settings : _simSettingsAnimatedWaves;

                if (settings != null)
                {
                    CollisionProvider = settings.CreateCollisionProvider();
                }
            }
        }

        bool VerifyRequirements()
        {
#if UNITY_EDITOR
            // If running a build, don't assert any requirements at all. Requirements are for
            // the runtime, not for making builds.
            if (BuildPipeline.isBuildingPlayer)
            {
                return true;
            }
#endif

            if (!RunningWithoutGPU)
            {
                if (Application.platform == RuntimePlatform.WebGLPlayer)
                {
                    Debug.LogError("Crest: Crest does not support WebGL backends.", this);
                    return false;
                }
#if UNITY_EDITOR
                if (SystemInfo.graphicsDeviceType == GraphicsDeviceType.OpenGLES2 ||
                    SystemInfo.graphicsDeviceType == GraphicsDeviceType.OpenGLES3 ||
                    SystemInfo.graphicsDeviceType == GraphicsDeviceType.OpenGLCore)
                {
                    Debug.LogError("Crest: Crest does not support OpenGL backends.", this);
                    return false;
                }
#endif
                if (SystemInfo.graphicsShaderLevel < 45)
                {
                    Debug.LogError("Crest: Crest requires graphics devices that support shader level 4.5 or above.", this);
                    return false;
                }
                if (!SystemInfo.supportsComputeShaders)
                {
                    Debug.LogError("Crest: Crest requires graphics devices that support compute shaders.", this);
                    return false;
                }
                if (!SystemInfo.supports2DArrayTextures)
                {
                    Debug.LogError("Crest: Crest requires graphics devices that support 2D array textures.", this);
                    return false;
                }
            }

            return true;
        }

        void ValidateViewpoint()
        {
            if (Viewpoint == null)
            {
                Debug.LogError("Crest: Crest needs to know where to focus the ocean detail. Please set the <i>ViewCamera</i> or the <i>Viewpoint</i> property that will render the ocean, or tag the primary camera as <i>MainCamera</i>.", this);
            }
        }

        [RuntimeInitializeOnLoadMethod(RuntimeInitializeLoadType.SubsystemRegistration)]
        static void InitStatics()
        {
            // Init here from 2019.3 onwards
            Instance = null;
        }

        void LateUpdate()
        {
#if UNITY_EDITOR
            // Don't run immediately if in edit mode - need to count editor frames so this is run through EditorUpdate()
            if (!EditorApplication.isPlaying)
            {
                return;
            }
#endif

            RunUpdate();
        }

        int CalculateSettingsHash()
        {
            var settingsHash = Hashy.CreateHash();

            // Add all the settings that require rebuilding..
            Hashy.AddInt(_layer, ref settingsHash);
            Hashy.AddInt(_lodDataResolution, ref settingsHash);
            Hashy.AddInt(_geometryDownSampleFactor, ref settingsHash);
            Hashy.AddInt(_lodCount, ref settingsHash);
            Hashy.AddBool(_forceBatchMode, ref settingsHash);
            Hashy.AddBool(_forceNoGPU, ref settingsHash);
            Hashy.AddBool(_hideOceanTileGameObjects, ref settingsHash);

#pragma warning disable 0618
            Hashy.AddObject(_layerName, ref settingsHash);
#pragma warning restore 0618

            // Also include anything from the simulation settings for rebuilding.
            foreach (var lod in _lodDatas)
            {
                // Null means it does not support settings.
                if (lod.SettingsBase != null)
                {
                    lod.SettingsBase.AddToSettingsHash(ref settingsHash);
                }
            }

            return settingsHash;
        }

        void RunUpdate()
        {
            // Rebuild if needed. Needs to run in builds (for MVs at the very least).
            if (CalculateSettingsHash() != _generatedSettingsHash)
            {
                Rebuild();
            }

            BuildCommandBuffer.FlipDataBuffers(this);

            // Set global shader params
            Shader.SetGlobalFloat(sp_crestTime, CurrentTime);
            Shader.SetGlobalFloat(sp_sliceCount, CurrentLodCount);
            Shader.SetGlobalFloat(sp_lodAlphaBlackPointFade, _lodAlphaBlackPointFade);
            Shader.SetGlobalFloat(sp_lodAlphaBlackPointWhitePointFade, _lodAlphaBlackPointWhitePointFade);
            Shader.SetGlobalInt(sp_CrestDepthTextureOffset, ViewCamera != null && Helpers.IsMSAAEnabled(ViewCamera) ? 1 : 0);

            // LOD 0 is blended in/out when scale changes, to eliminate pops. Here we set it as a global, whereas in OceanChunkRenderer it
            // is applied to LOD0 tiles only through instance data. This global can be used in compute, where we only apply this factor for slice 0.
            var needToBlendOutShape = ScaleCouldIncrease;
            var meshScaleLerp = needToBlendOutShape ? ViewerAltitudeLevelAlpha : 0f;
            Shader.SetGlobalFloat(sp_meshScaleLerp, meshScaleLerp);

            ValidateViewpoint();

            if (_followViewpoint && Viewpoint != null)
            {
                LateUpdatePosition();
                LateUpdateViewerHeight();
                LateUpdateScale();
            }

            CreateDestroySubSystems();

            LateUpdateLods();

            if (Viewpoint != null)
            {
                LateUpdateTiles();
            }

            LateUpdateResetMaxDisplacementFromShape();

            WritePerFrameMaterialParams();

#if UNITY_EDITOR
            if (EditorApplication.isPlaying || !_showOceanProxyPlane)
#endif
            {
                _commandbufferBuilder.BuildAndExecute();
            }
#if UNITY_EDITOR
            else
            {
                // If we're not running, reset the frame data to avoid validation warnings
                for (int i = 0; i < _lodTransform._renderData.Length; i++)
                {
                    _lodTransform._renderData[i].Current._frame = -1;
                    _lodTransform._renderData[i].Previous(1)._frame = -1;
                }
            }
#endif

            // Run queries at end of update. For CollProviderBakedFFT calling this kicks off
            // collision processing job, and the next call to Query() will force a complete, and
            // we don't want that to happen until they've had a chance to run, so schedule them
            // late.
#if UNITY_EDITOR
            // Issue #630 - seems to be a terrible memory leak coming from creating async gpu readbacks. We don't rely on queries in edit mode AFAIK
            // so knock this out.
            // This was marked as resolved by Unity and confirmed fixed by forum posts.
            if (_heightQueries || EditorApplication.isPlaying)
#endif
            {
                CollisionProvider?.UpdateQueries();
                FlowProvider?.UpdateQueries();
            }

            _isFirstFrameSinceEnabled = false;
        }

        void WritePerFrameMaterialParams()
        {
            if (OceanMaterial != null)
            {
                // Override isFrontFace when camera is far enough from the ocean surface to fix self-intersecting waves.
                // Hack - due to SV_IsFrontFace occasionally coming through as true for back faces,
                // add a param here that forces ocean to be in underwater state. I think the root
                // cause here might be imprecision or numerical issues at ocean tile boundaries, although
                // i'm not sure why cracks are not visible in this case.
                var height = ViewerHeightAboveWater;
                var value = 0f;

                switch (_surfaceSelfIntersectionFixMode)
                {
                    case SurfaceSelfIntersectionFixMode.Off:
                        break;
                    case SurfaceSelfIntersectionFixMode.On:
                        value = height < -2f ? 1f : height > 2f ? -1f : 0f;
                        break;
                    case SurfaceSelfIntersectionFixMode.Automatic:
                        // Skip if UnderwaterRenderer is not full-screen (ocean will be clipped).
                        var skip = UnderwaterRenderer.Instance != null && UnderwaterRenderer.Instance.IsActive &&
                            UnderwaterRenderer.Instance._mode != UnderwaterRenderer.Mode.FullScreen;
                        value = skip ? 0f : height < -2f ? 1f : height > 2f ? -1f : 0f;
                        break;
                }

                Shader.SetGlobalFloat(sp_CrestForceUnderwater, value);
            }

            _cascadeParams.Flip();
            _lodTransform.WriteCascadeParams(_cascadeParams);
            _bufCascadeDataTgt.SetData(_cascadeParams.Current);
            _bufCascadeDataSrc.SetData(_cascadeParams.Previous(1));

            _perCascadeInstanceData.Flip();
            WritePerCascadeInstanceData(_perCascadeInstanceData);
            _bufPerCascadeInstanceData.SetData(_perCascadeInstanceData.Current);
            _bufPerCascadeInstanceDataSource.SetData(_perCascadeInstanceData.Previous(1));
        }

        /// <summary>
        /// Sets the SurfaceSelfIntersectionFixMode using a string. Only useful for UnityEvents.
        /// </summary>
        public void SetSurfaceSelfIntersectionFixMode(string mode)
        {
            if (System.Enum.TryParse<SurfaceSelfIntersectionFixMode>(mode, out var result))
            {
                _surfaceSelfIntersectionFixMode = result;
            }
            else
            {
                Debug.LogError($"Crest: {mode} is not a valid value");
            }
        }

        void WritePerCascadeInstanceData(BufferedData<PerCascadeInstanceData[]> instanceData)
        {
            for (int lodIdx = 0; lodIdx < CurrentLodCount; lodIdx++)
            {
                // blend LOD 0 shape in/out to avoid pop, if the ocean might scale up later (it is smaller than its maximum scale)
                var needToBlendOutShape = lodIdx == 0 && ScaleCouldIncrease;
                instanceData.Current[lodIdx]._meshScaleLerp = needToBlendOutShape ? ViewerAltitudeLevelAlpha : 0f;

                // blend furthest normals scale in/out to avoid pop, if scale could reduce
                var needToBlendOutNormals = lodIdx == CurrentLodCount - 1 && ScaleCouldDecrease;
                instanceData.Current[lodIdx]._farNormalsWeight = needToBlendOutNormals ? ViewerAltitudeLevelAlpha : 1f;

                // geometry data
                // compute grid size of geometry. take the long way to get there - make sure we land exactly on a power of two
                // and not inherit any of the lossy-ness from lossyScale.
                var scale_pow_2 = CalcLodScale(lodIdx);
                instanceData.Current[lodIdx]._geoGridWidth = scale_pow_2 / (0.25f * _lodDataResolution / _geometryDownSampleFactor);

                var mul = 1.875f; // fudge 1
                var pow = 1.4f; // fudge 2
                var texelWidth = instanceData.Current[lodIdx]._geoGridWidth / _geometryDownSampleFactor;
                instanceData.Current[lodIdx]._normalScrollSpeeds[0] = Mathf.Pow(Mathf.Log(1f + 2f * texelWidth) * mul, pow);
                instanceData.Current[lodIdx]._normalScrollSpeeds[1] = Mathf.Pow(Mathf.Log(1f + 4f * texelWidth) * mul, pow);
            }
        }

        void LateUpdatePosition()
        {
            var pos = Viewpoint.position;

            // maintain y coordinate - sea level
            pos.y = Root.position.y;

            // Don't land very close to regular positions where things are likely to snap to, because different tiles might
            // land on either side of a snap boundary due to numerical error and snap to the wrong positions. Nudge away from
            // common by using increments of 1/60 which have lots of factors.
            // :OceanGridPrecisionErrors
            if (Mathf.Abs(pos.x * 60f - Mathf.Round(pos.x * 60f)) < 0.001f)
            {
                pos.x += 0.002f;
            }
            if (Mathf.Abs(pos.z * 60f - Mathf.Round(pos.z * 60f)) < 0.001f)
            {
                pos.z += 0.002f;
            }

            Root.position = pos;
            Shader.SetGlobalVector(sp_oceanCenterPosWorld, Root.position);
        }

        void LateUpdateScale()
        {
            var viewerHeight = _viewerHeightAboveWaterSmooth;

            // Reach maximum detail at slightly below sea level. this should combat cases where visual range can be lost
            // when water height is low and camera is suspended in air. i tried a scheme where it was based on difference
            // to water height but this does help with the problem of horizontal range getting limited at bad times.
            viewerHeight += _maxVertDispFromWaves * _dropDetailHeightBasedOnWaves;

            var camDistance = Mathf.Abs(viewerHeight);

            // offset level of detail to keep max detail in a band near the surface
            camDistance = Mathf.Max(camDistance - 4f, 0f);

            // scale ocean mesh based on camera distance to sea level, to keep uniform detail.
            const float HEIGHT_LOD_MUL = 1f;
            float level = camDistance * HEIGHT_LOD_MUL;
            level = Mathf.Max(level, _minScale);
            if (_maxScale != -1f) level = Mathf.Min(level, 1.99f * _maxScale);

            float l2 = Mathf.Log(level) / Mathf.Log(2f);
            float l2f = Mathf.Floor(l2);

            ViewerAltitudeLevelAlpha = l2 - l2f;

            var newScale = Mathf.Pow(2f, l2f);

            if (Scale > 0f)
            {
                float ratio = newScale / Scale;
                float ratio_l2 = Mathf.Log(ratio) / Mathf.Log(2f);
                Shader.SetGlobalFloat(sp_CrestLodChange, Mathf.RoundToInt(ratio_l2));
            }

            Scale = newScale;

            Root.localScale = new Vector3(Scale, 1f, Scale);
        }

        void LateUpdateViewerHeight()
        {
            var camera = ViewCamera;

            _sampleHeightHelper.Init(camera.transform.position, 0f, true);

            _sampleHeightHelper.Sample(out var waterHeight);

            ViewerHeightAboveWater = camera.transform.position.y - waterHeight;

            // Calculate teleport distance and create window for height queries to return a height change.
            {
                if (_teleportTimerForHeightQueries > 0f)
                {
                    _teleportTimerForHeightQueries -= Time.deltaTime;
                }

                var hasTeleported = _isFirstFrameSinceEnabled;
                if (!_isFirstFrameSinceEnabled)
                {
                    // Find the distance. Adding the FO offset will exclude FO shifts so we can determine a normal teleport.
                    // FO shifts are visually the same position and it is incorrect to treat it as a normal teleport.
                    var teleportDistanceSqr = (_oldViewerPosition - camera.transform.position - FloatingOrigin.TeleportOriginThisFrame).sqrMagnitude;
                    // Threshold as sqrMagnitude.
                    var thresholdSqr = _teleportThreshold * _teleportThreshold;
                    hasTeleported = teleportDistanceSqr > thresholdSqr;
                }

                if (hasTeleported)
                {
                    // Height queries can take a few frames so a one second window should be plenty.
                    _teleportTimerForHeightQueries = 1f;
                }

                _hasTeleportedThisFrame = hasTeleported;

                _oldViewerPosition = camera.transform.position;
            }

            // Smoothly varying version of viewer height to combat sudden changes in water level that are possible
            // when there are local bodies of water
            _viewerHeightAboveWaterSmooth = _teleportTimerForHeightQueries > 0f
                ? ViewerHeightAboveWater
                : Mathf.Lerp(_viewerHeightAboveWaterSmooth, ViewerHeightAboveWater, 0.05f);
        }

        void LateUpdateLods()
        {
            // Do any per-frame update for each LOD type.

            _lodTransform.UpdateTransforms();

            _lodDataAnimWaves?.UpdateLodData();
            _lodDataClipSurface?.UpdateLodData();
            _lodDataDynWaves?.UpdateLodData();
            _lodDataFlow?.UpdateLodData();
            _lodDataFoam?.UpdateLodData();
            _lodDataSeaDepths?.UpdateLodData();
            _lodDataShadow?.UpdateLodData();
            _lodDataAlbedo?.UpdateLodData();
        }

        void LateUpdateTiles()
        {
            var isUnderwaterActive = UnderwaterRenderer.Instance != null && UnderwaterRenderer.Instance.IsActive;

            var definitelyUnderwater = false;
            var volumeExtinctionLength = 0f;
            var isUnderwaterCullingEnabled = false;

            if (isUnderwaterActive && OceanMaterial != null)
            {
                definitelyUnderwater = ViewerHeightAboveWater < -5f;
                var density = UnderwaterDepthFogDensity = OceanMaterial.GetVector(ShaderIDs.s_DepthFogDensity) * UnderwaterRenderer.DepthFogDensityFactor;
                // Only run optimisation in play mode due to shared height above water.
                if (Application.isPlaying && UnderwaterRenderer.IsCullable)
                {
                    var minimumFogDensity = Mathf.Min(Mathf.Min(density.x, density.y), density.z);
                    var underwaterCullLimit = Mathf.Clamp(_underwaterCullLimit, UNDERWATER_CULL_LIMIT_MINIMUM, UNDERWATER_CULL_LIMIT_MAXIMUM);
                    volumeExtinctionLength = -Mathf.Log(underwaterCullLimit) / minimumFogDensity;
                    isUnderwaterCullingEnabled = true;
                }

                foreach (var body in WaterBody.WaterBodies)
                {
                    // Will update depth fog density for underwater and volume extinction length for culling.
                    body.UpdateDepthFogDensityParameters();
                }
            }

            var canSkipCulling = WaterBody.WaterBodies.Count == 0 && _canSkipCulling;

            foreach (OceanChunkRenderer tile in _oceanChunkRenderers)
            {
                if (tile.Rend == null)
                {
                    continue;
                }

                var isCulled = false;
                tile.MaterialOverridden = false;
                WaterBody dominantWaterBody = null;

                // If there are local bodies of water, this will do overlap tests between the ocean tiles
                // and the water bodies and turn off any that don't overlap.
                if (!canSkipCulling)
                {
                    var chunkBounds = tile.Rend.bounds;

                    var largestOverlap = 0f;
                    var overlappingOne = false;
                    foreach (var body in WaterBody.WaterBodies)
                    {
                        // If tile has already been excluded from culling, then skip this iteration. But finish this
                        // iteration if the water body has a material override to work out most influential water body.
                        if (overlappingOne && body._overrideMaterial == null)
                        {
                            continue;
                        }

                        var bounds = body.AABB;

                        bool overlapping =
                            bounds.max.x > chunkBounds.min.x && bounds.min.x < chunkBounds.max.x &&
                            bounds.max.z > chunkBounds.min.z && bounds.min.z < chunkBounds.max.z;
                        if (overlapping)
                        {
                            overlappingOne = true;

                            if (body._overrideMaterial != null)
                            {
                                var overlap = 0f;
                                {
                                    var xMin = Mathf.Max(bounds.min.x, chunkBounds.min.x);
                                    var xMax = Mathf.Min(bounds.max.x, chunkBounds.max.x);
                                    var zMin = Mathf.Max(bounds.min.z, chunkBounds.min.z);
                                    var zMax = Mathf.Min(bounds.max.z, chunkBounds.max.z);
                                    if (xMin < xMax && zMin < zMax)
                                    {
                                        overlap = (xMax - xMin) * (zMax - zMin);
                                    }
                                }

                                // If this water body has the most overlap, then the chunk will get its material.
                                if (overlap > largestOverlap)
                                {
                                    tile.Rend.sharedMaterial = body._overrideMaterial;
                                    tile.MaterialOverridden = true;
                                    largestOverlap = overlap;
                                    dominantWaterBody = body;
                                }
                            }
                            else
                            {
                                tile.MaterialOverridden = false;
                            }
                        }
                    }

                    isCulled = _waterBodyCulling && !overlappingOne && WaterBody.WaterBodies.Count > 0;
                }

                // Cull tiles the viewer cannot see through the underwater fog.
                // Only run optimisation in play mode due to shared height above water.
                if (!isCulled && isUnderwaterCullingEnabled)
                {
                    isCulled = definitelyUnderwater &&
                        (ViewCamera.transform.position - tile.Rend.bounds.ClosestPoint(ViewCamera.transform.position)).magnitude >=
                        (dominantWaterBody == null ? volumeExtinctionLength : dominantWaterBody.VolumeExtinctionLength);
                }

                tile.Rend.enabled = !isCulled;
            }

            // Can skip culling next time around if water body count stays at 0
            _canSkipCulling = WaterBody.WaterBodies.Count == 0;
        }

        void LateUpdateResetMaxDisplacementFromShape()
        {
            if (FrameCount != _maxDisplacementCachedTime)
            {
                _maxHorizDispFromShape = _maxVertDispFromShape = _maxVertDispFromWaves = 0f;
            }

            _maxDisplacementCachedTime = FrameCount;
        }

        /// <summary>
        /// Could the ocean horizontal scale increase (for e.g. if the viewpoint gains altitude). Will be false if ocean already at maximum scale.
        /// </summary>
        public bool ScaleCouldIncrease => _maxScale == -1f || Root.localScale.x < _maxScale * 0.99f;
        /// <summary>
        /// Could the ocean horizontal scale decrease (for e.g. if the viewpoint drops in altitude). Will be false if ocean already at minimum scale.
        /// </summary>
        public bool ScaleCouldDecrease => _minScale == -1f || Root.localScale.x > _minScale * 1.01f;

        /// <summary>
        /// User shape inputs can report in how far they might displace the shape horizontally and vertically. The max value is
        /// saved here. Later the bounding boxes for the ocean tiles will be expanded to account for this potential displacement.
        /// </summary>
        public void ReportMaxDisplacementFromShape(float maxHorizDisp, float maxVertDisp, float maxVertDispFromWaves)
        {
            _maxHorizDispFromShape += maxHorizDisp;
            _maxVertDispFromShape += maxVertDisp;
            _maxVertDispFromWaves += maxVertDispFromWaves;
        }
        float _maxHorizDispFromShape = 0f;
        float _maxVertDispFromShape = 0f;
        float _maxVertDispFromWaves = 0f;
        int _maxDisplacementCachedTime = 0;
        /// <summary>
        /// The maximum horizontal distance that the shape scripts are displacing the shape.
        /// </summary>
        public float MaxHorizDisplacement => _maxHorizDispFromShape;
        /// <summary>
        /// The maximum height that the shape scripts are displacing the shape.
        /// </summary>
        public float MaxVertDisplacement => _maxVertDispFromShape;

        /// <summary>
        /// Provides ocean shape to CPU.
        /// </summary>
        public ICollProvider CollisionProvider { get; private set; }
        public IFlowProvider FlowProvider { get; private set; }

        private void CleanUp()
        {
            foreach (var lodData in _lodDatas)
            {
                lodData.OnDisable();
            }
            _lodDatas.Clear();

#if UNITY_EDITOR
            if (!EditorApplication.isPlaying && Root != null)
            {
                DestroyImmediate(Root.gameObject);
            }
            else
#endif
            if (Root != null)
            {
                Destroy(Root.gameObject);
            }

            Root = null;

            _lodTransform = null;
            _lodDataAnimWaves = null;
            _lodDataClipSurface = null;
            _lodDataDynWaves = null;
            _lodDataFlow = null;
            _lodDataFoam = null;
            _lodDataSeaDepths = null;
            _lodDataShadow = null;
            _lodDataAlbedo = null;

            if (CollisionProvider != null)
            {
                CollisionProvider.CleanUp();
                CollisionProvider = null;
            }

            if (FlowProvider != null)
            {
                FlowProvider.CleanUp();
                FlowProvider = null;
            }

            _oceanChunkRenderers.Clear();

            _bufPerCascadeInstanceData?.Dispose();
            _bufCascadeDataTgt?.Dispose();
            _bufCascadeDataSrc?.Dispose();
            _bufPerCascadeInstanceDataSource?.Dispose();
        }

        /// <summary>
        /// Clears persistent LOD data. Some simulations have persistent data which can linger for a little while after
        /// being disabled. This will manually clear that data.
        /// </summary>
        public void ClearLodData()
        {
            foreach (var lodData in _lodDatas)
            {
                lodData.ClearLodData();
            }
        }

#if UNITY_EDITOR
        [UnityEditor.Callbacks.DidReloadScripts]
        private static void OnReLoadScripts()
        {
            Instance = FindObjectOfType<OceanRenderer>();
        }

        private void OnDrawGizmos()
        {
            // Don't need proxy if in play mode
            if (EditorApplication.isPlaying)
            {
                return;
            }

            // Create proxy if not present already, and proxy enabled
            if (_proxyPlane == null && _showOceanProxyPlane)
            {
                _proxyPlane = GameObject.CreatePrimitive(PrimitiveType.Plane);
                DestroyImmediate(_proxyPlane.GetComponent<Collider>());
                _proxyPlane.hideFlags = HideFlags.HideAndDontSave;
                _proxyPlane.transform.parent = transform;
                _proxyPlane.transform.localPosition = Vector3.zero;
                _proxyPlane.transform.localRotation = Quaternion.identity;
                _proxyPlane.transform.localScale = 4000f * Vector3.one;

                _proxyPlane.GetComponent<Renderer>().sharedMaterial = new Material(Shader.Find(kProxyShader));
            }

            // Change active state of proxy if necessary
            if (_proxyPlane != null && _proxyPlane.activeSelf != _showOceanProxyPlane)
            {
                _proxyPlane.SetActive(_showOceanProxyPlane);

                // Scene view doesnt automatically refresh which makes the option confusing, so force it
                EditorWindow view = EditorWindow.GetWindow<SceneView>();
                view.Repaint();
            }

            if (Root != null)
            {
                Root.gameObject.SetActive(!_showOceanProxyPlane);
            }
        }
#endif
    }

#if UNITY_EDITOR
    public partial class OceanRenderer : IValidated
    {
        public static void RunValidation(OceanRenderer ocean)
        {
            ocean.Validate(ocean, ValidatedHelper.DebugLog);

            // ShapeGerstner
            foreach (var component in FindObjectsOfType<ShapeGerstner>())
            {
                component.Validate(ocean, ValidatedHelper.DebugLog);
            }

            // ShapeFFT
            foreach (var component in FindObjectsOfType<ShapeFFT>())
            {
                component.Validate(ocean, ValidatedHelper.DebugLog);
            }

            // OceanDepthCache
            var depthCaches = FindObjectsOfType<OceanDepthCache>();
            foreach (var depthCache in depthCaches)
            {
                depthCache.Validate(ocean, ValidatedHelper.DebugLog);
            }

            // FloatingObjectBase
            var floatingObjects = FindObjectsOfType<FloatingObjectBase>();
            foreach (var floatingObject in floatingObjects)
            {
                floatingObject.Validate(ocean, ValidatedHelper.DebugLog);
            }

            // Inputs
            var inputs = FindObjectsOfType<RegisterLodDataInputBase>();
            foreach (var input in inputs)
            {
                input.Validate(ocean, ValidatedHelper.DebugLog);
            }

            // WaterBody
            var waterBodies = FindObjectsOfType<WaterBody>();
            foreach (var waterBody in waterBodies)
            {
                waterBody.Validate(ocean, ValidatedHelper.DebugLog);
            }

            Debug.Log("Crest: Validation complete!", ocean);
        }

        public bool Validate(OceanRenderer ocean, ValidatedHelper.ShowMessage showMessage)
        {
            var isValid = true;

            isValid = ValidateObsolete(ocean, showMessage);

            if (_material == null)
            {
                showMessage
                (
                    "No ocean material specified.",
                    "Assign a valid ocean material to the Material property of the <i>OceanRenderer</i> component.",
                    ValidatedHelper.MessageType.Error, ocean
                );

                isValid = false;
            }

            // OceanRenderer
            if (FindObjectsOfType<OceanRenderer>().Length > 1)
            {
                showMessage
                (
                    "Multiple <i>OceanRenderer</i> components detected in open scenes, this is not typical - usually only one <i>OceanRenderer</i> is expected to be present.",
                    "Remove extra <i>OceanRenderer</i> components.",
                    ValidatedHelper.MessageType.Warning, ocean
                );
            }

            // Ocean Detail Parameters
            var baseMeshDensity = _lodDataResolution * 0.25f / _geometryDownSampleFactor;

            if (baseMeshDensity < 8)
            {
                showMessage
                (
                    "Base mesh density is lower than 8. There will be visible gaps in the ocean surface.",
                    "Increase the <i>LOD Data Resolution</i> or decrease the <i>Geometry Down Sample Factor</i>.",
                    ValidatedHelper.MessageType.Error, ocean
                );
            }
            else if (baseMeshDensity < 16)
            {
                showMessage
                (
                    "Base mesh density is lower than 16. There will be visible transitions when traversing the ocean surface. ",
                    "Increase the <i>LOD Data Resolution</i> or decrease the <i>Geometry Down Sample Factor</i>.",
                    ValidatedHelper.MessageType.Warning, ocean
                );
            }

            var hasMaterial = ocean != null && ocean._material != null;
            var oceanColourIncorrectText = "Ocean colour will be incorrect. ";

            // Check lighting. There is an edge case where the lighting data is invalid because settings has changed.
            // We don't need to check anything if the following material options are used.
            if (hasMaterial && !ocean._material.IsKeywordEnabled("_PROCEDURALSKY_ON") &&
                !ocean._material.IsKeywordEnabled("_OVERRIDEREFLECTIONCUBEMAP_ON"))
            {
                var alternativesText = "Alternatively, try the <i>Procedural Sky</i> or <i>Override Reflection " +
                    "Cubemap</i> option on the ocean material.";

                if (RenderSettings.defaultReflectionMode == DefaultReflectionMode.Skybox)
                {
                    var isLightingDataMissing = Lightmapping.giWorkflowMode != Lightmapping.GIWorkflowMode.Iterative &&
                        !Lightmapping.lightingDataAsset;

                    // Generated lighting will be wrong without a skybox.
                    if (RenderSettings.skybox == null)
                    {
                        showMessage
                        (
                            "There is no skybox set in the Lighting window. " + oceanColourIncorrectText,
                            "Configure a valid skybox. " + alternativesText,
                            ValidatedHelper.MessageType.Warning, ocean
                        );
                    }
                    // Spherical Harmonics is missing and required.
                    else if (isLightingDataMissing)
                    {
                        showMessage
                        (
                            "Lighting data is missing which provides baked spherical harmonics." + oceanColourIncorrectText,
                            "Generate lighting or enable Auto Generate from the Lighting window. " + alternativesText,
                            ValidatedHelper.MessageType.Warning, ocean
                        );
                    }
                }
                else
                {
                    // We need a cubemap if using custom reflections.
                    if (RenderSettings.customReflection == null)
                    {
                        showMessage
                        (
                            "Environmental Reflections is set to Custom, but no cubemap has been provided. " + oceanColourIncorrectText,
                            "Assign a cubemap in the Lighting window. " + alternativesText,
                            ValidatedHelper.MessageType.Warning, ocean
                        );
                    }
                }
            }
            // Check override reflections cubemap option. Procedural skybox will override this, but it is a waste to
            // have the keyword enabled and not use it.
            else if (hasMaterial && ocean._material.IsKeywordEnabled("_OVERRIDEREFLECTIONCUBEMAP_ON") &&
                ocean._material.GetTexture("_ReflectionCubemapOverride") == null)
            {
                showMessage
                (
                    "<i>Override Reflection Cubemap</i> is enabled but no cubemap has been provided. " + oceanColourIncorrectText,
                    "Assign a cubemap or disable the checkbox on the ocean material.",
                    ValidatedHelper.MessageType.Warning, ocean
                );
            }

            // Validate scene view effects options.
            if (SceneView.lastActiveSceneView != null && !EditorApplication.isPlaying)
            {
                var sceneView = SceneView.lastActiveSceneView;

                // Validate "Animated Materials".
                if (ocean != null && !ocean._showOceanProxyPlane && !sceneView.sceneViewState.alwaysRefresh)
                {
                    showMessage
                    (
                        "<i>Animated Materials</i> is not enabled on the scene view. The ocean's framerate will appear low as updates are not real-time.",
                        "Enable <i>Animated Materials</i> on the scene view.",
                        ValidatedHelper.MessageType.Info, ocean,
                        _ =>
                        {
                            SceneView.lastActiveSceneView.sceneViewState.alwaysRefresh = true;
                            // Required after changing sceneViewState according to:
                            // https://docs.unity3d.com/ScriptReference/SceneView.SceneViewState.html
                            SceneView.RepaintAll();
                        }
                    );
                }

#if UNITY_POSTPROCESSING_ENABLED
                // Validate "Post-Processing".
                // Only check built-in renderer and Camera.main with enabled PostProcessLayer component.
                if (GraphicsSettings.currentRenderPipeline == null && Camera.main != null &&
                    Camera.main.TryGetComponent<UnityEngine.Rendering.PostProcessing.PostProcessLayer>(out var ppLayer)
                    && ppLayer.enabled && sceneView.sceneViewState.showImageEffects)
                {
                    showMessage
                    (
                        "<i>Post Processing</i> is enabled on the scene view. " +
                        "There is a Unity bug where gizmos and grid lines will render over opaque objects. " +
                        "Please see <i>Known Issues</i> in the documentation for a link to vote on having this issue resolved.",
                        "Disable <i>Post Processing</i> on the scene view.",
                        ValidatedHelper.MessageType.Warning, ocean,
                        _ =>
                        {
                            sceneView.sceneViewState.showImageEffects = false;
                            // Required after changing sceneViewState according to:
                            // https://docs.unity3d.com/ScriptReference/SceneView.SceneViewState.html
                            SceneView.RepaintAll();
                        }
                    );
                }
#endif
            }

            // SimSettingsAnimatedWaves
            if (_simSettingsAnimatedWaves)
            {
                _simSettingsAnimatedWaves.Validate(ocean, showMessage);
            }

            if (transform.eulerAngles.magnitude > 0.0001f)
            {
                showMessage
                (
                    $"There must be no rotation on the ocean GameObject, and no rotation on any parent. Currently the rotation Euler angles are {transform.eulerAngles}.",
                    "Clear this rotation from the GameObject.",
                    ValidatedHelper.MessageType.Error, ocean
                );
            }

            // For safety.
            if (ocean == null || ocean.OceanMaterial == null)
            {
                return isValid;
            }

            if (ocean.OceanMaterial.HasProperty(LodDataMgrFoam.MATERIAL_KEYWORD_PROPERTY) && ocean.CreateFoamSim != ocean.OceanMaterial.IsKeywordEnabled(LodDataMgrFoam.MATERIAL_KEYWORD))
            {
                if (ocean.CreateFoamSim)
                {
                    showMessage(LodDataMgrFoam.ERROR_MATERIAL_KEYWORD_MISSING, LodDataMgrFoam.ERROR_MATERIAL_KEYWORD_MISSING_FIX,
                        ValidatedHelper.MessageType.Error, ocean.OceanMaterial,
                        (material) => ValidatedHelper.FixSetMaterialOptionEnabled(material, LodDataMgrFoam.MATERIAL_KEYWORD, LodDataMgrFoam.MATERIAL_KEYWORD_PROPERTY, true));
                }
                else
                {
                    showMessage(LodDataMgrFoam.ERROR_MATERIAL_KEYWORD_ON_FEATURE_OFF, LodDataMgrFoam.ERROR_MATERIAL_KEYWORD_ON_FEATURE_OFF_FIX,
                        ValidatedHelper.MessageType.Info, ocean);
                }
            }

            if (ocean.OceanMaterial.HasProperty(LodDataMgrFlow.MATERIAL_KEYWORD_PROPERTY) && ocean.CreateFlowSim != ocean.OceanMaterial.IsKeywordEnabled(LodDataMgrFlow.MATERIAL_KEYWORD))
            {
                if (ocean.CreateFlowSim)
                {
                    showMessage(LodDataMgrFlow.ERROR_MATERIAL_KEYWORD_MISSING, LodDataMgrFlow.ERROR_MATERIAL_KEYWORD_MISSING_FIX,
                        ValidatedHelper.MessageType.Error, ocean.OceanMaterial,
                        (material) => ValidatedHelper.FixSetMaterialOptionEnabled(material, LodDataMgrFlow.MATERIAL_KEYWORD, LodDataMgrFlow.MATERIAL_KEYWORD_PROPERTY, true));
                }
                else
                {
                    showMessage(LodDataMgrFlow.ERROR_MATERIAL_KEYWORD_ON_FEATURE_OFF, LodDataMgrFlow.ERROR_MATERIAL_KEYWORD_ON_FEATURE_OFF_FIX,
                        ValidatedHelper.MessageType.Info, ocean);
                }
            }

            if (ocean.OceanMaterial.HasProperty(LodDataMgrShadow.MATERIAL_KEYWORD_PROPERTY) && ocean.CreateShadowData != ocean.OceanMaterial.IsKeywordEnabled(LodDataMgrShadow.MATERIAL_KEYWORD))
            {
                if (ocean.CreateShadowData)
                {
                    showMessage(LodDataMgrShadow.ERROR_MATERIAL_KEYWORD_MISSING, LodDataMgrShadow.ERROR_MATERIAL_KEYWORD_MISSING_FIX,
                        ValidatedHelper.MessageType.Error, ocean.OceanMaterial,
                        (material) => ValidatedHelper.FixSetMaterialOptionEnabled(material, LodDataMgrShadow.MATERIAL_KEYWORD, LodDataMgrShadow.MATERIAL_KEYWORD_PROPERTY, true));
                }
                else
                {
                    showMessage(LodDataMgrShadow.ERROR_MATERIAL_KEYWORD_ON_FEATURE_OFF, LodDataMgrShadow.ERROR_MATERIAL_KEYWORD_ON_FEATURE_OFF_FIX,
                        ValidatedHelper.MessageType.Info, ocean);
                }
            }

            if (ocean.OceanMaterial.HasProperty(LodDataMgrClipSurface.MATERIAL_KEYWORD_PROPERTY) && ocean.CreateClipSurfaceData != ocean.OceanMaterial.IsKeywordEnabled(LodDataMgrClipSurface.MATERIAL_KEYWORD))
            {
                if (ocean.CreateClipSurfaceData)
                {
                    showMessage(LodDataMgrClipSurface.ERROR_MATERIAL_KEYWORD_MISSING, LodDataMgrClipSurface.ERROR_MATERIAL_KEYWORD_MISSING_FIX,
                        ValidatedHelper.MessageType.Error, ocean.OceanMaterial,
                        (material) => ValidatedHelper.FixSetMaterialOptionEnabled(material, LodDataMgrClipSurface.MATERIAL_KEYWORD, LodDataMgrClipSurface.MATERIAL_KEYWORD_PROPERTY, true));
                }
                else
                {
                    showMessage(LodDataMgrClipSurface.ERROR_MATERIAL_KEYWORD_ON_FEATURE_OFF, LodDataMgrClipSurface.ERROR_MATERIAL_KEYWORD_ON_FEATURE_OFF_FIX,
                        ValidatedHelper.MessageType.Info, ocean);
                }
            }

            if (ocean.OceanMaterial.HasProperty(LodDataMgrAlbedo.MATERIAL_KEYWORD_PROPERTY) && ocean.CreateAlbedoData != ocean.OceanMaterial.IsKeywordEnabled(LodDataMgrAlbedo.MATERIAL_KEYWORD))
            {
                if (ocean.CreateAlbedoData)
                {
                    showMessage(LodDataMgrAlbedo.ERROR_MATERIAL_KEYWORD_MISSING, LodDataMgrAlbedo.ERROR_MATERIAL_KEYWORD_MISSING_FIX,
                        ValidatedHelper.MessageType.Error, ocean.OceanMaterial,
                        (material) => ValidatedHelper.FixSetMaterialOptionEnabled(material, LodDataMgrAlbedo.MATERIAL_KEYWORD, LodDataMgrAlbedo.MATERIAL_KEYWORD_PROPERTY, true));
                }
                else
                {
                    showMessage(LodDataMgrAlbedo.ERROR_MATERIAL_KEYWORD_ON_FEATURE_OFF, LodDataMgrAlbedo.ERROR_MATERIAL_KEYWORD_ON_FEATURE_OFF_FIX,
                        ValidatedHelper.MessageType.Info, ocean);
                }
            }

            return isValid;
        }

        void OnValidate()
        {
            // Must be at least 0.25, and must be on a power of 2
            _minScale = Mathf.Pow(2f, Mathf.Round(Mathf.Log(Mathf.Max(_minScale, 0.25f), 2f)));

            // Max can be -1 which means no maximum
            if (_maxScale != -1f)
            {
                // otherwise must be at least 0.25, and must be on a power of 2
                _maxScale = Mathf.Pow(2f, Mathf.Round(Mathf.Log(Mathf.Max(_maxScale, _minScale), 2f)));
            }

            // Gravity 0 makes waves freeze which is weird but doesn't seem to break anything so allowing this for now
            _gravityMultiplier = Mathf.Max(_gravityMultiplier, 0f);

            // LOD data resolution multiple of 2 for general GPU texture reasons (like pixel quads)
            _lodDataResolution -= _lodDataResolution % 2;

            _geometryDownSampleFactor = Mathf.ClosestPowerOfTwo(Mathf.Max(_geometryDownSampleFactor, 1));

            var remGeo = _lodDataResolution % _geometryDownSampleFactor;
            if (remGeo > 0)
            {
                var newLDR = _lodDataResolution - (_lodDataResolution % _geometryDownSampleFactor);
                Debug.LogWarning
                (
                    $"Crest: Adjusted Lod Data Resolution from {_lodDataResolution} to {newLDR} to ensure the Geometry Down Sample Factor is a factor ({_geometryDownSampleFactor}).",
                    this
                );

                _lodDataResolution = newLDR;
            }
        }

        internal static void FixSetFeatureEnabled(SerializedObject oceanSO, string paramName, bool enabled)
        {
            oceanSO.FindProperty(paramName).boolValue = enabled;
        }

#pragma warning disable 0618
        public bool ValidateObsolete(OceanRenderer ocean, ValidatedHelper.ShowMessage showMessage)
        {
            var isValid = true;

            if (_layerName != "")
            {
                showMessage
                (
                    "<i>Layer Name</i> on the <i>Ocean Renderer</i> is deprecated and will be removed. " +
                    "Use <i>Layer</i> instead.",
                    $"Set <i>Layer</i> to <i>{_layerName}</i> using the <i>Layer Name</i> to complete the migration.",
                    ValidatedHelper.MessageType.Warning, this,
                    (SerializedObject serializedObject) =>
                    {
                        serializedObject.FindProperty("_layer").intValue = LayerMask.NameToLayer(_layerName);
                        serializedObject.FindProperty("_layerName").stringValue = "";
                    }
                );
            }

            return isValid;
        }
#pragma warning restore 0618

        /// <summary>
        /// Does validation for a feature on the water component and on the material
        /// </summary>
        public static bool ValidateFeatureEnabled(OceanRenderer ocean, ValidatedHelper.ShowMessage showMessage, System.Func<OceanRenderer, bool> featureEnabled,
            string FeatureToggleLabel, string FeatureToggleName, string RequiredShaderKeyword, string RequiredShaderKeywordProperty,
            string MaterialFeatureDisabledError, string MaterialFeatureDisabledFix)
        {
            var isValid = true;

            if (!featureEnabled(ocean))
            {
                showMessage($"<i>{FeatureToggleLabel}</i> must be enabled on the <i>OceanRenderer</i> component.",
                    $"Enable the <i>{FeatureToggleLabel}</i> option on the <i>OceanRenderer</i> component.",
                    ValidatedHelper.MessageType.Error, ocean,
                    (so) => FixSetFeatureEnabled(so, FeatureToggleName, true)
                    );
                isValid = false;
            }

            if (!string.IsNullOrEmpty(RequiredShaderKeyword) && ocean.OceanMaterial.HasProperty(RequiredShaderKeywordProperty) && !ocean.OceanMaterial.IsKeywordEnabled(RequiredShaderKeyword))
            {
                showMessage(MaterialFeatureDisabledError, MaterialFeatureDisabledFix,
                    ValidatedHelper.MessageType.Error, ocean.OceanMaterial,
                    (material) => ValidatedHelper.FixSetMaterialOptionEnabled(material, RequiredShaderKeyword, RequiredShaderKeywordProperty, true));
                isValid = false;
            }

            return isValid;
        }
    }

    [CustomEditor(typeof(OceanRenderer))]
    public class OceanRendererEditor : ValidatedEditor
    {
        OceanRenderer _target;
        MaterialEditor _materialEditor;

        void OnEnable()
        {
            _target = (OceanRenderer)target;

            if (_target._material != null)
            {
                // Create an instance of the default MaterialEditor.
                _materialEditor = (MaterialEditor)CreateEditor(_target._material);
            }
        }

        void OnDisable()
        {
            if (_materialEditor != null)
            {
                // Free the memory used by default MaterialEditor.
                DestroyImmediate(_materialEditor);
            }
        }

        public override void OnInspectorGUI()
        {
            var currentAssignedTP = serializedObject.FindProperty("_timeProvider").objectReferenceValue;

            base.OnInspectorGUI();

            var target = this.target as OceanRenderer;

            // Detect if user changed TP, if so update stack
            var newlyAssignedTP = serializedObject.FindProperty("_timeProvider").objectReferenceValue;
            if (currentAssignedTP != newlyAssignedTP)
            {
                if (currentAssignedTP != null)
                {
                    target.PopTimeProvider(currentAssignedTP as TimeProviderBase);
                }
                if (newlyAssignedTP != null)
                {
                    target.PushTimeProvider(newlyAssignedTP as TimeProviderBase);
                }
            }

            if (GUILayout.Button("Validate Setup"))
            {
                OceanRenderer.RunValidation(target);
            }

            if (GUILayout.Button("Open Material Online Help"))
            {
                Application.OpenURL(CrestHelpURLAttribute.GetPageLink("user/configuration", "material-parameters"));
            }

            DrawMaterialEditor();
        }

        // Adapted from: http://answers.unity.com/answers/975894/view.html
        void DrawMaterialEditor()
        {
            Material oldMaterial = null;

            if (_materialEditor != null)
            {
                oldMaterial = (Material)_materialEditor.target;
            }

            if (oldMaterial != _target._material)
            {
                serializedObject.ApplyModifiedProperties();

                if (_materialEditor != null)
                {
                    // Free the memory used by the previous MaterialEditor.
                    DestroyImmediate(_materialEditor);
                }

                if (_target._material != null)
                {
                    // Create a new instance of the default MaterialEditor.
                    _materialEditor = (MaterialEditor)CreateEditor(_target._material);
                }
            }

            if (_materialEditor != null)
            {
                // Draw the material's foldout and the material shader field. Required to call OnInspectorGUI.
                _materialEditor.DrawHeader();

                // We need to prevent the user from editing Unity's default materials.
                bool isDefaultMaterial = !AssetDatabase.GetAssetPath(_target._material).StartsWith("Assets");

                using (new EditorGUI.DisabledGroupScope(isDefaultMaterial))
                {
                    // Draw the material properties. Works only if the foldout of DrawHeader is open.
                    _materialEditor.OnInspectorGUI();
                }
            }
        }
    }
#endif
}<|MERGE_RESOLUTION|>--- conflicted
+++ resolved
@@ -417,14 +417,8 @@
         public static readonly int sp_cascadeData = Shader.PropertyToID("_CrestCascadeData");
         public static readonly int sp_CrestCascadeDataSource = Shader.PropertyToID("_CrestCascadeDataSource");
         public static readonly int sp_CrestLodChange = Shader.PropertyToID("_CrestLodChange");
-<<<<<<< HEAD
         public static readonly int sp_sliceCount = Shader.PropertyToID("_SliceCount");
         public static readonly int sp_meshScaleLerp = Shader.PropertyToID("_MeshScaleLerp");
-        readonly static int sp_clipByDefault = Shader.PropertyToID("_CrestClipByDefault");
-=======
-        readonly static int sp_meshScaleLerp = Shader.PropertyToID("_MeshScaleLerp");
-        readonly static int sp_sliceCount = Shader.PropertyToID("_SliceCount");
->>>>>>> 7bd0f227
         readonly static int sp_lodAlphaBlackPointFade = Shader.PropertyToID("_CrestLodAlphaBlackPointFade");
         readonly static int sp_lodAlphaBlackPointWhitePointFade = Shader.PropertyToID("_CrestLodAlphaBlackPointWhitePointFade");
         readonly static int sp_CrestDepthTextureOffset = Shader.PropertyToID("_CrestDepthTextureOffset");
