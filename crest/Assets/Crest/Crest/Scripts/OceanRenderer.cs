--- conflicted
+++ resolved
@@ -725,14 +725,10 @@
         {
             var oldViewerHeight = ViewerHeightAboveWater;
 
-<<<<<<< HEAD
-            var waterHeight = 0f;
             _sampleHeightHelper.Init(Viewpoint.position, 0f, true);
-            _sampleHeightHelper.Sample(ref waterHeight);
-=======
+
             _sampleHeightHelper.Sample(out var waterHeight);
 
->>>>>>> 19c858bb
             ViewerHeightAboveWater = Viewpoint.position.y - waterHeight;
 
             // _firstViewerHeightUpdate is tracked to always broadcast initial state
