﻿// Crest Ocean System

// This file is subject to the MIT License as seen in the root of this folder structure (LICENSE)

using UnityEngine;

namespace Crest
{
    /// <summary>
    /// The main script for the ocean system. Attach this to a GameObject to create an ocean. This script initializes the various data types and systems
    /// and moves/scales the ocean based on the viewpoint. It also hosts a number of global settings that can be tweaked here.
    /// </summary>
    public class OceanRenderer : MonoBehaviour
    {
        [Tooltip("The viewpoint which drives the ocean detail. Defaults to main camera."), SerializeField]
        Transform _viewpoint;
        public Transform Viewpoint { get { return _viewpoint; } set { _viewpoint = value; } }

        [Tooltip("Optional provider for time, can be used to hard-code time for automation, or provide server time. Defaults to local Unity time."), SerializeField]
        TimeProviderBase _timeProvider;
        public float CurrentTime => _timeProvider.CurrentTime;
        public float DeltaTime => _timeProvider.DeltaTime;
        public float DeltaTimeDynamics => _timeProvider.DeltaTimeDynamics;

        [Tooltip("The primary directional light. Required if shadowing is enabled.")]
        public Light _primaryLight;
        [SerializeField, Tooltip("If Primary Light is not set, search the scene for all directional lights and pick the brightest to use as the sun light.")]
        bool _searchForPrimaryLightOnStartup = true;

        [Header("Ocean Params")]

        [SerializeField, Tooltip("Material to use for the ocean surface")]
        Material _material = null;
        public Material OceanMaterial { get { return _material; } }

        [SerializeField]
        string _layerName = "Water";
        public string LayerName { get { return _layerName; } }

        [SerializeField, Delayed, Tooltip("Multiplier for physics gravity."), Range(0f, 10f)]
        float _gravityMultiplier = 1f;
        public float Gravity { get { return _gravityMultiplier * Physics.gravity.magnitude; } }


        [Header("Detail Params")]

        [Range(2, 16)]
        [Tooltip("Min number of verts / shape texels per wave."), SerializeField]
        float _minTexelsPerWave = 3f;
        public float MinTexelsPerWave => _minTexelsPerWave;

        [Delayed, Tooltip("The smallest scale the ocean can be."), SerializeField]
        float _minScale = 8f;

        [Delayed, Tooltip("The largest scale the ocean can be (-1 for unlimited)."), SerializeField]
        float _maxScale = 256f;

        [Tooltip("Drops the height for maximum ocean detail based on waves. This means if there are big waves, max detail level is reached at a lower height, which can help visual range when there are very large waves and camera is at sea level."), SerializeField, Range(0f, 1f)]
        float _dropDetailHeightBasedOnWaves = 0.2f;

        [SerializeField, Delayed, Tooltip("Resolution of ocean LOD data. Use even numbers like 256 or 384. This is 4x the old 'Base Vert Density' param, so if you used 64 for this param, set this to 256.")]
        int _lodDataResolution = 256;
        public int LodDataResolution { get { return _lodDataResolution; } }

        [SerializeField, Delayed, Tooltip("How much of the water shape gets tessellated by geometry. If set to e.g. 4, every geometry quad will span 4x4 LOD data texels. Use power of 2 values like 1, 2, 4...")]
        int _geometryDownSampleFactor = 2;

        [SerializeField, Tooltip("Number of ocean tile scales/LODs to generate."), Range(2, LodDataMgr.MAX_LOD_COUNT)]
        int _lodCount = 7;


        [Header("Simulation Params")]

        public SimSettingsAnimatedWaves _simSettingsAnimatedWaves;

        [Tooltip("Water depth information used for shallow water, shoreline foam, wave attenuation, among others."), SerializeField]
        bool _createSeaFloorDepthData = true;
        public bool CreateSeaFloorDepthData { get { return _createSeaFloorDepthData; } }

        [Tooltip("Simulation of foam created in choppy water and dissipating over time."), SerializeField]
        bool _createFoamSim = true;
        public bool CreateFoamSim { get { return _createFoamSim; } }
        public SimSettingsFoam _simSettingsFoam;

        [Tooltip("Dynamic waves generated from interactions with objects such as boats."), SerializeField]
        bool _createDynamicWaveSim = false;
        public bool CreateDynamicWaveSim { get { return _createDynamicWaveSim; } }
        public SimSettingsWave _simSettingsDynamicWaves;

        [Tooltip("Horizontal motion of water body, akin to water currents."), SerializeField]
        bool _createFlowSim = false;
        public bool CreateFlowSim { get { return _createFlowSim; } }
        public SimSettingsFlow _simSettingsFlow;

        [Tooltip("Shadow information used for lighting water."), SerializeField]
        bool _createShadowData = false;
        public bool CreateShadowData { get { return _createShadowData; } }
        public SimSettingsShadow _simSettingsShadow;

        [Tooltip("Clip surface information for clipping the ocean surface."), SerializeField]
        bool _createClipSurfaceData = false;
        public bool CreateClipSurfaceData { get { return _createClipSurfaceData; } }

        [Header("Debug Params")]

        [Tooltip("Attach debug gui that adds some controls and allows to visualise the ocean data."), SerializeField]
        bool _attachDebugGUI = false;

        [Tooltip("Move ocean with viewpoint.")]
        public bool _followViewpoint = true;
        [HideInInspector, Tooltip("Whether to generate ocean geometry tiles uniformly (with overlaps).")]
        public bool _uniformTiles = false;
        [HideInInspector, Tooltip("Disable generating a wide strip of triangles at the outer edge to extend ocean to edge of view frustum.")]
        public bool _disableSkirt = false;

        /// <summary>
        /// Current ocean scale (changes with viewer altitude).
        /// </summary>
        public float Scale { get; private set; }
        public float CalcLodScale(float lodIndex) { return Scale * Mathf.Pow(2f, lodIndex); }
        public float CalcGridSize(int lodIndex) { return CalcLodScale(lodIndex) / LodDataResolution; }

        /// <summary>
        /// The ocean changes scale when viewer changes altitude, this gives the interpolation param between scales.
        /// </summary>
        public float ViewerAltitudeLevelAlpha { get; private set; }

        /// <summary>
        /// Sea level is given by y coordinate of GameObject with OceanRenderer script.
        /// </summary>
        public float SeaLevel { get { return transform.position.y; } }

        [HideInInspector] public LodTransform _lodTransform;
        [HideInInspector] public LodDataMgrAnimWaves _lodDataAnimWaves;
        [HideInInspector] public LodDataMgrSeaFloorDepth _lodDataSeaDepths;
        [HideInInspector] public LodDataMgrClipSurface _lodDataClipSurface;
        [HideInInspector] public LodDataMgrDynWaves _lodDataDynWaves;
        [HideInInspector] public LodDataMgrFlow _lodDataFlow;
        [HideInInspector] public LodDataMgrFoam _lodDataFoam;
        [HideInInspector] public LodDataMgrShadow _lodDataShadow;

        /// <summary>
        /// The number of LODs/scales that the ocean is currently using.
        /// </summary>
        public int CurrentLodCount { get { return _lodTransform.LodCount; } }

        /// <summary>
        /// Vertical offset of viewer vs water surface
        /// </summary>
        public float ViewerHeightAboveWater { get; private set; }

        SampleHeightHelper _sampleHeightHelper = new SampleHeightHelper();

        public static OceanRenderer Instance { get; private set; }

        readonly int sp_crestTime = Shader.PropertyToID("_CrestTime");
        readonly int sp_texelsPerWave = Shader.PropertyToID("_TexelsPerWave");
        readonly int sp_oceanCenterPosWorld = Shader.PropertyToID("_OceanCenterPosWorld");
        readonly int sp_meshScaleLerp = Shader.PropertyToID("_MeshScaleLerp");
        readonly int sp_sliceCount = Shader.PropertyToID("_SliceCount");

        void Awake()
        {
            if (!_primaryLight && _searchForPrimaryLightOnStartup)
            {
                _primaryLight = RenderSettings.sun;
            }

            if (!VerifyRequirements())
            {
                enabled = false;
                return;
            }

            Instance = this;
            Scale = Mathf.Clamp(Scale, _minScale, _maxScale);

            OceanBuilder.GenerateMesh(this, _lodDataResolution, _geometryDownSampleFactor, _lodCount);

            if (null == GetComponent<BuildCommandBufferBase>())
            {
                gameObject.AddComponent<BuildCommandBuffer>();
            }

            InitViewpoint();
            InitTimeProvider();

            if(_attachDebugGUI && GetComponent<OceanDebugGUI>() == null)
            {
                gameObject.AddComponent<OceanDebugGUI>();
            }
        }

        bool VerifyRequirements()
        {
            if (_material == null)
            {
                Debug.LogError("A material for the ocean must be assigned on the Material property of the OceanRenderer.", this);
                return false;
            }
            if (!SystemInfo.supportsComputeShaders)
            {
                Debug.LogError("Crest requires graphics devices that support compute shaders.", this);
                return false;
            }
            if (!SystemInfo.supports2DArrayTextures)
            {
                Debug.LogError("Crest requires graphics devices that support 2D array textures.", this);
                return false;
            }

            return true;
        }

        void InitViewpoint()
        {
            if (_viewpoint == null)
            {
                var camMain = Camera.main;
                if (camMain != null)
                {
                    _viewpoint = camMain.transform;
                }
                else
                {
                    Debug.LogError("Crest needs to know where to focus the ocean detail. Please set the Viewpoint property of the OceanRenderer component to the transform of the viewpoint/camera that the ocean should follow, or tag the primary camera as MainCamera.", this);
                }
            }
        }

        void InitTimeProvider()
        {
            // Used assigned time provider, or use one attached to this game object
            if (_timeProvider == null && (_timeProvider = GetComponent<TimeProviderBase>()) == null)
            {
                // None found - create
                _timeProvider = gameObject.AddComponent<TimeProviderDefault>();
            }
        }

<<<<<<< HEAD
        void Update()
        {
            BuildCommandBuffer.FlipDataBuffers(this);

            UpdateCollision();
        }

        void UpdateCollision()
=======
#if UNITY_2019_3_OR_NEWER
        [RuntimeInitializeOnLoadMethod(RuntimeInitializeLoadType.SubsystemRegistration)]
#endif
        static void InitStatics()
>>>>>>> 55f302ca
        {
            // Init here from 2019.3 onwards
            Instance = null;
        }

        void LateUpdate()
        {
            // set global shader params
            Shader.SetGlobalFloat(sp_texelsPerWave, MinTexelsPerWave);
            Shader.SetGlobalFloat(sp_crestTime, CurrentTime);
            Shader.SetGlobalFloat(sp_sliceCount, CurrentLodCount);

            // LOD 0 is blended in/out when scale changes, to eliminate pops. Here we set it as a global, whereas in OceanChunkRenderer it
            // is applied to LOD0 tiles only through _InstanceData. This global can be used in compute, where we only apply this factor for slice 0.
            var needToBlendOutShape = ScaleCouldIncrease;
            var meshScaleLerp = needToBlendOutShape ? ViewerAltitudeLevelAlpha : 0f;
            Shader.SetGlobalFloat(sp_meshScaleLerp, meshScaleLerp);

            if (_viewpoint == null)
            {
                Debug.LogError("_viewpoint is null, ocean update will fail.", this);
            }

            if (_followViewpoint)
            {
                LateUpdatePosition();
                LateUpdateScale();
                LateUpdateViewerHeight();
            }

            LateUpdateLods();
        }

        void LateUpdatePosition()
        {
            Vector3 pos = _viewpoint.position;

            // maintain y coordinate - sea level
            pos.y = transform.position.y;

            transform.position = pos;

            Shader.SetGlobalVector(sp_oceanCenterPosWorld, transform.position);
        }

        void LateUpdateScale()
        {
            // reach maximum detail at slightly below sea level. this should combat cases where visual range can be lost
            // when water height is low and camera is suspended in air. i tried a scheme where it was based on difference
            // to water height but this does help with the problem of horizontal range getting limited at bad times.
            float maxDetailY = SeaLevel - _maxVertDispFromWaves * _dropDetailHeightBasedOnWaves;
            float camDistance = Mathf.Abs(_viewpoint.position.y - maxDetailY);

            // offset level of detail to keep max detail in a band near the surface
            camDistance = Mathf.Max(camDistance - 4f, 0f);

            // scale ocean mesh based on camera distance to sea level, to keep uniform detail.
            const float HEIGHT_LOD_MUL = 1f;
            float level = camDistance * HEIGHT_LOD_MUL;
            level = Mathf.Max(level, _minScale);
            if (_maxScale != -1f) level = Mathf.Min(level, 1.99f * _maxScale);

            float l2 = Mathf.Log(level) / Mathf.Log(2f);
            float l2f = Mathf.Floor(l2);

            ViewerAltitudeLevelAlpha = l2 - l2f;

            Scale = Mathf.Pow(2f, l2f);
            transform.localScale = new Vector3(Scale, 1f, Scale);
        }

        void LateUpdateViewerHeight()
        {
            _sampleHeightHelper.Init(Viewpoint.position, 0f);

            float waterHeight = 0f;
            _sampleHeightHelper.Sample(ref waterHeight);

            ViewerHeightAboveWater = Viewpoint.position.y - waterHeight;
        }

        void LateUpdateLods()
        {
            // Do any per-frame update for each LOD type.

            _lodTransform.UpdateTransforms();

            if (_lodDataAnimWaves) _lodDataAnimWaves.UpdateLodData();
            if (_lodDataDynWaves) _lodDataDynWaves.UpdateLodData();
            if (_lodDataFlow) _lodDataFlow.UpdateLodData();
            if (_lodDataFoam) _lodDataFoam.UpdateLodData();
            if (_lodDataSeaDepths) _lodDataSeaDepths.UpdateLodData();
            if (_lodDataClipSurface) _lodDataClipSurface.UpdateLodData();
            if (_lodDataShadow) _lodDataShadow.UpdateLodData();
        }

        /// <summary>
        /// Could the ocean horizontal scale increase (for e.g. if the viewpoint gains altitude). Will be false if ocean already at maximum scale.
        /// </summary>
        public bool ScaleCouldIncrease { get { return _maxScale == -1f || transform.localScale.x < _maxScale * 0.99f; } }
        /// <summary>
        /// Could the ocean horizontal scale decrease (for e.g. if the viewpoint drops in altitude). Will be false if ocean already at minimum scale.
        /// </summary>
        public bool ScaleCouldDecrease { get { return _minScale == -1f || transform.localScale.x > _minScale * 1.01f; } }

        /// <summary>
        /// User shape inputs can report in how far they might displace the shape horizontally and vertically. The max value is
        /// saved here. Later the bounding boxes for the ocean tiles will be expanded to account for this potential displacement.
        /// </summary>
        public void ReportMaxDisplacementFromShape(float maxHorizDisp, float maxVertDisp, float maxVertDispFromWaves)
        {
            if (Time.frameCount != _maxDisplacementCachedTime)
            {
                _maxHorizDispFromShape = _maxVertDispFromShape = _maxVertDispFromWaves = 0f;
            }

            _maxHorizDispFromShape += maxHorizDisp;
            _maxVertDispFromShape += maxVertDisp;
            _maxVertDispFromWaves += maxVertDispFromWaves;

            _maxDisplacementCachedTime = Time.frameCount;
        }
        float _maxHorizDispFromShape = 0f;
        float _maxVertDispFromShape = 0f;
        float _maxVertDispFromWaves = 0f;
        int _maxDisplacementCachedTime = 0;
        /// <summary>
        /// The maximum horizontal distance that the shape scripts are displacing the shape.
        /// </summary>
        public float MaxHorizDisplacement { get { return _maxHorizDispFromShape; } }
        /// <summary>
        /// The maximum height that the shape scripts are displacing the shape.
        /// </summary>
        public float MaxVertDisplacement { get { return _maxVertDispFromShape; } }

        /// <summary>
        /// Provides ocean shape to CPU.
        /// </summary>
        ICollProvider _collProvider;
        public ICollProvider CollisionProvider { get { return _collProvider != null ? _collProvider : (_collProvider = _simSettingsAnimatedWaves.CreateCollisionProvider()); } }

#if UNITY_EDITOR
        private void OnValidate()
        {
            // Must be at least 0.25, and must be on a power of 2
            _minScale = Mathf.Pow(2f, Mathf.Round(Mathf.Log(Mathf.Max(_minScale, 0.25f), 2f)));

            // Max can be -1 which means no maximum
            if (_maxScale != -1f)
            {
                // otherwise must be at least 0.25, and must be on a power of 2
                _maxScale = Mathf.Pow(2f, Mathf.Round(Mathf.Log(Mathf.Max(_maxScale, _minScale), 2f)));
            }

            // Gravity 0 makes waves freeze which is weird but doesn't seem to break anything so allowing this for now
            _gravityMultiplier = Mathf.Max(_gravityMultiplier, 0f);

            // LOD data resolution multiple of 2 for general GPU texture reasons (like pixel quads)
            _lodDataResolution -= _lodDataResolution % 2;

            _geometryDownSampleFactor = Mathf.ClosestPowerOfTwo(Mathf.Max(_geometryDownSampleFactor, 1));

            var remGeo = _lodDataResolution % _geometryDownSampleFactor;
            if (remGeo > 0)
            {
                var newLDR = _lodDataResolution - (_lodDataResolution % _geometryDownSampleFactor);
                Debug.LogWarning("Adjusted Lod Data Resolution from " + _lodDataResolution + " to " + newLDR + " to ensure the Geometry Down Sample Factor is a factor (" + _geometryDownSampleFactor + ").", this);
                _lodDataResolution = newLDR;
            }
        }

        [UnityEditor.Callbacks.DidReloadScripts]
        private static void OnReLoadScripts()
        {
            Instance = FindObjectOfType<OceanRenderer>();
        }
#endif
    }
}<|MERGE_RESOLUTION|>--- conflicted
+++ resolved
@@ -238,21 +238,15 @@
             }
         }
 
-<<<<<<< HEAD
         void Update()
         {
             BuildCommandBuffer.FlipDataBuffers(this);
-
-            UpdateCollision();
-        }
-
-        void UpdateCollision()
-=======
+        }
+
 #if UNITY_2019_3_OR_NEWER
         [RuntimeInitializeOnLoadMethod(RuntimeInitializeLoadType.SubsystemRegistration)]
 #endif
         static void InitStatics()
->>>>>>> 55f302ca
         {
             // Init here from 2019.3 onwards
             Instance = null;
