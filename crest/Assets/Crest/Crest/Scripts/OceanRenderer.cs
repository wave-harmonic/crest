﻿// Crest Ocean System

// This file is subject to the MIT License as seen in the root of this folder structure (LICENSE)

using System.Collections.Generic;
using UnityEngine;
using Unity.Collections.LowLevel.Unsafe;
using Crest.Internal;
#if UNITY_EDITOR
using UnityEngine.Rendering;
using UnityEditor;
using UnityEditor.Experimental.SceneManagement;
#endif

#if !UNITY_2020_3_OR_NEWER
#error This version of Crest requires Unity 2020.3 or later.
#endif

namespace Crest
{
    /// <summary>
    /// The main script for the ocean system. Attach this to a GameObject to create an ocean. This script initializes the various data types and systems
    /// and moves/scales the ocean based on the viewpoint. It also hosts a number of global settings that can be tweaked here.
    /// </summary>
    [ExecuteAlways, SelectionBase]
    [AddComponentMenu(Internal.Constants.MENU_PREFIX_SCRIPTS + "Ocean Renderer")]
    [HelpURL(Constants.HELP_URL_GENERAL)]
    public partial class OceanRenderer : MonoBehaviour
    {
        /// <summary>
        /// The version of this asset. Can be used to migrate across versions. This value should
        /// only be changed when the editor upgrades the version.
        /// </summary>
        [SerializeField, HideInInspector]
#pragma warning disable 414
        int _version = 0;
#pragma warning restore 414

        [Tooltip("Base wind speed in km/h. Controls wave conditions. Can be overridden on ShapeGerstner components."), Range(0, 150f, power: 2f)]
        public float _globalWindSpeed = 150f;

        [Tooltip("The viewpoint which drives the ocean detail. Defaults to the camera."), SerializeField]
        Transform _viewpoint;
        public Transform Viewpoint
        {
            get
            {
#if UNITY_EDITOR
                if (_followSceneCamera)
                {
                    var sceneViewCamera = EditorHelpers.EditorHelpers.GetActiveSceneViewCamera();
                    if (sceneViewCamera != null)
                    {
                        return sceneViewCamera.transform;
                    }
                }
#endif
                if (_viewpoint != null)
                {
                    return _viewpoint;
                }

                // Even with performance improvements, it is still good to cache whenever possible.
                var camera = ViewCamera;

                if (camera != null)
                {
                    return camera.transform;
                }

                return null;
            }
            set
            {
                _viewpoint = value;
            }
        }

        [Tooltip("The camera which drives the ocean data. Defaults to main camera."), SerializeField]
        Camera _camera;
        public Camera ViewCamera
        {
            get
            {
#if UNITY_EDITOR
                if (_followSceneCamera)
                {
                    var sceneViewCamera = EditorHelpers.EditorHelpers.GetActiveSceneViewCamera();
                    if (sceneViewCamera != null)
                    {
                        return sceneViewCamera;
                    }
                }
#endif

                if (_camera != null)
                {
                    return _camera;
                }

                // Unity has greatly improved performance of this operation in 2019.4.9.
                return Camera.main;
            }
            set
            {
                _camera = value;
            }
        }

        public Transform Root { get; private set; }

        // does not respond to _timeProvider changing in inspector

        // Loosely a stack for time providers. The last TP in the list is the active one. When a TP gets
        // added to the stack, it is bumped to the top of the list. When a TP is removed, all instances
        // of it are removed from the stack. This is less rigid than a real stack which would be harder
        // to use as users have to keep a close eye on the order that things are pushed/popped.
        public List<ITimeProvider> _timeProviderStack = new List<ITimeProvider>();

        [Tooltip("Optional provider for time, can be used to hard-code time for automation, or provide server time. Defaults to local Unity time."), SerializeField]
        TimeProviderBase _timeProvider = null;
        public ITimeProvider TimeProvider
        {
            get => _timeProviderStack[_timeProviderStack.Count - 1];
        }

        // Put a time provider at the top of the stack
        public void PushTimeProvider(ITimeProvider tp)
        {
            Debug.Assert(tp != null, "Null time provider pushed");

            // Remove any instances of it already in the stack
            PopTimeProvider(tp);

            // Add it to the top
            _timeProviderStack.Add(tp);
        }

        // Remove a time provider from the stack
        public void PopTimeProvider(ITimeProvider tp)
        {
            Debug.Assert(tp != null, "Null time provider popped");

            _timeProviderStack.RemoveAll(candidate => candidate == tp);
        }

        public float CurrentTime => TimeProvider.CurrentTime;
        public float DeltaTime => TimeProvider.DeltaTime;
        public float DeltaTimeDynamics => TimeProvider.DeltaTimeDynamics;

        [Tooltip("The primary directional light. Required if shadowing is enabled.")]
        public Light _primaryLight;
        [Tooltip("If Primary Light is not set, search the scene for all directional lights and pick the brightest to use as the sun light.")]
        [SerializeField, Predicated("_primaryLight", true), DecoratedField]
        bool _searchForPrimaryLightOnStartup = true;

        [Header("Ocean Params")]

        [SerializeField, Tooltip("Material to use for the ocean surface")]
        internal Material _material = null;
        public Material OceanMaterial { get { return _material; } set { _material = value; } }

        [System.Obsolete("Use the _layer field instead."), HideInInspector, SerializeField]
        string _layerName = "";
        [System.Obsolete("Use the Layer property instead.")]
        public string LayerName { get { return _layerName; } }

        [HelpBox("The <i>Layer</i> property needs to migrate the deprecated <i>Layer Name</i> property before it can be used. Please see the bottom of this component for a fix button.", HelpBoxAttribute.MessageType.Warning, HelpBoxAttribute.Visibility.PropertyDisabled, order = 1)]
        [Tooltip("The ocean tile renderers will have this layer.")]
        [SerializeField, Predicated("_layerName", inverted: true), Layer]
        int _layer = 4; // Water
        public int Layer => _layer;

        [SerializeField, Delayed, Tooltip("Multiplier for physics gravity."), Range(0f, 10f)]
        float _gravityMultiplier = 1f;
        public float Gravity { get { return _gravityMultiplier * Physics.gravity.magnitude; } }


        [Header("Detail Params")]

        [Range(2, 16)]
        [Tooltip("Min number of verts / shape texels per wave."), SerializeField]
        float _minTexelsPerWave = 3f;
        public float MinTexelsPerWave => _minTexelsPerWave;

        [Delayed, Tooltip("The smallest scale the ocean can be."), SerializeField]
        float _minScale = 8f;

        [Delayed, Tooltip("The largest scale the ocean can be (-1 for unlimited)."), SerializeField]
        float _maxScale = 256f;

        [Tooltip("Drops the height for maximum ocean detail based on waves. This means if there are big waves, max detail level is reached at a lower height, which can help visual range when there are very large waves and camera is at sea level."), SerializeField, Range(0f, 1f)]
        float _dropDetailHeightBasedOnWaves = 0.2f;

        [SerializeField, Delayed, Tooltip("Resolution of ocean LOD data. Use even numbers like 256 or 384. This is 4x the old 'Base Vert Density' param, so if you used 64 for this param, set this to 256.")]
        int _lodDataResolution = 256;
        public int LodDataResolution { get { return _lodDataResolution; } }

        [SerializeField, Delayed, Tooltip("How much of the water shape gets tessellated by geometry. If set to e.g. 4, every geometry quad will span 4x4 LOD data texels. Use power of 2 values like 1, 2, 4...")]
        int _geometryDownSampleFactor = 2;

        [SerializeField, Tooltip("Number of ocean tile scales/LODs to generate."), Range(2, LodDataMgr.MAX_LOD_COUNT)]
        int _lodCount = 7;

        [Tooltip("Proportion of visibility below which ocean will be culled underwater. The larger the number, the closer to the camera the ocean tiles will be culled."), SerializeField, Range(0.000001f, 0.01f)]
        public float _underwaterCullLimit = 0.001f;


        [Header("Simulation Params")]

        [Embedded]
        public SimSettingsAnimatedWaves _simSettingsAnimatedWaves;

        [Tooltip("Water depth information used for shallow water, shoreline foam, wave attenuation, among others."), SerializeField]
        bool _createSeaFloorDepthData = true;
        public bool CreateSeaFloorDepthData { get { return _createSeaFloorDepthData; } }

        [Tooltip("Simulation of foam created in choppy water and dissipating over time."), SerializeField]
        bool _createFoamSim = true;
        public bool CreateFoamSim { get { return _createFoamSim; } }
        [Predicated("_createFoamSim"), Embedded]
        public SimSettingsFoam _simSettingsFoam;

        [Tooltip("Dynamic waves generated from interactions with objects such as boats."), SerializeField]
        bool _createDynamicWaveSim = false;
        public bool CreateDynamicWaveSim { get { return _createDynamicWaveSim; } }
        [Predicated("_createDynamicWaveSim"), Embedded]
        public SimSettingsWave _simSettingsDynamicWaves;

        [Tooltip("Horizontal motion of water body, akin to water currents."), SerializeField]
        bool _createFlowSim = false;
        public bool CreateFlowSim { get { return _createFlowSim; } }
        [Predicated("_createFlowSim"), Embedded]
        public SimSettingsFlow _simSettingsFlow;

        [Tooltip("Shadow information used for lighting water."), SerializeField]
        bool _createShadowData = false;
        public bool CreateShadowData { get { return _createShadowData; } }
        [Predicated("_createShadowData"), Embedded]
        public SimSettingsShadow _simSettingsShadow;

        [Tooltip("Clip surface information for clipping the ocean surface."), SerializeField]
        bool _createClipSurfaceData = false;
        public bool CreateClipSurfaceData { get { return _createClipSurfaceData; } }
        public enum DefaultClippingState
        {
            NothingClipped,
            EverythingClipped,
        }
        [Tooltip("Whether to clip nothing by default (and clip inputs remove patches of surface), or to clip everything by default (and clip inputs add patches of surface).")]
        [Predicated("_createClipSurfaceData"), DecoratedField]
        public DefaultClippingState _defaultClippingState = DefaultClippingState.NothingClipped;

        [Header("Edit Mode Params")]

        [SerializeField]
#pragma warning disable 414
        bool _showOceanProxyPlane = false;
#pragma warning restore 414
#if UNITY_EDITOR
        GameObject _proxyPlane;
        const string kProxyShader = "Hidden/Crest/OceanProxy";
#endif

        [Tooltip("Sets the update rate of the ocean system when in edit mode. Can be reduced to save power."), Range(0f, 60f), SerializeField]
#pragma warning disable 414
        float _editModeFPS = 30f;
#pragma warning restore 414

        [Tooltip("Move ocean with Scene view camera if Scene window is focused."), SerializeField, Predicated("_showOceanProxyPlane", true), DecoratedField]
#pragma warning disable 414
        bool _followSceneCamera = true;
#pragma warning restore 414

        [Header("Server Settings")]
        [Tooltip("Emulate batch mode which models running without a display (but with a GPU available). Equivalent to running standalone build with -batchmode argument."), SerializeField]
        bool _forceBatchMode = false;
        [Tooltip("Emulate running on a client without a GPU. Equivalent to running standalone with -nographics argument."), SerializeField]
        bool _forceNoGPU = false;

        [Header("Debug Params")]

        [Tooltip("Attach debug gui that adds some controls and allows to visualise the ocean data."), SerializeField]
        bool _attachDebugGUI = false;
        [Tooltip("Move ocean with viewpoint.")]
        bool _followViewpoint = true;
        [Tooltip("Set the ocean surface tiles hidden by default to clean up the hierarchy.")]
        public bool _hideOceanTileGameObjects = true;
        [HideInInspector, Tooltip("Whether to generate ocean geometry tiles uniformly (with overlaps).")]
        public bool _uniformTiles = false;
        [HideInInspector, Tooltip("Disable generating a wide strip of triangles at the outer edge to extend ocean to edge of view frustum.")]
        public bool _disableSkirt = false;

        /// <summary>
        /// Current ocean scale (changes with viewer altitude).
        /// </summary>
        public float Scale { get; private set; }
        public float CalcLodScale(float lodIndex) { return Scale * Mathf.Pow(2f, lodIndex); }
        public float CalcGridSize(int lodIndex) { return CalcLodScale(lodIndex) / LodDataResolution; }

        /// <summary>
        /// The ocean changes scale when viewer changes altitude, this gives the interpolation param between scales.
        /// </summary>
        public float ViewerAltitudeLevelAlpha { get; private set; }

        /// <summary>
        /// Sea level is given by y coordinate of GameObject with OceanRenderer script.
        /// </summary>
        public float SeaLevel { get { return Root.position.y; } }

        [HideInInspector] public LodTransform _lodTransform;
        [HideInInspector] public LodDataMgrAnimWaves _lodDataAnimWaves;
        [HideInInspector] public LodDataMgrSeaFloorDepth _lodDataSeaDepths;
        [HideInInspector] public LodDataMgrClipSurface _lodDataClipSurface;
        [HideInInspector] public LodDataMgrDynWaves _lodDataDynWaves;
        [HideInInspector] public LodDataMgrFlow _lodDataFlow;
        [HideInInspector] public LodDataMgrFoam _lodDataFoam;
        [HideInInspector] public LodDataMgrShadow _lodDataShadow;

        /// <summary>
        /// The number of LODs/scales that the ocean is currently using.
        /// </summary>
        public int CurrentLodCount { get { return _lodTransform != null ? _lodTransform.LodCount : 0; } }

        /// <summary>
        /// Vertical offset of camera vs water surface.
        /// </summary>
        public float ViewerHeightAboveWater { get; private set; }

        List<LodDataMgr> _lodDatas = new List<LodDataMgr>();

        List<OceanChunkRenderer> _oceanChunkRenderers = new List<OceanChunkRenderer>();
        public List<OceanChunkRenderer> Tiles => _oceanChunkRenderers;

        SampleHeightHelper _sampleHeightHelper = new SampleHeightHelper();

        public delegate void EventHandler(OceanRenderer ocean);
        public event EventHandler ViewerLessThan2mAboveWater;
        public event EventHandler ViewerMoreThan2mAboveWater;
        bool _firstViewerHeightUpdate = true;

        public static OceanRenderer Instance { get; private set; }

        // A hash of the settings used to generate the ocean, used to regenerate when necessary
        int _generatedSettingsHash = 0;

        /// <summary>
        /// Is runtime environment without graphics card
        /// </summary>
        public static bool RunningWithoutGPU
        {
            get
            {
                var noGPU = SystemInfo.graphicsDeviceType == UnityEngine.Rendering.GraphicsDeviceType.Null;
                var emulateNoGPU = (Instance != null ? Instance._forceNoGPU : false);
                return noGPU || emulateNoGPU;
            }
        }

        /// <summary>
        /// Is runtime environment without graphics card
        /// </summary>
        public static bool RunningHeadless => Application.isBatchMode || (Instance != null ? Instance._forceBatchMode : false);

        // We are computing these values to be optimal based on the base mesh vertex density.
        float _lodAlphaBlackPointFade;
        float _lodAlphaBlackPointWhitePointFade;

        bool _canSkipCulling = false;

        public static int sp_crestTime = Shader.PropertyToID("_CrestTime");
        readonly int sp_texelsPerWave = Shader.PropertyToID("_TexelsPerWave");
        readonly int sp_oceanCenterPosWorld = Shader.PropertyToID("_OceanCenterPosWorld");
        readonly int sp_meshScaleLerp = Shader.PropertyToID("_MeshScaleLerp");
        readonly int sp_sliceCount = Shader.PropertyToID("_SliceCount");
        readonly int sp_clipByDefault = Shader.PropertyToID("_CrestClipByDefault");
        readonly int sp_lodAlphaBlackPointFade = Shader.PropertyToID("_CrestLodAlphaBlackPointFade");
        readonly int sp_lodAlphaBlackPointWhitePointFade = Shader.PropertyToID("_CrestLodAlphaBlackPointWhitePointFade");
        static int sp_ForceUnderwater = Shader.PropertyToID("_ForceUnderwater");
        public static int sp_perCascadeInstanceData = Shader.PropertyToID("_CrestPerCascadeInstanceData");
        public static int sp_cascadeData = Shader.PropertyToID("_CrestCascadeData");

#if UNITY_EDITOR
        static float _lastUpdateEditorTime = -1f;
        public static float LastUpdateEditorTime => _lastUpdateEditorTime;
        static int _editorFrames = 0;
#endif

        BuildCommandBuffer _commandbufferBuilder;

        // This must exactly match struct with same name in HLSL
        // :CascadeParams
        public struct CascadeParams
        {
            public Vector2 _posSnapped;
            public float _scale;

            public float _textureRes;
            public float _oneOverTextureRes;

            public float _texelWidth;

            public float _weight;

            public float _maxWavelength;
        }
        public ComputeBuffer _bufCascadeDataTgt;
        public ComputeBuffer _bufCascadeDataSrc;

        // This must exactly match struct with same name in HLSL
        // :PerCascadeInstanceData
        public struct PerCascadeInstanceData
        {
            public float _meshScaleLerp;
            public float _farNormalsWeight;
            public float _geoGridWidth;
            public Vector2 _normalScrollSpeeds;

            // Align to 32 bytes
            public Vector3 __padding;
        }
        public ComputeBuffer _bufPerCascadeInstanceData;

        CascadeParams[] _cascadeParamsSrc = new CascadeParams[LodDataMgr.MAX_LOD_COUNT + 1];
        CascadeParams[] _cascadeParamsTgt = new CascadeParams[LodDataMgr.MAX_LOD_COUNT + 1];

        PerCascadeInstanceData[] _perCascadeInstanceData = new PerCascadeInstanceData[LodDataMgr.MAX_LOD_COUNT];

        // Drive state from OnEnable and OnDisable? OnEnable on RegisterLodDataInput seems to get called on script reload
        void OnEnable()
        {
<<<<<<< HEAD
            _firstViewerHeightUpdate = true;
=======
            // Setup a default time provider, and add the override one (from the inspector)
            _timeProviderStack.Clear();

            // Put a base TP that should always be available as a fallback
            PushTimeProvider(new TimeProviderDefault());

            // Add the TP from the inspector
            if (_timeProvider != null)
            {
                PushTimeProvider(_timeProvider);
            }
>>>>>>> 57142494

            // We don't run in "prefab scenes", i.e. when editing a prefab. Bail out if prefab scene is detected.
#if UNITY_EDITOR
            if (PrefabStageUtility.GetCurrentPrefabStage() != null)
            {
                return;
            }
#endif

            if (!_primaryLight && _searchForPrimaryLightOnStartup)
            {
                _primaryLight = RenderSettings.sun;
            }

            if (!VerifyRequirements())
            {
                enabled = false;
                return;
            }

#if UNITY_EDITOR
            if (EditorApplication.isPlaying && !Validate(this, ValidatedHelper.DebugLog))
            {
                enabled = false;
                return;
            }
#endif

            Instance = this;
            Scale = Mathf.Clamp(Scale, _minScale, _maxScale);

            _bufPerCascadeInstanceData = new ComputeBuffer(_perCascadeInstanceData.Length, UnsafeUtility.SizeOf<PerCascadeInstanceData>());
            Shader.SetGlobalBuffer("_CrestPerCascadeInstanceData", _bufPerCascadeInstanceData);

            _bufCascadeDataTgt = new ComputeBuffer(_cascadeParamsTgt.Length, UnsafeUtility.SizeOf<CascadeParams>());
            Shader.SetGlobalBuffer(sp_cascadeData, _bufCascadeDataTgt);

            // Not used by graphics shaders, so not set globally (global does not work for compute)
            _bufCascadeDataSrc = new ComputeBuffer(_cascadeParamsSrc.Length, UnsafeUtility.SizeOf<CascadeParams>());

            _lodTransform = new LodTransform();
            _lodTransform.InitLODData(_lodCount);

            // Resolution is 4 tiles across.
            var baseMeshDensity = _lodDataResolution * 0.25f / _geometryDownSampleFactor;
            // 0.4f is the "best" value when base mesh density is 8. Scaling down from there produces results similar to
            // hand crafted values which looked good when the ocean is flat.
            _lodAlphaBlackPointFade = 0.4f / (baseMeshDensity / 8f);
            // We could calculate this in the shader, but we can save two subtractions this way.
            _lodAlphaBlackPointWhitePointFade = 1f - _lodAlphaBlackPointFade - _lodAlphaBlackPointFade;

            Root = OceanBuilder.GenerateMesh(this, _oceanChunkRenderers, _lodDataResolution, _geometryDownSampleFactor, _lodCount);
            _generatedSettingsHash = CalculateSettingsHash();

            // Make sure we have correct defaults in case simulations are not enabled.
            LodDataMgrClipSurface.BindNullToGraphicsShaders();
            LodDataMgrDynWaves.BindNullToGraphicsShaders();
            LodDataMgrFlow.BindNullToGraphicsShaders();
            LodDataMgrFoam.BindNullToGraphicsShaders();
            LodDataMgrSeaFloorDepth.BindNullToGraphicsShaders();
            LodDataMgrShadow.BindNullToGraphicsShaders();

            CreateDestroySubSystems();

            _commandbufferBuilder = new BuildCommandBuffer();

            ValidateViewpoint();

            if (_attachDebugGUI && GetComponent<OceanDebugGUI>() == null)
            {
                gameObject.AddComponent<OceanDebugGUI>().hideFlags = HideFlags.DontSave;
            }

#if UNITY_EDITOR
            EditorApplication.update -= EditorUpdate;
            EditorApplication.update += EditorUpdate;
#endif
            foreach (var lodData in _lodDatas)
            {
                lodData.OnEnable();
            }

            _canSkipCulling = false;
        }

        private void OnDisable()
        {
            _firstViewerHeightUpdate = true;

#if UNITY_EDITOR
            // We don't run in "prefab scenes", i.e. when editing a prefab. Bail out if prefab scene is detected.
            if (PrefabStageUtility.GetCurrentPrefabStage() != null)
            {
                return;
            }
#endif

            CleanUp();

            Instance = null;
        }

#if UNITY_EDITOR
        static void EditorUpdate()
        {
            if (Instance == null) return;

            if (!EditorApplication.isPlaying)
            {
                if (EditorApplication.timeSinceStartup - _lastUpdateEditorTime > 1f / Mathf.Clamp(Instance._editModeFPS, 0.01f, 60f))
                {
                    _editorFrames++;

                    _lastUpdateEditorTime = (float)EditorApplication.timeSinceStartup;

                    Instance.RunUpdate();
                }
            }
        }
#endif

        public static int FrameCount
        {
            get
            {
#if UNITY_EDITOR
                if (!EditorApplication.isPlaying)
                {
                    return _editorFrames;
                }
                else
#endif
                {
                    return Time.frameCount;
                }
            }
        }

        void CreateDestroySubSystems()
        {
            if (!RunningWithoutGPU)
            {
                {
                    if (_lodDataAnimWaves == null)
                    {
                        _lodDataAnimWaves = new LodDataMgrAnimWaves(this);
                        _lodDatas.Add(_lodDataAnimWaves);
                    }
                }

                if (CreateClipSurfaceData && !RunningHeadless)
                {
                    if (_lodDataClipSurface == null)
                    {
                        _lodDataClipSurface = new LodDataMgrClipSurface(this);
                        _lodDatas.Add(_lodDataClipSurface);
                    }
                }
                else
                {
                    if (_lodDataClipSurface != null)
                    {
                        _lodDataClipSurface.OnDisable();
                        _lodDatas.Remove(_lodDataClipSurface);
                        _lodDataClipSurface = null;
                    }
                }

                if (CreateDynamicWaveSim)
                {
                    if (_lodDataDynWaves == null)
                    {
                        _lodDataDynWaves = new LodDataMgrDynWaves(this);
                        _lodDatas.Add(_lodDataDynWaves);
                    }
                }
                else
                {
                    if (_lodDataDynWaves != null)
                    {
                        _lodDataDynWaves.OnDisable();
                        _lodDatas.Remove(_lodDataDynWaves);
                        _lodDataDynWaves = null;
                    }
                }

                if (CreateFlowSim)
                {
                    if (_lodDataFlow == null)
                    {
                        _lodDataFlow = new LodDataMgrFlow(this);
                        _lodDatas.Add(_lodDataFlow);
                    }

                    if (FlowProvider != null && !(FlowProvider is QueryFlow))
                    {
                        FlowProvider.CleanUp();
                        FlowProvider = null;
                    }
                }
                else
                {
                    if (_lodDataFlow != null)
                    {
                        _lodDataFlow.OnDisable();
                        _lodDatas.Remove(_lodDataFlow);
                        _lodDataFlow = null;
                    }

                    if (FlowProvider != null && FlowProvider is QueryFlow)
                    {
                        FlowProvider.CleanUp();
                        FlowProvider = null;
                    }
                }
                if (FlowProvider == null)
                {
                    FlowProvider = _lodDataAnimWaves.Settings.CreateFlowProvider(this);
                }

                if (CreateFoamSim && !RunningHeadless)
                {
                    if (_lodDataFoam == null)
                    {
                        _lodDataFoam = new LodDataMgrFoam(this);
                        _lodDatas.Add(_lodDataFoam);
                    }
                }
                else
                {
                    if (_lodDataFoam != null)
                    {
                        _lodDataFoam.OnDisable();
                        _lodDatas.Remove(_lodDataFoam);
                        _lodDataFoam = null;
                    }
                }

                if (CreateSeaFloorDepthData)
                {
                    if (_lodDataSeaDepths == null)
                    {
                        _lodDataSeaDepths = new LodDataMgrSeaFloorDepth(this);
                        _lodDatas.Add(_lodDataSeaDepths);
                    }
                }
                else
                {
                    if (_lodDataSeaDepths != null)
                    {
                        _lodDataSeaDepths.OnDisable();
                        _lodDatas.Remove(_lodDataSeaDepths);
                        _lodDataSeaDepths = null;
                    }
                }

                if (CreateShadowData && !RunningHeadless)
                {
                    if (_lodDataShadow == null)
                    {
                        _lodDataShadow = new LodDataMgrShadow(this);
                        _lodDatas.Add(_lodDataShadow);
                    }
                }
                else
                {
                    if (_lodDataShadow != null)
                    {
                        _lodDataShadow.OnDisable();
                        _lodDatas.Remove(_lodDataShadow);
                        _lodDataShadow = null;
                    }
                }
            }

            // Potential extension - add 'type' field to collprovider and change provider if settings have changed - this would support runtime changes.
            if (CollisionProvider == null)
            {
                var settings = _lodDataAnimWaves != null ? _lodDataAnimWaves.Settings : _simSettingsAnimatedWaves;

                if (settings != null)
                {
                    CollisionProvider = settings.CreateCollisionProvider();
                }
            }
        }

        bool VerifyRequirements()
        {
            if (!RunningWithoutGPU)
            {
                if (Application.platform == RuntimePlatform.WebGLPlayer)
                {
                    Debug.LogError("Crest does not support WebGL backends.", this);
                    return false;
                }
#if UNITY_EDITOR
                if (SystemInfo.graphicsDeviceType == GraphicsDeviceType.OpenGLES2 ||
                    SystemInfo.graphicsDeviceType == GraphicsDeviceType.OpenGLES3 ||
                    SystemInfo.graphicsDeviceType == GraphicsDeviceType.OpenGLCore)
                {
                    Debug.LogError("Crest does not support OpenGL backends.", this);
                    return false;
                }
#endif
                if (SystemInfo.graphicsShaderLevel < 45)
                {
                    Debug.LogError("Crest requires graphics devices that support shader level 4.5 or above.", this);
                    return false;
                }
                if (!SystemInfo.supportsComputeShaders)
                {
                    Debug.LogError("Crest requires graphics devices that support compute shaders.", this);
                    return false;
                }
                if (!SystemInfo.supports2DArrayTextures)
                {
                    Debug.LogError("Crest requires graphics devices that support 2D array textures.", this);
                    return false;
                }
            }

            return true;
        }

        void ValidateViewpoint()
        {
            if (Viewpoint == null)
            {
                Debug.LogError("Crest needs to know where to focus the ocean detail. Please set the <i>ViewCamera</i> or the <i>Viewpoint</i> property that will render the ocean, or tag the primary camera as <i>MainCamera</i>.", this);
            }
        }

        [RuntimeInitializeOnLoadMethod(RuntimeInitializeLoadType.SubsystemRegistration)]
        static void InitStatics()
        {
            // Init here from 2019.3 onwards
            Instance = null;

            sp_ForceUnderwater = Shader.PropertyToID("_ForceUnderwater");
            sp_perCascadeInstanceData = Shader.PropertyToID("_CrestPerCascadeInstanceData");
            sp_cascadeData = Shader.PropertyToID("_CrestCascadeData");
            sp_crestTime = Shader.PropertyToID("_CrestTime");
        }

        void LateUpdate()
        {
#if UNITY_EDITOR
            // Don't run immediately if in edit mode - need to count editor frames so this is run through EditorUpdate()
            if (!EditorApplication.isPlaying)
            {
                return;
            }
#endif

            RunUpdate();
        }

        int CalculateSettingsHash()
        {
            var settingsHash = Hashy.CreateHash();

            // Add all the settings that require rebuilding..
            Hashy.AddInt(_layer, ref settingsHash);
            Hashy.AddInt(_lodDataResolution, ref settingsHash);
            Hashy.AddInt(_geometryDownSampleFactor, ref settingsHash);
            Hashy.AddInt(_lodCount, ref settingsHash);
            Hashy.AddBool(_forceBatchMode, ref settingsHash);
            Hashy.AddBool(_forceNoGPU, ref settingsHash);
            Hashy.AddBool(_hideOceanTileGameObjects, ref settingsHash);

#pragma warning disable 0618
            Hashy.AddObject(_layerName, ref settingsHash);
#pragma warning restore 0618

            return settingsHash;
        }

        void RunUpdate()
        {
            // Rebuild if needed. Editor-only i suppose?
#if UNITY_EDITOR
            if (CalculateSettingsHash() != _generatedSettingsHash)
            {
                enabled = false;
                enabled = true;
            }
#endif

            // Run queries *before* changing the ocean position, as it needs the current LOD positions to associate with the current queries
#if UNITY_EDITOR
            // Issue #630 - seems to be a terrible memory leak coming from creating async gpu readbacks. We don't rely on queries in edit mode AFAIK
            // so knock this out.
            if (EditorApplication.isPlaying)
#endif
            {
                CollisionProvider?.UpdateQueries();
                FlowProvider?.UpdateQueries();
            }

            // set global shader params
            Shader.SetGlobalFloat(sp_texelsPerWave, MinTexelsPerWave);
            Shader.SetGlobalFloat(sp_crestTime, CurrentTime);
            Shader.SetGlobalFloat(sp_sliceCount, CurrentLodCount);
            Shader.SetGlobalFloat(sp_clipByDefault, _defaultClippingState == DefaultClippingState.EverythingClipped ? 1f : 0f);
            Shader.SetGlobalFloat(sp_lodAlphaBlackPointFade, _lodAlphaBlackPointFade);
            Shader.SetGlobalFloat(sp_lodAlphaBlackPointWhitePointFade, _lodAlphaBlackPointWhitePointFade);

            // LOD 0 is blended in/out when scale changes, to eliminate pops. Here we set it as a global, whereas in OceanChunkRenderer it
            // is applied to LOD0 tiles only through instance data. This global can be used in compute, where we only apply this factor for slice 0.
            var needToBlendOutShape = ScaleCouldIncrease;
            var meshScaleLerp = needToBlendOutShape ? ViewerAltitudeLevelAlpha : 0f;
            Shader.SetGlobalFloat(sp_meshScaleLerp, meshScaleLerp);

            ValidateViewpoint();

            if (_followViewpoint && Viewpoint != null)
            {
                LateUpdatePosition();
                LateUpdateScale();
                LateUpdateViewerHeight();
            }

            CreateDestroySubSystems();

            LateUpdateLods();

            if (Viewpoint != null)
            {
                LateUpdateTiles();
            }

            LateUpdateResetMaxDisplacementFromShape();

            WritePerFrameMaterialParams();

#if UNITY_EDITOR
            if (EditorApplication.isPlaying || !_showOceanProxyPlane)
#endif
            {
                _commandbufferBuilder.BuildAndExecute();
            }
#if UNITY_EDITOR
            else
            {
                // If we're not running, reset the frame data to avoid validation warnings
                for (int i = 0; i < _lodTransform._renderData.Length; i++)
                {
                    _lodTransform._renderData[i]._frame = -1;
                }
                for (int i = 0; i < _lodTransform._renderDataSource.Length; i++)
                {
                    _lodTransform._renderDataSource[i]._frame = -1;
                }
            }
#endif
        }

        void WritePerFrameMaterialParams()
        {
            if (OceanMaterial != null)
            {
                // Hack - due to SV_IsFrontFace occasionally coming through as true for back faces,
                // add a param here that forces ocean to be in underwater state. I think the root
                // cause here might be imprecision or numerical issues at ocean tile boundaries, although
                // i'm not sure why cracks are not visible in this case.
                OceanMaterial.SetFloat(sp_ForceUnderwater, ViewerHeightAboveWater < -2f ? 1f : 0f);
            }

            _lodTransform.WriteCascadeParams(_cascadeParamsTgt, _cascadeParamsSrc);
            _bufCascadeDataTgt.SetData(_cascadeParamsTgt);
            _bufCascadeDataSrc.SetData(_cascadeParamsSrc);

            WritePerCascadeInstanceData(_perCascadeInstanceData);
            _bufPerCascadeInstanceData.SetData(_perCascadeInstanceData);
        }

        void WritePerCascadeInstanceData(PerCascadeInstanceData[] instanceData)
        {
            for (int lodIdx = 0; lodIdx < CurrentLodCount; lodIdx++)
            {
                // blend LOD 0 shape in/out to avoid pop, if the ocean might scale up later (it is smaller than its maximum scale)
                var needToBlendOutShape = lodIdx == 0 && ScaleCouldIncrease;
                instanceData[lodIdx]._meshScaleLerp = needToBlendOutShape ? ViewerAltitudeLevelAlpha : 0f;

                // blend furthest normals scale in/out to avoid pop, if scale could reduce
                var needToBlendOutNormals = lodIdx == CurrentLodCount - 1 && ScaleCouldDecrease;
                instanceData[lodIdx]._farNormalsWeight = needToBlendOutNormals ? ViewerAltitudeLevelAlpha : 1f;

                // geometry data
                // compute grid size of geometry. take the long way to get there - make sure we land exactly on a power of two
                // and not inherit any of the lossy-ness from lossyScale.
                var scale_pow_2 = CalcLodScale(lodIdx);
                instanceData[lodIdx]._geoGridWidth = scale_pow_2 / (0.25f * _lodDataResolution / _geometryDownSampleFactor);

                var mul = 1.875f; // fudge 1
                var pow = 1.4f; // fudge 2
                var texelWidth = instanceData[lodIdx]._geoGridWidth / _geometryDownSampleFactor;
                instanceData[lodIdx]._normalScrollSpeeds[0] = Mathf.Pow(Mathf.Log(1f + 2f * texelWidth) * mul, pow);
                instanceData[lodIdx]._normalScrollSpeeds[1] = Mathf.Pow(Mathf.Log(1f + 4f * texelWidth) * mul, pow);
            }
        }

        void LateUpdatePosition()
        {
            Vector3 pos = Viewpoint.position;

            // maintain y coordinate - sea level
            pos.y = Root.position.y;

            // Don't land very close to regular positions where things are likely to snap to, because different tiles might
            // land on either side of a snap boundary due to numerical error and snap to the wrong positions. Nudge away from
            // common by using increments of 1/60 which have lots of factors.
            // :OceanGridPrecisionErrors
            if (Mathf.Abs(pos.x * 60f - Mathf.Round(pos.x * 60f)) < 0.001f)
            {
                pos.x += 0.002f;
            }
            if (Mathf.Abs(pos.z * 60f - Mathf.Round(pos.z * 60f)) < 0.001f)
            {
                pos.z += 0.002f;
            }

            Root.position = pos;

            Shader.SetGlobalVector(sp_oceanCenterPosWorld, Root.position);
        }

        void LateUpdateScale()
        {
            // reach maximum detail at slightly below sea level. this should combat cases where visual range can be lost
            // when water height is low and camera is suspended in air. i tried a scheme where it was based on difference
            // to water height but this does help with the problem of horizontal range getting limited at bad times.
            float maxDetailY = SeaLevel - _maxVertDispFromWaves * _dropDetailHeightBasedOnWaves;
            float camDistance = Mathf.Abs(Viewpoint.position.y - maxDetailY);

            // offset level of detail to keep max detail in a band near the surface
            camDistance = Mathf.Max(camDistance - 4f, 0f);

            // scale ocean mesh based on camera distance to sea level, to keep uniform detail.
            const float HEIGHT_LOD_MUL = 1f;
            float level = camDistance * HEIGHT_LOD_MUL;
            level = Mathf.Max(level, _minScale);
            if (_maxScale != -1f) level = Mathf.Min(level, 1.99f * _maxScale);

            float l2 = Mathf.Log(level) / Mathf.Log(2f);
            float l2f = Mathf.Floor(l2);

            ViewerAltitudeLevelAlpha = l2 - l2f;

            Scale = Mathf.Pow(2f, l2f);
            Root.localScale = new Vector3(Scale, 1f, Scale);
        }

        void LateUpdateViewerHeight()
        {
            var oldViewerHeight = ViewerHeightAboveWater;
            var camera = ViewCamera;

            _sampleHeightHelper.Init(camera.transform.position, 0f, true);

            _sampleHeightHelper.Sample(out var waterHeight);

            ViewerHeightAboveWater = camera.transform.position.y - waterHeight;

            // _firstViewerHeightUpdate is tracked to always broadcast initial state
            if ((oldViewerHeight >= 2f || _firstViewerHeightUpdate) && ViewerHeightAboveWater < 2f)
            {
                ViewerLessThan2mAboveWater?.Invoke(this);
            }
            else if ((oldViewerHeight < 2f || _firstViewerHeightUpdate) && ViewerHeightAboveWater >= 2f)
            {
                ViewerMoreThan2mAboveWater?.Invoke(this);
            }

            _firstViewerHeightUpdate = false;
        }

        void LateUpdateLods()
        {
            // Do any per-frame update for each LOD type.

            _lodTransform.UpdateTransforms();

            _lodDataAnimWaves?.UpdateLodData();
            _lodDataClipSurface?.UpdateLodData();
            _lodDataDynWaves?.UpdateLodData();
            _lodDataFlow?.UpdateLodData();
            _lodDataFoam?.UpdateLodData();
            _lodDataSeaDepths?.UpdateLodData();
            _lodDataShadow?.UpdateLodData();
        }

        void LateUpdateTiles()
        {
            var isUnderwaterActive = UnderwaterPostProcess.Instance != null;

            var definitelyUnderwater = false;
            var volumeExtinctionLength = 0f;

            if (isUnderwaterActive)
            {
                definitelyUnderwater = ViewerHeightAboveWater < -5f;
                var density = _material.GetVector("_DepthFogDensity");
                var minimumFogDensity = Mathf.Min(Mathf.Min(density.x, density.y), density.z);
                volumeExtinctionLength = -Mathf.Log(_underwaterCullLimit) / minimumFogDensity;
            }

            var canSkipCulling = WaterBody.WaterBodies.Count == 0 && _canSkipCulling;

            foreach (OceanChunkRenderer tile in _oceanChunkRenderers)
            {
                if (tile.Rend == null)
                {
                    continue;
                }

                var isCulled = false;

                // If there are local bodies of water, this will do overlap tests between the ocean tiles
                // and the water bodies and turn off any that don't overlap.
                if (!canSkipCulling)
                {
                    var chunkBounds = tile.Rend.bounds;

                    var overlappingOne = false;
                    foreach (var body in WaterBody.WaterBodies)
                    {
                        var bounds = body.AABB;

                        bool overlapping =
                            bounds.max.x > chunkBounds.min.x && bounds.min.x < chunkBounds.max.x &&
                            bounds.max.z > chunkBounds.min.z && bounds.min.z < chunkBounds.max.z;
                        if (overlapping)
                        {
                            overlappingOne = true;
                            break;
                        }
                    }

                    isCulled = !overlappingOne && WaterBody.WaterBodies.Count > 0;
                }

                // Cull tiles the viewer cannot see through the underwater fog.
                if (!isCulled && isUnderwaterActive)
                {
                    isCulled = definitelyUnderwater && (Viewpoint.position - tile.Rend.bounds.ClosestPoint(Viewpoint.position)).magnitude >= volumeExtinctionLength;
                }

                tile.Rend.enabled = !isCulled;
            }

            // Can skip culling next time around if water body count stays at 0
            _canSkipCulling = WaterBody.WaterBodies.Count == 0;
        }

        void LateUpdateResetMaxDisplacementFromShape()
        {
            if (FrameCount != _maxDisplacementCachedTime)
            {
                _maxHorizDispFromShape = _maxVertDispFromShape = _maxVertDispFromWaves = 0f;
            }

            _maxDisplacementCachedTime = FrameCount;
        }

        /// <summary>
        /// Could the ocean horizontal scale increase (for e.g. if the viewpoint gains altitude). Will be false if ocean already at maximum scale.
        /// </summary>
        public bool ScaleCouldIncrease { get { return _maxScale == -1f || Root.localScale.x < _maxScale * 0.99f; } }
        /// <summary>
        /// Could the ocean horizontal scale decrease (for e.g. if the viewpoint drops in altitude). Will be false if ocean already at minimum scale.
        /// </summary>
        public bool ScaleCouldDecrease { get { return _minScale == -1f || Root.localScale.x > _minScale * 1.01f; } }

        /// <summary>
        /// User shape inputs can report in how far they might displace the shape horizontally and vertically. The max value is
        /// saved here. Later the bounding boxes for the ocean tiles will be expanded to account for this potential displacement.
        /// </summary>
        public void ReportMaxDisplacementFromShape(float maxHorizDisp, float maxVertDisp, float maxVertDispFromWaves)
        {
            _maxHorizDispFromShape += maxHorizDisp;
            _maxVertDispFromShape += maxVertDisp;
            _maxVertDispFromWaves += maxVertDispFromWaves;
        }
        float _maxHorizDispFromShape = 0f;
        float _maxVertDispFromShape = 0f;
        float _maxVertDispFromWaves = 0f;
        int _maxDisplacementCachedTime = 0;
        /// <summary>
        /// The maximum horizontal distance that the shape scripts are displacing the shape.
        /// </summary>
        public float MaxHorizDisplacement { get { return _maxHorizDispFromShape; } }
        /// <summary>
        /// The maximum height that the shape scripts are displacing the shape.
        /// </summary>
        public float MaxVertDisplacement { get { return _maxVertDispFromShape; } }

        /// <summary>
        /// Provides ocean shape to CPU.
        /// </summary>
        public ICollProvider CollisionProvider { get; private set; }
        public IFlowProvider FlowProvider { get; private set; }

        private void CleanUp()
        {
            foreach (var lodData in _lodDatas)
            {
                lodData.OnDisable();
            }
            _lodDatas.Clear();

#if UNITY_EDITOR
            if (!EditorApplication.isPlaying && Root != null)
            {
                DestroyImmediate(Root.gameObject);
            }
            else
#endif
            if (Root != null)
            {
                Destroy(Root.gameObject);
            }

            Root = null;

            _lodTransform = null;
            _lodDataAnimWaves = null;
            _lodDataClipSurface = null;
            _lodDataDynWaves = null;
            _lodDataFlow = null;
            _lodDataFoam = null;
            _lodDataSeaDepths = null;
            _lodDataShadow = null;

            if (CollisionProvider != null)
            {
                CollisionProvider.CleanUp();
                CollisionProvider = null;
            }

            if (FlowProvider != null)
            {
                FlowProvider.CleanUp();
                FlowProvider = null;
            }

            _oceanChunkRenderers.Clear();

            _bufPerCascadeInstanceData?.Dispose();
            _bufCascadeDataTgt?.Dispose();
            _bufCascadeDataSrc?.Dispose();
        }

#if UNITY_EDITOR
        [UnityEditor.Callbacks.DidReloadScripts]
        private static void OnReLoadScripts()
        {
            Instance = FindObjectOfType<OceanRenderer>();
        }

        private void OnDrawGizmos()
        {
            // Don't need proxy if in play mode
            if (EditorApplication.isPlaying)
            {
                return;
            }

            // Create proxy if not present already, and proxy enabled
            if (_proxyPlane == null && _showOceanProxyPlane)
            {
                _proxyPlane = GameObject.CreatePrimitive(PrimitiveType.Plane);
                DestroyImmediate(_proxyPlane.GetComponent<Collider>());
                _proxyPlane.hideFlags = HideFlags.HideAndDontSave;
                _proxyPlane.transform.parent = transform;
                _proxyPlane.transform.localPosition = Vector3.zero;
                _proxyPlane.transform.localRotation = Quaternion.identity;
                _proxyPlane.transform.localScale = 4000f * Vector3.one;

                _proxyPlane.GetComponent<Renderer>().sharedMaterial = new Material(Shader.Find(kProxyShader));
            }

            // Change active state of proxy if necessary
            if (_proxyPlane != null && _proxyPlane.activeSelf != _showOceanProxyPlane)
            {
                _proxyPlane.SetActive(_showOceanProxyPlane);

                // Scene view doesnt automatically refresh which makes the option confusing, so force it
                EditorWindow view = EditorWindow.GetWindow<SceneView>();
                view.Repaint();
            }

            if (Root != null)
            {
                Root.gameObject.SetActive(!_showOceanProxyPlane);
            }
        }
#endif
    }

#if UNITY_EDITOR
    public partial class OceanRenderer : IValidated
    {
        public static void RunValidation(OceanRenderer ocean)
        {
            ocean.Validate(ocean, ValidatedHelper.DebugLog);

            // ShapeGerstnerBatched
            var gerstners = FindObjectsOfType<ShapeGerstnerBatched>();
            foreach (var gerstner in gerstners)
            {
                gerstner.Validate(ocean, ValidatedHelper.DebugLog);
            }

            // ShapeGerstner
            foreach (var component in FindObjectsOfType<ShapeGerstner>())
            {
                component.Validate(ocean, ValidatedHelper.DebugLog);
            }

            // ShapeFFT
            foreach (var component in FindObjectsOfType<ShapeFFT>())
            {
                component.Validate(ocean, ValidatedHelper.DebugLog);
            }

            // UnderwaterEffect
            // TODO:UnderwaterPostProcessValidation
            // var underwaters = FindObjectsOfType<UnderwaterPostProcess>();
            // foreach (var underwater in underwaters)
            // {
            //     underwater.Validate(ocean, ValidatedHelper.DebugLog);
            // }

            // OceanDepthCache
            var depthCaches = FindObjectsOfType<OceanDepthCache>();
            foreach (var depthCache in depthCaches)
            {
                depthCache.Validate(ocean, ValidatedHelper.DebugLog);
            }

            // FloatingObjectBase
            var floatingObjects = FindObjectsOfType<FloatingObjectBase>();
            foreach (var floatingObject in floatingObjects)
            {
                floatingObject.Validate(ocean, ValidatedHelper.DebugLog);
            }

            // Inputs
            var inputs = FindObjectsOfType<RegisterLodDataInputBase>();
            foreach (var input in inputs)
            {
                input.Validate(ocean, ValidatedHelper.DebugLog);
            }

            // WaterBody
            var waterBodies = FindObjectsOfType<WaterBody>();
            foreach (var waterBody in waterBodies)
            {
                waterBody.Validate(ocean, ValidatedHelper.DebugLog);
            }

            Debug.Log("Validation complete!", ocean);
        }

        public bool Validate(OceanRenderer ocean, ValidatedHelper.ShowMessage showMessage)
        {
            var isValid = true;

            isValid = ValidateObsolete(ocean, showMessage);

            if (_material == null)
            {
                showMessage
                (
                    "No ocean material specified.",
                    "Assign a valid ocean material to the Material property of the <i>OceanRenderer</i> component.",
                    ValidatedHelper.MessageType.Error, ocean
                );

                isValid = false;
            }

            // OceanRenderer
            if (FindObjectsOfType<OceanRenderer>().Length > 1)
            {
                showMessage
                (
                    "Multiple <i>OceanRenderer</i> components detected in open scenes, this is not typical - usually only one <i>OceanRenderer</i> is expected to be present.",
                    "Remove extra <i>OceanRenderer</i> components.",
                    ValidatedHelper.MessageType.Warning, ocean
                );
            }

            // ShapeGerstnerBatched
            var gerstnerBatches = FindObjectsOfType<ShapeGerstnerBatched>();
            var gerstners = FindObjectsOfType<ShapeGerstner>();
            var ffts = FindObjectsOfType<ShapeFFT>();
            if (gerstnerBatches.Length == 0 && gerstners.Length == 0 && ffts.Length == 0)
            {
                showMessage
                (
                    "No ShapeGerstnerBatched component found, so ocean will appear flat (no waves).",
                    "Assign a ShapeGerstnerBatched component to a GameObject.",
                    ValidatedHelper.MessageType.Info, ocean
                );
            }

            // Ocean Detail Parameters
            var baseMeshDensity = _lodDataResolution * 0.25f / _geometryDownSampleFactor;

            if (baseMeshDensity < 8)
            {
                showMessage
                (
                    "Base mesh density is lower than 8. There will be visible gaps in the ocean surface.",
                    "Increase the <i>LOD Data Resolution</i> or decrease the <i>Geometry Down Sample Factor</i>.",
                    ValidatedHelper.MessageType.Error, ocean
                );
            }
            else if (baseMeshDensity < 16)
            {
                showMessage
                (
                    "Base mesh density is lower than 16. There will be visible transitions when traversing the ocean surface. ",
                    "Increase the <i>LOD Data Resolution</i> or decrease the <i>Geometry Down Sample Factor</i>.",
                    ValidatedHelper.MessageType.Warning, ocean
                );
            }

            var hasMaterial = ocean != null && ocean._material != null;
            var oceanColourIncorrectText = "Ocean colour will be incorrect. ";

            // Check lighting. There is an edge case where the lighting data is invalid because settings has changed.
            // We don't need to check anything if the following material options are used.
            if (hasMaterial && !ocean._material.IsKeywordEnabled("_PROCEDURALSKY_ON") &&
                !ocean._material.IsKeywordEnabled("_OVERRIDEREFLECTIONCUBEMAP_ON"))
            {
                var alternativesText = "Alternatively, try the <i>Procedural Sky</i> or <i>Override Reflection " +
                    "Cubemap</i> option on the ocean material.";

                if (RenderSettings.defaultReflectionMode == DefaultReflectionMode.Skybox)
                {
                    var isLightingDataMissing = Lightmapping.giWorkflowMode != Lightmapping.GIWorkflowMode.Iterative &&
                        !Lightmapping.lightingDataAsset;

                    // Generated lighting will be wrong without a skybox.
                    if (RenderSettings.skybox == null)
                    {
                        showMessage
                        (
                            "There is no skybox set in the Lighting window. " + oceanColourIncorrectText,
                            "Configure a valid skybox. " + alternativesText,
                            ValidatedHelper.MessageType.Warning, ocean
                        );
                    }
                    // Spherical Harmonics is missing and required.
                    else if (isLightingDataMissing)
                    {
                        showMessage
                        (
                            "Lighting data is missing which provides baked spherical harmonics." + oceanColourIncorrectText,
                            "Generate lighting or enable Auto Generate from the Lighting window. " + alternativesText,
                            ValidatedHelper.MessageType.Warning, ocean
                        );
                    }
                }
                else
                {
                    // We need a cubemap if using custom reflections.
                    if (RenderSettings.customReflection == null)
                    {
                        showMessage
                        (
                            "Environmental Reflections is set to Custom, but no cubemap has been provided. " + oceanColourIncorrectText,
                            "Assign a cubemap in the Lighting window. " + alternativesText,
                            ValidatedHelper.MessageType.Warning, ocean
                        );
                    }
                }
            }
            // Check override reflections cubemap option. Procedural skybox will override this, but it is a waste to
            // have the keyword enabled and not use it.
            else if (hasMaterial && ocean._material.IsKeywordEnabled("_OVERRIDEREFLECTIONCUBEMAP_ON") &&
                ocean._material.GetTexture("_ReflectionCubemapOverride") == null)
            {
                showMessage
                (
                    "<i>Override Reflection Cubemap</i> is enabled but no cubemap has been provided. " + oceanColourIncorrectText,
                    "Assign a cubemap or disable the checkbox on the ocean material.",
                    ValidatedHelper.MessageType.Warning, ocean
                );
            }

            // Validate scene view effects options.
            if (SceneView.lastActiveSceneView != null && !EditorApplication.isPlaying)
            {
                var sceneView = SceneView.lastActiveSceneView;

                // Validate "Animated Materials".
                if (ocean != null && !ocean._showOceanProxyPlane && !sceneView.sceneViewState.alwaysRefresh)
                {
                    showMessage
                    (
                        "<i>Animated Materials</i> is not enabled on the scene view. The ocean's framerate will appear low as updates are not real-time.",
                        "Enable <i>Animated Materials</i> on the scene view.",
                        ValidatedHelper.MessageType.Info, ocean,
                        _ =>
                        {
                            SceneView.lastActiveSceneView.sceneViewState.alwaysRefresh = true;
                            // Required after changing sceneViewState according to:
                            // https://docs.unity3d.com/ScriptReference/SceneView.SceneViewState.html
                            SceneView.RepaintAll();
                        }
                    );
                }

#if UNITY_POSTPROCESSING_ENABLED
                // Validate "Post-Processing".
                // Only check built-in renderer and Camera.main with enabled PostProcessLayer component.
                if (GraphicsSettings.currentRenderPipeline == null && Camera.main != null &&
                    Camera.main.TryGetComponent<UnityEngine.Rendering.PostProcessing.PostProcessLayer>(out var ppLayer)
                    && ppLayer.enabled && sceneView.sceneViewState.showImageEffects)
                {
                    showMessage
                    (
                        "<i>Post Processing</i> is enabled on the scene view. " +
                        "There is a Unity bug where gizmos and grid lines will render over opaque objects. " +
                        "Please see <i>Known Issues</i> in the documentation for a link to vote on having this issue resolved.",
                        "Disable <i>Post Processing</i> on the scene view.",
                        ValidatedHelper.MessageType.Warning, ocean,
                        _ =>
                        {
                            sceneView.sceneViewState.showImageEffects = false;
                            // Required after changing sceneViewState according to:
                            // https://docs.unity3d.com/ScriptReference/SceneView.SceneViewState.html
                            SceneView.RepaintAll();
                        }
                    );
                }
#endif
            }

            // SimSettingsAnimatedWaves
            if (_simSettingsAnimatedWaves)
            {
                _simSettingsAnimatedWaves.Validate(ocean, showMessage);
            }

            if (transform.eulerAngles.magnitude > 0.0001f)
            {
                showMessage
                (
                    $"There must be no rotation on the ocean GameObject, and no rotation on any parent. Currently the rotation Euler angles are {transform.eulerAngles}.",
                    "Clear this rotation from the GameObject.",
                    ValidatedHelper.MessageType.Error, ocean
                );
            }

            // For safety.
            if (ocean == null || ocean.OceanMaterial == null)
            {
                return isValid;
            }

            if (ocean.OceanMaterial.HasProperty(LodDataMgrFoam.MATERIAL_KEYWORD_PROPERTY) && ocean.CreateFoamSim != ocean.OceanMaterial.IsKeywordEnabled(LodDataMgrFoam.MATERIAL_KEYWORD))
            {
                if (ocean.CreateFoamSim)
                {
                    showMessage(LodDataMgrFoam.ERROR_MATERIAL_KEYWORD_MISSING, LodDataMgrFoam.ERROR_MATERIAL_KEYWORD_MISSING_FIX,
                        ValidatedHelper.MessageType.Error, ocean.OceanMaterial,
                        (material) => ValidatedHelper.FixSetMaterialOptionEnabled(material, LodDataMgrFoam.MATERIAL_KEYWORD, LodDataMgrFoam.MATERIAL_KEYWORD_PROPERTY, true));
                }
                else
                {
                    showMessage(LodDataMgrFoam.ERROR_MATERIAL_KEYWORD_ON_FEATURE_OFF, LodDataMgrFoam.ERROR_MATERIAL_KEYWORD_ON_FEATURE_OFF_FIX,
                        ValidatedHelper.MessageType.Info, ocean);
                }
            }

            if (ocean.OceanMaterial.HasProperty(LodDataMgrFlow.MATERIAL_KEYWORD_PROPERTY) && ocean.CreateFlowSim != ocean.OceanMaterial.IsKeywordEnabled(LodDataMgrFlow.MATERIAL_KEYWORD))
            {
                if (ocean.CreateFlowSim)
                {
                    showMessage(LodDataMgrFlow.ERROR_MATERIAL_KEYWORD_MISSING, LodDataMgrFlow.ERROR_MATERIAL_KEYWORD_MISSING_FIX,
                        ValidatedHelper.MessageType.Error, ocean.OceanMaterial,
                        (material) => ValidatedHelper.FixSetMaterialOptionEnabled(material, LodDataMgrFlow.MATERIAL_KEYWORD, LodDataMgrFlow.MATERIAL_KEYWORD_PROPERTY, true));
                }
                else
                {
                    showMessage(LodDataMgrFlow.ERROR_MATERIAL_KEYWORD_ON_FEATURE_OFF, LodDataMgrFlow.ERROR_MATERIAL_KEYWORD_ON_FEATURE_OFF_FIX,
                        ValidatedHelper.MessageType.Info, ocean);
                }
            }

            if (ocean.OceanMaterial.HasProperty(LodDataMgrShadow.MATERIAL_KEYWORD_PROPERTY) && ocean.CreateShadowData != ocean.OceanMaterial.IsKeywordEnabled(LodDataMgrShadow.MATERIAL_KEYWORD))
            {
                if (ocean.CreateShadowData)
                {
                    showMessage(LodDataMgrShadow.ERROR_MATERIAL_KEYWORD_MISSING, LodDataMgrShadow.ERROR_MATERIAL_KEYWORD_MISSING_FIX,
                        ValidatedHelper.MessageType.Error, ocean.OceanMaterial,
                        (material) => ValidatedHelper.FixSetMaterialOptionEnabled(material, LodDataMgrShadow.MATERIAL_KEYWORD, LodDataMgrShadow.MATERIAL_KEYWORD_PROPERTY, true));
                }
                else
                {
                    showMessage(LodDataMgrShadow.ERROR_MATERIAL_KEYWORD_ON_FEATURE_OFF, LodDataMgrShadow.ERROR_MATERIAL_KEYWORD_ON_FEATURE_OFF_FIX,
                        ValidatedHelper.MessageType.Info, ocean);
                }
            }

            if (ocean.OceanMaterial.HasProperty(LodDataMgrClipSurface.MATERIAL_KEYWORD_PROPERTY) && ocean.CreateClipSurfaceData != ocean.OceanMaterial.IsKeywordEnabled(LodDataMgrClipSurface.MATERIAL_KEYWORD))
            {
                if (ocean.CreateClipSurfaceData)
                {
                    showMessage(LodDataMgrClipSurface.ERROR_MATERIAL_KEYWORD_MISSING, LodDataMgrClipSurface.ERROR_MATERIAL_KEYWORD_MISSING_FIX,
                        ValidatedHelper.MessageType.Error, ocean.OceanMaterial,
                        (material) => ValidatedHelper.FixSetMaterialOptionEnabled(material, LodDataMgrClipSurface.MATERIAL_KEYWORD, LodDataMgrClipSurface.MATERIAL_KEYWORD_PROPERTY, true));
                }
                else
                {
                    showMessage(LodDataMgrClipSurface.ERROR_MATERIAL_KEYWORD_ON_FEATURE_OFF, LodDataMgrClipSurface.ERROR_MATERIAL_KEYWORD_ON_FEATURE_OFF_FIX,
                        ValidatedHelper.MessageType.Info, ocean);
                }
            }

            return isValid;
        }

        void OnValidate()
        {
            // Must be at least 0.25, and must be on a power of 2
            _minScale = Mathf.Pow(2f, Mathf.Round(Mathf.Log(Mathf.Max(_minScale, 0.25f), 2f)));

            // Max can be -1 which means no maximum
            if (_maxScale != -1f)
            {
                // otherwise must be at least 0.25, and must be on a power of 2
                _maxScale = Mathf.Pow(2f, Mathf.Round(Mathf.Log(Mathf.Max(_maxScale, _minScale), 2f)));
            }

            // Gravity 0 makes waves freeze which is weird but doesn't seem to break anything so allowing this for now
            _gravityMultiplier = Mathf.Max(_gravityMultiplier, 0f);

            // LOD data resolution multiple of 2 for general GPU texture reasons (like pixel quads)
            _lodDataResolution -= _lodDataResolution % 2;

            _geometryDownSampleFactor = Mathf.ClosestPowerOfTwo(Mathf.Max(_geometryDownSampleFactor, 1));

            var remGeo = _lodDataResolution % _geometryDownSampleFactor;
            if (remGeo > 0)
            {
                var newLDR = _lodDataResolution - (_lodDataResolution % _geometryDownSampleFactor);
                Debug.LogWarning
                (
                    "Adjusted Lod Data Resolution from " + _lodDataResolution + " to " + newLDR + " to ensure the Geometry Down Sample Factor is a factor (" + _geometryDownSampleFactor + ").",
                    this
                );

                _lodDataResolution = newLDR;
            }
        }

        internal static void FixSetFeatureEnabled(SerializedObject oceanSO, string paramName, bool enabled)
        {
            oceanSO.FindProperty(paramName).boolValue = enabled;
        }

#pragma warning disable 0618
        public bool ValidateObsolete(OceanRenderer ocean, ValidatedHelper.ShowMessage showMessage)
        {
            var isValid = true;

            if (_layerName != "")
            {
                showMessage
                (
                    "<i>Layer Name</i> on the <i>Ocean Renderer</i> is deprecated and will be removed. " +
                    "Use <i>Layer</i> instead.",
                    $"Set <i>Layer</i> to <i>{_layerName}</i> using the <i>Layer Name</i> to complete the migration.",
                    ValidatedHelper.MessageType.Warning, this,
                    (SerializedObject serializedObject) =>
                    {
                        serializedObject.FindProperty("_layer").intValue = LayerMask.NameToLayer(_layerName);
                        serializedObject.FindProperty("_layerName").stringValue = "";
                    }
                );
            }

            return isValid;
        }
#pragma warning restore 0618
    }

    [CustomEditor(typeof(OceanRenderer))]
    public class OceanRendererEditor : ValidatedEditor
    {
        OceanRenderer _target;
        MaterialEditor _materialEditor;

        void OnEnable()
        {
            _target = (OceanRenderer)target;

            if (_target._material != null)
            {
                // Create an instance of the default MaterialEditor.
                _materialEditor = (MaterialEditor)CreateEditor(_target._material);
            }
        }

        void OnDisable()
        {
            if (_materialEditor != null)
            {
                // Free the memory used by default MaterialEditor.
                DestroyImmediate(_materialEditor);
            }
        }

        public override void OnInspectorGUI()
        {
            var currentAssignedTP = serializedObject.FindProperty("_timeProvider").objectReferenceValue;

            base.OnInspectorGUI();

            var target = this.target as OceanRenderer;

            // Detect if user changed TP, if so update stack
            var newlyAssignedTP = serializedObject.FindProperty("_timeProvider").objectReferenceValue;
            if (currentAssignedTP != newlyAssignedTP)
            {
                if (currentAssignedTP != null)
                {
                    target.PopTimeProvider(currentAssignedTP as TimeProviderBase);
                }
                if (newlyAssignedTP != null)
                {
                    target.PushTimeProvider(newlyAssignedTP as TimeProviderBase);
                }
            }

            if (GUILayout.Button("Validate Setup"))
            {
                OceanRenderer.RunValidation(target);
            }

            if (GUILayout.Button("Open Material Online Help"))
            {
                Application.OpenURL(Internal.Constants.HELP_URL_BASE_USER + "configuration.html" + Internal.Constants.HELP_URL_RP + "#material-parameters");
            }

            DrawMaterialEditor();
        }

        // Adapted from: http://answers.unity.com/answers/975894/view.html
        void DrawMaterialEditor()
        {
            Material oldMaterial = null;

            if (_materialEditor != null)
            {
                oldMaterial = (Material)_materialEditor.target;
            }

            if (oldMaterial != _target._material)
            {
                serializedObject.ApplyModifiedProperties();

                if (_materialEditor != null)
                {
                    // Free the memory used by the previous MaterialEditor.
                    DestroyImmediate(_materialEditor);
                }

                if (_target._material != null)
                {
                    // Create a new instance of the default MaterialEditor.
                    _materialEditor = (MaterialEditor)CreateEditor(_target._material);
                }
            }

            if (_materialEditor != null)
            {
                // Draw the material's foldout and the material shader field. Required to call OnInspectorGUI.
                _materialEditor.DrawHeader();

                // We need to prevent the user from editing Unity's default materials.
                bool isDefaultMaterial = !AssetDatabase.GetAssetPath(_target._material).StartsWith("Assets");

                using (new EditorGUI.DisabledGroupScope(isDefaultMaterial))
                {
                    // Draw the material properties. Works only if the foldout of DrawHeader is open.
                    _materialEditor.OnInspectorGUI();
                }
            }
        }
    }
#endif
}<|MERGE_RESOLUTION|>--- conflicted
+++ resolved
@@ -429,9 +429,8 @@
         // Drive state from OnEnable and OnDisable? OnEnable on RegisterLodDataInput seems to get called on script reload
         void OnEnable()
         {
-<<<<<<< HEAD
             _firstViewerHeightUpdate = true;
-=======
+
             // Setup a default time provider, and add the override one (from the inspector)
             _timeProviderStack.Clear();
 
@@ -443,7 +442,6 @@
             {
                 PushTimeProvider(_timeProvider);
             }
->>>>>>> 57142494
 
             // We don't run in "prefab scenes", i.e. when editing a prefab. Bail out if prefab scene is detected.
 #if UNITY_EDITOR
