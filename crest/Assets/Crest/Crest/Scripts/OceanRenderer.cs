--- conflicted
+++ resolved
@@ -256,6 +256,7 @@
         List<LodDataMgr> _lodDatas = new List<LodDataMgr>();
 
         List<OceanChunkRenderer> _oceanChunkRenderers = new List<OceanChunkRenderer>();
+        public List<OceanChunkRenderer> Tiles => _oceanChunkRenderers;
 
         SampleHeightHelper _sampleHeightHelper = new SampleHeightHelper();
 
@@ -292,6 +293,8 @@
         // Drive state from OnEnable and OnDisable? OnEnable on RegisterLodDataInput seems to get called on script reload
         void OnEnable()
         {
+            _firstViewerHeightUpdate = true;
+
             // We don't run in "prefab scenes", i.e. when editing a prefab. Bail out if prefab scene is detected.
 #if UNITY_EDITOR
             if (PrefabStageUtility.GetCurrentPrefabStage() != null)
@@ -360,6 +363,8 @@
 
         private void OnDisable()
         {
+            _firstViewerHeightUpdate = true;
+
 #if UNITY_EDITOR
             // We don't run in "prefab scenes", i.e. when editing a prefab. Bail out if prefab scene is detected.
             if (PrefabStageUtility.GetCurrentPrefabStage() != null)
@@ -650,9 +655,6 @@
 
             LateUpdateLods();
 
-<<<<<<< HEAD
-            LateUpdateTiles();
-=======
             if (Viewpoint != null)
             {
                 LateUpdateTiles();
@@ -678,7 +680,6 @@
                 }
             }
 #endif
->>>>>>> 4ef30691
         }
 
         void LateUpdatePosition()
@@ -721,14 +722,10 @@
 
         void LateUpdateViewerHeight()
         {
-<<<<<<< HEAD
             var oldViewerHeight = ViewerHeightAboveWater;
-=======
+
+            var waterHeight = 0f;
             _sampleHeightHelper.Init(Viewpoint.position, 0f, true);
->>>>>>> 4ef30691
-
-            var waterHeight = 0f;
-            _sampleHeightHelper.Init(Viewpoint.position, 0f);
             _sampleHeightHelper.Sample(ref waterHeight);
             ViewerHeightAboveWater = Viewpoint.position.y - waterHeight;
 
@@ -762,6 +759,13 @@
 
         void LateUpdateTiles()
         {
+            var definitelyUnderwater = ViewerHeightAboveWater < -5f;
+
+            var density = _material.GetVector("_DepthFogDensity");
+            var minimumFogDensity = Mathf.Min(Mathf.Min(density.x, density.y), density.z);
+            var volumeExtinctionLength = -Mathf.Log(_underwaterCullLimit) / minimumFogDensity;
+            var canSkipCulling = WaterBody.WaterBodies.Count == 0 && _canSkipCulling;
+
             // If there are local bodies of water, this will do overlap tests between the ocean tiles
             // and the water bodies and turn off any that don't overlap.
             if (WaterBody.WaterBodies.Count == 0 && _canSkipCulling)
@@ -776,44 +780,39 @@
                     continue;
                 }
 
-                var chunkBounds = tile.Rend.bounds;
-
-                var overlappingOne = false;
-                foreach (var body in WaterBody.WaterBodies)
-                {
-                    var bounds = body.AABB;
-
-                    bool overlapping =
-                        bounds.max.x > chunkBounds.min.x && bounds.min.x < chunkBounds.max.x &&
-                        bounds.max.z > chunkBounds.min.z && bounds.min.z < chunkBounds.max.z;
-                    if (overlapping)
+
+                // If there are local bodies of water, this will do overlap tests between the ocean tiles
+                // and the water bodies and turn off any that don't overlap.
+                if (!canSkipCulling)
+                {
+                    var chunkBounds = tile.Rend.bounds;
+
+                    var overlappingOne = false;
+                    foreach (var body in WaterBody.WaterBodies)
                     {
-                        overlappingOne = true;
-                        break;
+                        var bounds = body.AABB;
+
+                        bool overlapping =
+                            bounds.max.x > chunkBounds.min.x && bounds.min.x < chunkBounds.max.x &&
+                            bounds.max.z > chunkBounds.min.z && bounds.min.z < chunkBounds.max.z;
+                        if (overlapping)
+                        {
+                            overlappingOne = true;
+                            break;
+                        }
                     }
-                }
-
-                tile.Rend.enabled = overlappingOne || WaterBody.WaterBodies.Count == 0;
+
+                    tile.Rend.enabled = overlappingOne || WaterBody.WaterBodies.Count == 0;
+                }
+
+                if (canSkipCulling || tile.Rend.enabled)
+                {
+                    tile.Rend.enabled = (!definitelyUnderwater) || (Viewpoint.position - tile.Rend.bounds.ClosestPoint(Viewpoint.position)).magnitude < volumeExtinctionLength;
+                }
             }
 
             // Can skip culling next time around if water body count stays at 0
             _canSkipCulling = WaterBody.WaterBodies.Count == 0;
-        }
-
-        void LateUpdateTiles()
-        {
-            var definitelyUnderwater = ViewerHeightAboveWater < -5f;
-
-            var density = _material.GetVector("_DepthFogDensity");
-            var minimumFogDensity = Mathf.Min(Mathf.Min(density.x, density.y), density.z);
-            var volumeExtinctionLength = -Mathf.Log(_underwaterCullLimit) / minimumFogDensity;
-
-            var tiles = OceanBuilder.OceanChunkRenderers;
-            foreach (var tile in tiles)
-            {
-                Renderer tileRenderer = tile.Renderer;
-                tileRenderer.enabled = (!definitelyUnderwater) || (_viewpoint.position - tileRenderer.bounds.ClosestPoint(_viewpoint.position)).magnitude < volumeExtinctionLength;
-            }
         }
 
         /// <summary>
@@ -861,21 +860,7 @@
         public ICollProvider CollisionProvider { get; private set; }
         public IFlowProvider FlowProvider { get; private set; }
 
-<<<<<<< HEAD
-        private void OnEnable()
-        {
-            _firstViewerHeightUpdate = true;
-        }
-        private void OnDisable()
-        {
-            _firstViewerHeightUpdate = true;
-        }
-
-#if UNITY_EDITOR
-        private void OnValidate()
-=======
         private void CleanUp()
->>>>>>> 4ef30691
         {
             foreach (var lodData in _lodDatas)
             {
@@ -983,11 +968,12 @@
             }
 
             // UnderwaterEffect
-            var underwaters = FindObjectsOfType<UnderwaterEffect>();
-            foreach (var underwater in underwaters)
-            {
-                underwater.Validate(ocean, ValidatedHelper.DebugLog);
-            }
+            // TODO:UnderwaterPostProcessValidation
+            // var underwaters = FindObjectsOfType<UnderwaterPostProcess>();
+            // foreach (var underwater in underwaters)
+            // {
+            //     underwater.Validate(ocean, ValidatedHelper.DebugLog);
+            // }
 
             // OceanDepthCache
             var depthCaches = FindObjectsOfType<OceanDepthCache>();
