﻿// Crest Ocean System

// This file is subject to the MIT License as seen in the root of this folder structure (LICENSE)

using System.Collections.Generic;
using UnityEngine;
using Unity.Collections.LowLevel.Unsafe;
#if UNITY_EDITOR
using UnityEngine.Rendering;
using UnityEditor;
#endif

#if !UNITY_2021_3_OR_NEWER
#error This version of Crest requires Unity 2021.3 or later.
#endif

namespace Crest
{
    /// <summary>
    /// The main script for the ocean system. Attach this to a GameObject to create an ocean. This script initializes the various data types and systems
    /// and moves/scales the ocean based on the viewpoint. It also hosts a number of global settings that can be tweaked here.
    /// </summary>
    [ExecuteAlways, SelectionBase]
    [AddComponentMenu(Internal.Constants.MENU_PREFIX_SCRIPTS + "Ocean Renderer")]
    [CrestHelpURL()]
    public partial class OceanRenderer : MonoBehaviour
    {
        /// <summary>
        /// The version of this asset. Can be used to migrate across versions. This value should
        /// only be changed when the editor upgrades the version.
        /// </summary>
        [SerializeField, HideInInspector]
#pragma warning disable 414
        int _version = 0;
#pragma warning restore 414

        [Tooltip("Base wind speed in km/h. Controls wave conditions. Can be overridden on ShapeGerstner components."), Range(0, 150f, power: 2f)]
        public float _globalWindSpeed = 10f;

        [Tooltip("The viewpoint which drives the ocean detail. Defaults to the camera."), SerializeField]
        Transform _viewpoint;
        public Transform Viewpoint
        {
            get
            {
#if UNITY_EDITOR
                if (_followSceneCamera)
                {
                    var sceneViewCamera = EditorHelpers.EditorHelpers.GetActiveSceneViewCamera();
                    if (sceneViewCamera != null)
                    {
                        return sceneViewCamera.transform;
                    }
                }
#endif
                if (_viewpoint != null)
                {
                    return _viewpoint;
                }

                // Even with performance improvements, it is still good to cache whenever possible.
                var camera = ViewCamera;

                if (camera != null)
                {
                    return camera.transform;
                }

                return null;
            }
            set
            {
                _viewpoint = value;
            }
        }

        [Tooltip("The camera which drives the ocean data. Defaults to main camera."), SerializeField]
        Camera _camera;
        public Camera ViewCamera
        {
            get
            {
#if UNITY_EDITOR
                if (_followSceneCamera)
                {
                    var sceneViewCamera = EditorHelpers.EditorHelpers.GetActiveSceneViewCamera();
                    if (sceneViewCamera != null)
                    {
                        return sceneViewCamera;
                    }
                }
#endif

                if (_camera != null)
                {
                    return _camera;
                }

                // Unity has greatly improved performance of this operation in 2019.4.9.
                return Camera.main;
            }
            set
            {
                _camera = value;
            }
        }

        [Tooltip("The height where detail is focused is smoothed to avoid popping which is undesireable after a teleport. Threshold is in Unity units."), SerializeField]
        float _teleportThreshold = 10f;
        float _teleportTimerForHeightQueries = 0f;
        bool _isFirstFrameSinceEnabled = true;
        internal bool _hasTeleportedThisFrame = false;
        Vector3 _oldViewerPosition = Vector3.zero;

        public Transform Root { get; private set; }

        // does not respond to _timeProvider changing in inspector

        // Loosely a stack for time providers. The last TP in the list is the active one. When a TP gets
        // added to the stack, it is bumped to the top of the list. When a TP is removed, all instances
        // of it are removed from the stack. This is less rigid than a real stack which would be harder
        // to use as users have to keep a close eye on the order that things are pushed/popped.
        public List<ITimeProvider> _timeProviderStack = new List<ITimeProvider>();

        [Tooltip("Optional provider for time, can be used to hard-code time for automation, or provide server time. Defaults to local Unity time."), SerializeField]
        TimeProviderBase _timeProvider = null;
        public ITimeProvider TimeProvider
        {
            get => _timeProviderStack[_timeProviderStack.Count - 1];
        }

        // Put a time provider at the top of the stack
        public void PushTimeProvider(ITimeProvider tp)
        {
            Debug.Assert(tp != null, "Crest: Null time provider pushed");

            // Remove any instances of it already in the stack
            PopTimeProvider(tp);

            // Add it to the top
            _timeProviderStack.Add(tp);
        }

        // Remove a time provider from the stack
        public void PopTimeProvider(ITimeProvider tp)
        {
            Debug.Assert(tp != null, "Crest: Null time provider popped");

            _timeProviderStack.RemoveAll(candidate => candidate == tp);
        }

        public float CurrentTime => TimeProvider.CurrentTime;
        public float DeltaTime => TimeProvider.DeltaTime;
        public float DeltaTimeDynamics => TimeProvider.DeltaTimeDynamics;

        [Tooltip("The primary directional light. Required if shadowing is enabled.")]
        public Light _primaryLight;
        [Tooltip("If Primary Light is not set, search the scene for all directional lights and pick the brightest to use as the sun light.")]
        [SerializeField, Predicated("_primaryLight", true), DecoratedField]
        bool _searchForPrimaryLightOnStartup = true;

        [Header("Ocean Params")]

        [SerializeField, Tooltip("Material to use for the ocean surface")]
        internal Material _material = null;
        public Material OceanMaterial { get => _material; set => _material = value; }

        [System.Obsolete("Use the _layer field instead."), HideInInspector, SerializeField]
        string _layerName = "";
        [System.Obsolete("Use the Layer property instead.")]
        public string LayerName => _layerName;

        [HelpBox("The <i>Layer</i> property needs to migrate the deprecated <i>Layer Name</i> property before it can be used. Please see the bottom of this component for a fix button.", HelpBoxAttribute.MessageType.Warning, HelpBoxAttribute.Visibility.PropertyDisabled, order = 1)]
        [Tooltip("The ocean tile renderers will have this layer.")]
        [SerializeField, Predicated("_layerName", inverted: true), Layer]
        int _layer = 4; // Water
        public int Layer => _layer;

        [SerializeField, Delayed, Tooltip("Multiplier for physics gravity."), Range(0f, 10f)]
        float _gravityMultiplier = 1f;
        public float Gravity => _gravityMultiplier * Physics.gravity.magnitude;

        [Tooltip("Whether 'Water Body' components will cull the ocean tiles. Disable if you want to use the 'Water Body' 'Material Override' feature and still have an ocean.")]
        public bool _waterBodyCulling = true;


        [Header("Detail Params")]

        [Delayed, Tooltip("The smallest scale the ocean can be."), SerializeField]
        float _minScale = 8f;

        [Delayed, Tooltip("The largest scale the ocean can be (-1 for unlimited)."), SerializeField]
        float _maxScale = 256f;

        [Tooltip("Drops the height for maximum ocean detail based on waves. This means if there are big waves, max detail level is reached at a lower height, which can help visual range when there are very large waves and camera is at sea level."), SerializeField, Range(0f, 1f)]
        float _dropDetailHeightBasedOnWaves = 0.2f;

        [SerializeField, Delayed, Tooltip("Resolution of ocean LOD data. Use even numbers like 256 or 384.")]
        int _lodDataResolution = 384;
        public int LodDataResolution => _lodDataResolution;

        [SerializeField, Delayed, Tooltip("How much of the water shape gets tessellated by geometry. If set to e.g. 4, every geometry quad will span 4x4 LOD data texels. Use power of 2 values like 1, 2, 4...")]
        int _geometryDownSampleFactor = 2;

        [SerializeField, Tooltip("Number of ocean tile scales/LODs to generate."), Range(2, LodDataMgr.MAX_LOD_COUNT)]
        int _lodCount = 7;


        [Header("Simulation Params")]

        [Embedded]
        public SimSettingsAnimatedWaves _simSettingsAnimatedWaves;

        [Tooltip("Water depth information used for shallow water, shoreline foam, wave attenuation, among others."), SerializeField]
        bool _createSeaFloorDepthData = true;
        public bool CreateSeaFloorDepthData => _createSeaFloorDepthData;
        [Predicated("_createSeaFloorDepthData"), Embedded]
        public SimSettingsSeaFloorDepth _simSettingsSeaFloorDepth;

        [Tooltip("Simulation of foam created in choppy water and dissipating over time."), SerializeField]
        bool _createFoamSim = true;
        public bool CreateFoamSim => _createFoamSim;
        [Predicated("_createFoamSim"), Embedded]
        public SimSettingsFoam _simSettingsFoam;

        [Tooltip("Dynamic waves generated from interactions with objects such as boats."), SerializeField]
        bool _createDynamicWaveSim = false;
        public bool CreateDynamicWaveSim => _createDynamicWaveSim;
        [Predicated("_createDynamicWaveSim"), Embedded]
        public SimSettingsWave _simSettingsDynamicWaves;
        public SimSettingsWave SimSettingsDynamicWaves { get => _simSettingsDynamicWaves; set => _simSettingsDynamicWaves = value; }

        [Tooltip("Horizontal motion of water body, akin to water currents."), SerializeField]
        bool _createFlowSim = false;
        public bool CreateFlowSim => _createFlowSim;
        [Predicated("_createFlowSim"), Embedded]
        public SimSettingsFlow _simSettingsFlow;

        [Tooltip("Shadow information used for lighting water."), SerializeField]
        bool _createShadowData = false;
        public bool CreateShadowData => _createShadowData;
        [Predicated("_createShadowData"), Embedded]
        public SimSettingsShadow _simSettingsShadow;

        [Tooltip("Clip surface information for clipping the ocean surface."), SerializeField]
        bool _createClipSurfaceData = false;
        public bool CreateClipSurfaceData => _createClipSurfaceData;

        [Predicated("_createClipSurfaceData"), Embedded]
        public SimSettingsClipSurface _simSettingsClipSurface;

        [Tooltip("Albedo - a colour layer composited onto the water surface."), SerializeField]
        bool _createAlbedoData = false;
        public bool CreateAlbedoData => _createAlbedoData;
        [Predicated("_createAlbedoData"), Embedded]
        public SimSettingsAlbedo _settingsAlbedo;


        [Header("Advanced")]

        [SerializeField]
        [Tooltip("How Crest should handle self-intersections of the ocean surface caused by choppy waves which can cause a flipped underwater effect. Automatic will disable the fix if portals/volumes are used which is the recommend setting.")]
        SurfaceSelfIntersectionFixMode _surfaceSelfIntersectionFixMode = SurfaceSelfIntersectionFixMode.Automatic;
        public enum SurfaceSelfIntersectionFixMode
        {
            Off,
            On,
            Automatic,
        }

        [SerializeField, Range(UNDERWATER_CULL_LIMIT_MINIMUM, UNDERWATER_CULL_LIMIT_MAXIMUM)]
        [Tooltip("Proportion of visibility below which ocean will be culled underwater. The larger the number, the closer to the camera the ocean tiles will be culled.")]
        public float _underwaterCullLimit = 0.001f;
        internal const float UNDERWATER_CULL_LIMIT_MINIMUM = 0.000001f;
        internal const float UNDERWATER_CULL_LIMIT_MAXIMUM = 0.01f;


        [Header("Edit Mode Params")]

        [SerializeField]
#pragma warning disable 414
        internal bool _showOceanProxyPlane = false;
#pragma warning restore 414
#if UNITY_EDITOR
        GameObject _proxyPlane;
        const string kProxyShader = "Hidden/Crest/OceanProxy";
#endif

        [Tooltip("Sets the update rate of the ocean system when in edit mode. Can be reduced to save power."), Range(0f, 60f), SerializeField]
#pragma warning disable 414
        float _editModeFPS = 30f;
#pragma warning restore 414

        [Tooltip("Move ocean with Scene view camera if Scene window is focused."), SerializeField, Predicated("_showOceanProxyPlane", true), DecoratedField]
#pragma warning disable 414
        bool _followSceneCamera = true;
#pragma warning restore 414

        [Tooltip("Whether height queries are enabled in edit mode."), SerializeField]
#pragma warning disable 414
        bool _heightQueries = true;
#pragma warning restore 414


        [Header("Server Settings")]
        [Tooltip("Emulate batch mode which models running without a display (but with a GPU available). Equivalent to running standalone build with -batchmode argument."), SerializeField]
        bool _forceBatchMode = false;
        [Tooltip("Emulate running on a client without a GPU. Equivalent to running standalone with -nographics argument."), SerializeField]
        bool _forceNoGPU = false;

        [Header("Debug Params")]

        [Tooltip("Attach debug gui that adds some controls and allows to visualise the ocean data."), SerializeField]
        bool _attachDebugGUI = false;
        [Tooltip("Move ocean with viewpoint.")]
        bool _followViewpoint = true;
        [Tooltip("Set the ocean surface tiles hidden by default to clean up the hierarchy.")]
        public bool _hideOceanTileGameObjects = true;
        [HideInInspector, Tooltip("Whether to generate ocean geometry tiles uniformly (with overlaps).")]
        public bool _uniformTiles = false;
        [HideInInspector, Tooltip("Disable generating a wide strip of triangles at the outer edge to extend ocean to edge of view frustum.")]
        public bool _disableSkirt = false;

        /// <summary>
        /// Current ocean scale (changes with viewer altitude).
        /// </summary>
        public float Scale { get; private set; }
        public float CalcLodScale(float lodIndex) => Scale * Mathf.Pow(2f, lodIndex);
        public float CalcGridSize(int lodIndex) => CalcLodScale(lodIndex) / LodDataResolution;

        /// <summary>
        /// The ocean changes scale when viewer changes altitude, this gives the interpolation param between scales.
        /// </summary>
        public float ViewerAltitudeLevelAlpha { get; private set; }

        /// <summary>
        /// Sea level is given by y coordinate of GameObject with OceanRenderer script.
        /// </summary>
        public float SeaLevel => Root.position.y;

        [HideInInspector] public LodTransform _lodTransform;
        [HideInInspector] public LodDataMgrAnimWaves _lodDataAnimWaves;
        [HideInInspector] public LodDataMgrSeaFloorDepth _lodDataSeaDepths;
        [HideInInspector] public LodDataMgrClipSurface _lodDataClipSurface;
        [HideInInspector] public LodDataMgrDynWaves _lodDataDynWaves;
        [HideInInspector] public LodDataMgrFlow _lodDataFlow;
        [HideInInspector] public LodDataMgrFoam _lodDataFoam;
        [HideInInspector] public LodDataMgrShadow _lodDataShadow;
        [HideInInspector] public LodDataMgrAlbedo _lodDataAlbedo;

        /// <summary>
        /// The number of LODs/scales that the ocean is currently using.
        /// </summary>
        public int CurrentLodCount => _lodTransform != null ? _lodTransform.LodCount : _lodCount;

        /// <summary>
        /// Vertical offset of camera vs water surface.
        /// </summary>
        public float ViewerHeightAboveWater { get; private set; }

        /// <summary>
        /// Depth Fog Density with factor applied for underwater.
        /// </summary>
        public Vector3 UnderwaterDepthFogDensity { get; private set; }

        List<LodDataMgr> _lodDatas = new List<LodDataMgr>();

        List<OceanChunkRenderer> _oceanChunkRenderers = new List<OceanChunkRenderer>();
        public List<OceanChunkRenderer> Tiles => _oceanChunkRenderers;

        /// <summary>
        /// Smoothly varying version of viewer height to combat sudden changes in water level that are possible
        /// when there are local bodies of water
        /// </summary>
        float _viewerHeightAboveWaterSmooth = 0f;

        SampleHeightHelper _sampleHeightHelper = new SampleHeightHelper();

        public static OceanRenderer Instance { get; private set; }

        // A hash of the settings used to generate the ocean, used to regenerate when necessary
        int _generatedSettingsHash = 0;

        /// <summary>
        /// Is runtime environment without graphics card
        /// </summary>
        public static bool RunningWithoutGPU
        {
            get
            {
                var noGPU = SystemInfo.graphicsDeviceType == UnityEngine.Rendering.GraphicsDeviceType.Null;
                var emulateNoGPU = (Instance != null ? Instance._forceNoGPU : false);
                return noGPU || emulateNoGPU;
            }
        }

        /// <summary>
        /// Is runtime environment without graphics card
        /// </summary>
        public static bool RunningHeadless => Application.isBatchMode || (Instance != null ? Instance._forceBatchMode : false);

        // We are computing these values to be optimal based on the base mesh vertex density.
        float _lodAlphaBlackPointFade;
        float _lodAlphaBlackPointWhitePointFade;

        bool _canSkipCulling = false;

        public static readonly int sp_oceanCenterPosWorld = Shader.PropertyToID("_OceanCenterPosWorld");
        public static readonly int sp_crestTime = Shader.PropertyToID("_CrestTime");
        public static readonly int sp_perCascadeInstanceData = Shader.PropertyToID("_CrestPerCascadeInstanceData");
        public static readonly int sp_CrestPerCascadeInstanceDataSource = Shader.PropertyToID("_CrestPerCascadeInstanceDataSource");
        public static readonly int sp_cascadeData = Shader.PropertyToID("_CrestCascadeData");
        public static readonly int sp_CrestCascadeDataSource = Shader.PropertyToID("_CrestCascadeDataSource");
        public static readonly int sp_CrestLodChange = Shader.PropertyToID("_CrestLodChange");
        public static readonly int sp_sliceCount = Shader.PropertyToID("_SliceCount");
        public static readonly int sp_meshScaleLerp = Shader.PropertyToID("_MeshScaleLerp");
        readonly static int sp_lodAlphaBlackPointFade = Shader.PropertyToID("_CrestLodAlphaBlackPointFade");
        readonly static int sp_lodAlphaBlackPointWhitePointFade = Shader.PropertyToID("_CrestLodAlphaBlackPointWhitePointFade");
        readonly static int sp_CrestDepthTextureOffset = Shader.PropertyToID("_CrestDepthTextureOffset");
        public static readonly int sp_CrestForceUnderwater = Shader.PropertyToID("_CrestForceUnderwater");

        public static class ShaderIDs
        {
            // Shader properties.
            public static readonly int s_DepthFogDensity = Shader.PropertyToID("_DepthFogDensity");
            public static readonly int s_Diffuse = Shader.PropertyToID("_Diffuse");
            public static readonly int s_DiffuseGrazing = Shader.PropertyToID("_DiffuseGrazing");
            public static readonly int s_DiffuseShadow = Shader.PropertyToID("_DiffuseShadow");
            public static readonly int s_SubSurfaceColour = Shader.PropertyToID("_SubSurfaceColour");
            public static readonly int s_SubSurfaceSun = Shader.PropertyToID("_SubSurfaceSun");
            public static readonly int s_SubSurfaceBase = Shader.PropertyToID("_SubSurfaceBase");
            public static readonly int s_SubSurfaceSunFallOff = Shader.PropertyToID("_SubSurfaceSunFallOff");
        }

#if UNITY_EDITOR
        static float _lastUpdateEditorTime = -1f;
        public static float LastUpdateEditorTime => _lastUpdateEditorTime;
        static int _editorFrames = 0;
#endif

        BuildCommandBuffer _commandbufferBuilder;

        // This must exactly match struct with same name in HLSL
        // :CascadeParams
        public struct CascadeParams
        {
            public Vector2 _posSnapped;
            public float _scale;

            public float _textureRes;
            public float _oneOverTextureRes;

            public float _texelWidth;

            public float _weight;

            public float _maxWavelength;
        }
        public ComputeBuffer _bufCascadeDataTgt;
        public ComputeBuffer _bufCascadeDataSrc;

        // This must exactly match struct with same name in HLSL
        // :PerCascadeInstanceData
        public struct PerCascadeInstanceData
        {
            public float _meshScaleLerp;
            public float _farNormalsWeight;
            public float _geoGridWidth;
            public Vector2 _normalScrollSpeeds;

            // Align to 32 bytes
            public Vector3 __padding;
        }
        public ComputeBuffer _bufPerCascadeInstanceData;
        public ComputeBuffer _bufPerCascadeInstanceDataSource;

        BufferedData<CascadeParams[]> _cascadeParams;
        BufferedData<PerCascadeInstanceData[]> _perCascadeInstanceData;
        public int BufferSize { get; private set; }

#if UNITY_EDITOR
        // The OceanRenderer system (due to Singleton pattern) does not work well with prefab stages as they create
        // duplicates (one for scene one for prefab stage).
        // When leaving the last prefab stage, OnDisabled/OnDestroyed will be called but GetCurrentPrefabStage will
        // return nothing which will fail the prefab check and disable the OceanRenderer in the scene. We need to track
        // it ourselves.
        internal bool _isPrefabStageInstance = false;

        void Awake()
        {
            // Store whether this instance was created in a prefab stage.
            var stage = UnityEditor.SceneManagement.PrefabStageUtility.GetCurrentPrefabStage();
            _isPrefabStageInstance = stage != null && gameObject.scene == stage.scene;
        }
#endif

        // Drive state from OnEnable and OnDisable? OnEnable on RegisterLodDataInput seems to get called on script reload
        void OnEnable()
        {
#if UNITY_EDITOR
            if (_isPrefabStageInstance)
            {
                return;
            }
#endif

            _isFirstFrameSinceEnabled = true;

            // Setup a default time provider, and add the override one (from the inspector)
            _timeProviderStack.Clear();

            // Put a base TP that should always be available as a fallback
            PushTimeProvider(new TimeProviderDefault());

            // Add the TP from the inspector
            if (_timeProvider != null)
            {
                PushTimeProvider(_timeProvider);
            }

            if (!_primaryLight && _searchForPrimaryLightOnStartup)
            {
                _primaryLight = RenderSettings.sun;
            }

            if (!VerifyRequirements())
            {
                enabled = false;
                return;
            }

#if UNITY_EDITOR
            if (EditorApplication.isPlaying && !Validate(this, ValidatedHelper.DebugLog))
            {
                enabled = false;
                return;
            }
#endif

            Instance = this;
            Scale = Mathf.Clamp(Scale, _minScale, _maxScale);

            // Make sure we have correct defaults in case simulations are not enabled.
            LodDataMgrClipSurface.BindNullToGraphicsShaders();
            LodDataMgrDynWaves.BindNullToGraphicsShaders();
            LodDataMgrFlow.BindNullToGraphicsShaders();
            LodDataMgrFoam.BindNullToGraphicsShaders();
            LodDataMgrSeaFloorDepth.BindNullToGraphicsShaders();
            LodDataMgrShadow.BindNullToGraphicsShaders();
            LodDataMgrAlbedo.BindNullToGraphicsShaders();

            CreateDestroySubSystems();

            // TODO: Have a BufferCount which will be the run-time buffer size or prune data.
            // NOTE: Hardcode minimum (2) to avoid breaking server builds and LodData* toggles.
            // Gather the buffer size for shared data.
            BufferSize = 2;
            foreach (var lodData in _lodDatas)
            {
                if (lodData.enabled)
                {
                    BufferSize = Mathf.Max(BufferSize, lodData.BufferCount);
                }
            }

            _perCascadeInstanceData = new BufferedData<PerCascadeInstanceData[]>(BufferSize, () => new PerCascadeInstanceData[LodDataMgr.MAX_LOD_COUNT + 1]);
            _bufPerCascadeInstanceData = new ComputeBuffer(_perCascadeInstanceData.Current.Length, UnsafeUtility.SizeOf<PerCascadeInstanceData>());
            Shader.SetGlobalBuffer(sp_perCascadeInstanceData, _bufPerCascadeInstanceData);
            _bufPerCascadeInstanceDataSource = new ComputeBuffer(_perCascadeInstanceData.Previous(1).Length, UnsafeUtility.SizeOf<PerCascadeInstanceData>());
            Shader.SetGlobalBuffer(sp_CrestPerCascadeInstanceDataSource, _bufPerCascadeInstanceDataSource);

            _cascadeParams = new BufferedData<CascadeParams[]>(BufferSize, () => new CascadeParams[LodDataMgr.MAX_LOD_COUNT + 1]);
            _bufCascadeDataTgt = new ComputeBuffer(_cascadeParams.Current.Length, UnsafeUtility.SizeOf<CascadeParams>());
            Shader.SetGlobalBuffer(sp_cascadeData, _bufCascadeDataTgt);
            _bufCascadeDataSrc = new ComputeBuffer(_cascadeParams.Previous(1).Length, UnsafeUtility.SizeOf<CascadeParams>());
            Shader.SetGlobalBuffer(sp_CrestCascadeDataSource, _bufCascadeDataSrc);

            _lodTransform = new LodTransform();
            _lodTransform.InitLODData(_lodCount, BufferSize);

            // Resolution is 4 tiles across.
            var baseMeshDensity = _lodDataResolution * 0.25f / _geometryDownSampleFactor;
            // 0.4f is the "best" value when base mesh density is 8. Scaling down from there produces results similar to
            // hand crafted values which looked good when the ocean is flat.
            _lodAlphaBlackPointFade = 0.4f / (baseMeshDensity / 8f);
            // We could calculate this in the shader, but we can save two subtractions this way.
            _lodAlphaBlackPointWhitePointFade = 1f - _lodAlphaBlackPointFade - _lodAlphaBlackPointFade;

            Root = OceanBuilder.GenerateMesh(this, _oceanChunkRenderers, _lodDataResolution, _geometryDownSampleFactor, _lodCount);

            _commandbufferBuilder = new BuildCommandBuffer();

            ValidateViewpoint();

            if (_attachDebugGUI && GetComponent<OceanDebugGUI>() == null)
            {
                gameObject.AddComponent<OceanDebugGUI>().hideFlags = HideFlags.DontSave;
            }

#if UNITY_EDITOR
            EditorApplication.update -= EditorUpdate;
            EditorApplication.update += EditorUpdate;
#endif
            foreach (var lodData in _lodDatas)
            {
                lodData.OnEnable();
            }

            _canSkipCulling = false;

            _generatedSettingsHash = CalculateSettingsHash();
        }

        internal void Rebuild()
        {
            enabled = false;
            enabled = true;
        }

        private void OnDisable()
        {
#if UNITY_EDITOR
            if (_isPrefabStageInstance)
            {
                return;
            }
#endif

            CleanUp();

            Instance = null;
        }

#if UNITY_EDITOR
        static void EditorUpdate()
        {
            if (Instance == null) return;

            if (!EditorApplication.isPlaying)
            {
                if (EditorApplication.timeSinceStartup - _lastUpdateEditorTime > 1f / Mathf.Clamp(Instance._editModeFPS, 0.01f, 60f))
                {
                    _editorFrames++;

                    _lastUpdateEditorTime = (float)EditorApplication.timeSinceStartup;

                    Instance.RunUpdate();
                }
            }
        }
#endif

        public static int FrameCount
        {
            get
            {
#if UNITY_EDITOR
                if (!EditorApplication.isPlaying)
                {
                    return _editorFrames;
                }
                else
#endif
                {
                    return Time.frameCount;
                }
            }
        }

        void CreateDestroySubSystems()
        {
            if (!RunningWithoutGPU)
            {
                {
                    if (_lodDataAnimWaves == null)
                    {
                        _lodDataAnimWaves = new LodDataMgrAnimWaves(this);
                        _lodDatas.Add(_lodDataAnimWaves);
                    }
                }

                if (CreateClipSurfaceData && !RunningHeadless)
                {
                    if (_lodDataClipSurface == null)
                    {
                        _lodDataClipSurface = new LodDataMgrClipSurface(this);
                        _lodDatas.Add(_lodDataClipSurface);
                    }
                }
                else
                {
                    if (_lodDataClipSurface != null)
                    {
                        _lodDataClipSurface.OnDisable();
                        _lodDatas.Remove(_lodDataClipSurface);
                        _lodDataClipSurface = null;
                    }
                }

                if (CreateDynamicWaveSim)
                {
                    if (_lodDataDynWaves == null)
                    {
                        _lodDataDynWaves = new LodDataMgrDynWaves(this);
                        _lodDatas.Add(_lodDataDynWaves);
                    }
                }
                else
                {
                    if (_lodDataDynWaves != null)
                    {
                        _lodDataDynWaves.OnDisable();
                        _lodDatas.Remove(_lodDataDynWaves);
                        _lodDataDynWaves = null;
                    }
                }

                if (CreateFlowSim)
                {
                    if (_lodDataFlow == null)
                    {
                        _lodDataFlow = new LodDataMgrFlow(this);
                        _lodDatas.Add(_lodDataFlow);
                    }

                    if (FlowProvider != null && !(FlowProvider is QueryFlow))
                    {
                        FlowProvider.CleanUp();
                        FlowProvider = null;
                    }
                }
                else
                {
                    if (_lodDataFlow != null)
                    {
                        _lodDataFlow.OnDisable();
                        _lodDatas.Remove(_lodDataFlow);
                        _lodDataFlow = null;
                    }

                    if (FlowProvider != null && FlowProvider is QueryFlow)
                    {
                        FlowProvider.CleanUp();
                        FlowProvider = null;
                    }
                }
                if (FlowProvider == null)
                {
                    FlowProvider = _lodDataAnimWaves.Settings.CreateFlowProvider(this);
                }

                if (CreateFoamSim && !RunningHeadless)
                {
                    if (_lodDataFoam == null)
                    {
                        _lodDataFoam = new LodDataMgrFoam(this);
                        _lodDatas.Add(_lodDataFoam);
                    }
                }
                else
                {
                    if (_lodDataFoam != null)
                    {
                        _lodDataFoam.OnDisable();
                        _lodDatas.Remove(_lodDataFoam);
                        _lodDataFoam = null;
                    }
                }

                if (CreateSeaFloorDepthData)
                {
                    if (_lodDataSeaDepths == null)
                    {
                        _lodDataSeaDepths = new LodDataMgrSeaFloorDepth(this);
                        _lodDatas.Add(_lodDataSeaDepths);
                    }
                }
                else
                {
                    if (_lodDataSeaDepths != null)
                    {
                        _lodDataSeaDepths.OnDisable();
                        _lodDatas.Remove(_lodDataSeaDepths);
                        _lodDataSeaDepths = null;
                    }
                }

                if (CreateShadowData && !RunningHeadless)
                {
                    if (_lodDataShadow == null)
                    {
                        _lodDataShadow = new LodDataMgrShadow(this);
                        _lodDatas.Add(_lodDataShadow);
                    }
                }
                else
                {
                    if (_lodDataShadow != null)
                    {
                        _lodDataShadow.OnDisable();
                        _lodDatas.Remove(_lodDataShadow);
                        _lodDataShadow = null;
                    }
                }

                if (CreateAlbedoData)
                {
                    if (_lodDataAlbedo == null)
                    {
                        _lodDataAlbedo = new LodDataMgrAlbedo(this);
                        _lodDatas.Add(_lodDataAlbedo);
                    }
                }
                else
                {
                    if (_lodDataAlbedo != null)
                    {
                        _lodDataAlbedo.OnDisable();
                        _lodDatas.Remove(_lodDataAlbedo);
                        _lodDataAlbedo = null;
                    }
                }
            }

            // Potential extension - add 'type' field to collprovider and change provider if settings have changed - this would support runtime changes.
            if (CollisionProvider == null)
            {
                var settings = _lodDataAnimWaves != null ? _lodDataAnimWaves.Settings : _simSettingsAnimatedWaves;

                if (settings != null)
                {
                    CollisionProvider = settings.CreateCollisionProvider();
                }
            }
        }

        bool VerifyRequirements()
        {
#if UNITY_EDITOR
            // If running a build, don't assert any requirements at all. Requirements are for
            // the runtime, not for making builds.
            if (BuildPipeline.isBuildingPlayer)
            {
                return true;
            }
#endif

            if (!RunningWithoutGPU)
            {
                if (Application.platform == RuntimePlatform.WebGLPlayer)
                {
                    Debug.LogError("Crest: Crest does not support WebGL backends.", this);
                    return false;
                }
#if UNITY_EDITOR
                if (SystemInfo.graphicsDeviceType == GraphicsDeviceType.OpenGLES2 ||
                    SystemInfo.graphicsDeviceType == GraphicsDeviceType.OpenGLES3 ||
                    SystemInfo.graphicsDeviceType == GraphicsDeviceType.OpenGLCore)
                {
                    Debug.LogError("Crest: Crest does not support OpenGL backends.", this);
                    return false;
                }
#endif
                if (SystemInfo.graphicsShaderLevel < 45)
                {
                    Debug.LogError("Crest: Crest requires graphics devices that support shader level 4.5 or above.", this);
                    return false;
                }
                if (!SystemInfo.supportsComputeShaders)
                {
                    Debug.LogError("Crest: Crest requires graphics devices that support compute shaders.", this);
                    return false;
                }
                if (!SystemInfo.supports2DArrayTextures)
                {
                    Debug.LogError("Crest: Crest requires graphics devices that support 2D array textures.", this);
                    return false;
                }
            }

            return true;
        }

        void ValidateViewpoint()
        {
            if (Viewpoint == null)
            {
                Debug.LogError("Crest: Crest needs to know where to focus the ocean detail. Please set the <i>ViewCamera</i> or the <i>Viewpoint</i> property that will render the ocean, or tag the primary camera as <i>MainCamera</i>.", this);
            }
        }

        [RuntimeInitializeOnLoadMethod(RuntimeInitializeLoadType.SubsystemRegistration)]
        static void InitStatics()
        {
            // Init here from 2019.3 onwards
            Instance = null;
        }

        void LateUpdate()
        {
#if UNITY_EDITOR
            // Don't run immediately if in edit mode - need to count editor frames so this is run through EditorUpdate()
            if (!EditorApplication.isPlaying)
            {
                return;
            }

            if (_isPrefabStageInstance)
            {
                return;
            }
#endif

            RunUpdate();
        }

        int CalculateSettingsHash()
        {
            var settingsHash = Hashy.CreateHash();

            // Add all the settings that require rebuilding..
            Hashy.AddInt(_layer, ref settingsHash);
            Hashy.AddInt(_lodDataResolution, ref settingsHash);
            Hashy.AddInt(_geometryDownSampleFactor, ref settingsHash);
            Hashy.AddInt(_lodCount, ref settingsHash);
            Hashy.AddBool(_forceBatchMode, ref settingsHash);
            Hashy.AddBool(_forceNoGPU, ref settingsHash);
            Hashy.AddBool(_hideOceanTileGameObjects, ref settingsHash);

#pragma warning disable 0618
            Hashy.AddObject(_layerName, ref settingsHash);
#pragma warning restore 0618

            // Also include anything from the simulation settings for rebuilding.
            foreach (var lod in _lodDatas)
            {
                // Null means it does not support settings.
                if (lod.SettingsBase != null)
                {
                    lod.SettingsBase.AddToSettingsHash(ref settingsHash);
                }
            }

            return settingsHash;
        }

        void RunUpdate()
        {
            // Rebuild if needed. Needs to run in builds (for MVs at the very least).
            if (CalculateSettingsHash() != _generatedSettingsHash)
            {
                Rebuild();
            }

            BuildCommandBuffer.FlipDataBuffers(this);

            // Set global shader params
            Shader.SetGlobalFloat(sp_crestTime, CurrentTime);
            Shader.SetGlobalFloat(sp_sliceCount, CurrentLodCount);
            Shader.SetGlobalFloat(sp_lodAlphaBlackPointFade, _lodAlphaBlackPointFade);
            Shader.SetGlobalFloat(sp_lodAlphaBlackPointWhitePointFade, _lodAlphaBlackPointWhitePointFade);
            Shader.SetGlobalInt(sp_CrestDepthTextureOffset, ViewCamera != null && Helpers.IsMSAAEnabled(ViewCamera) ? 1 : 0);

            // LOD 0 is blended in/out when scale changes, to eliminate pops. Here we set it as a global, whereas in OceanChunkRenderer it
            // is applied to LOD0 tiles only through instance data. This global can be used in compute, where we only apply this factor for slice 0.
            var needToBlendOutShape = ScaleCouldIncrease;
            var meshScaleLerp = needToBlendOutShape ? ViewerAltitudeLevelAlpha : 0f;
            Shader.SetGlobalFloat(sp_meshScaleLerp, meshScaleLerp);

            ValidateViewpoint();

            if (_followViewpoint && Viewpoint != null)
            {
                LateUpdatePosition();
                LateUpdateViewerHeight();
                LateUpdateScale();
            }

            CreateDestroySubSystems();

            LateUpdateLods();

            if (Viewpoint != null)
            {
                LateUpdateTiles();
            }

            LateUpdateResetMaxDisplacementFromShape();

            WritePerFrameMaterialParams();

#if UNITY_EDITOR
            if (EditorApplication.isPlaying || !_showOceanProxyPlane)
#endif
            {
                _commandbufferBuilder.BuildAndExecute();
            }
#if UNITY_EDITOR
            else
            {
                // If we're not running, reset the frame data to avoid validation warnings
                for (int i = 0; i < _lodTransform._renderData.Length; i++)
                {
                    _lodTransform._renderData[i].Current._frame = -1;
                    _lodTransform._renderData[i].Previous(1)._frame = -1;
                }
            }
#endif

            // Run queries at end of update. For CollProviderBakedFFT calling this kicks off
            // collision processing job, and the next call to Query() will force a complete, and
            // we don't want that to happen until they've had a chance to run, so schedule them
            // late.
#if UNITY_EDITOR
            // Issue #630 - seems to be a terrible memory leak coming from creating async gpu readbacks. We don't rely on queries in edit mode AFAIK
            // so knock this out.
            // This was marked as resolved by Unity and confirmed fixed by forum posts.
            if (_heightQueries || EditorApplication.isPlaying)
#endif
            {
                CollisionProvider?.UpdateQueries();
                FlowProvider?.UpdateQueries();
            }

            _isFirstFrameSinceEnabled = false;
        }

        void WritePerFrameMaterialParams()
        {
            if (OceanMaterial != null)
            {
                // Override isFrontFace when camera is far enough from the ocean surface to fix self-intersecting waves.
                // Hack - due to SV_IsFrontFace occasionally coming through as true for back faces,
                // add a param here that forces ocean to be in underwater state. I think the root
                // cause here might be imprecision or numerical issues at ocean tile boundaries, although
                // i'm not sure why cracks are not visible in this case.
                var height = ViewerHeightAboveWater;
                var value = 0f;

                switch (_surfaceSelfIntersectionFixMode)
                {
                    case SurfaceSelfIntersectionFixMode.Off:
                        break;
                    case SurfaceSelfIntersectionFixMode.On:
                        value = height < -2f ? 1f : height > 2f ? -1f : 0f;
                        break;
                    case SurfaceSelfIntersectionFixMode.Automatic:
                        // Skip if UnderwaterRenderer is not full-screen (ocean will be clipped).
                        var skip = UnderwaterRenderer.Instance != null && UnderwaterRenderer.Instance.IsActive &&
                            UnderwaterRenderer.Instance._mode != UnderwaterRenderer.Mode.FullScreen;
                        value = skip ? 0f : height < -2f ? 1f : height > 2f ? -1f : 0f;
                        break;
                }

                Shader.SetGlobalFloat(sp_CrestForceUnderwater, value);
            }

            _cascadeParams.Flip();
            _lodTransform.WriteCascadeParams(_cascadeParams);
            _bufCascadeDataTgt.SetData(_cascadeParams.Current);
            _bufCascadeDataSrc.SetData(_cascadeParams.Previous(1));

            _perCascadeInstanceData.Flip();
            WritePerCascadeInstanceData(_perCascadeInstanceData);
            _bufPerCascadeInstanceData.SetData(_perCascadeInstanceData.Current);
            _bufPerCascadeInstanceDataSource.SetData(_perCascadeInstanceData.Previous(1));
        }

        /// <summary>
        /// Sets the SurfaceSelfIntersectionFixMode using a string. Only useful for UnityEvents.
        /// </summary>
        public void SetSurfaceSelfIntersectionFixMode(string mode)
        {
            if (System.Enum.TryParse<SurfaceSelfIntersectionFixMode>(mode, out var result))
            {
                _surfaceSelfIntersectionFixMode = result;
            }
            else
            {
                Debug.LogError($"Crest: {mode} is not a valid value");
            }
        }

        void WritePerCascadeInstanceData(BufferedData<PerCascadeInstanceData[]> instanceData)
        {
            for (int lodIdx = 0; lodIdx < CurrentLodCount; lodIdx++)
            {
                // blend LOD 0 shape in/out to avoid pop, if the ocean might scale up later (it is smaller than its maximum scale)
                var needToBlendOutShape = lodIdx == 0 && ScaleCouldIncrease;
                instanceData.Current[lodIdx]._meshScaleLerp = needToBlendOutShape ? ViewerAltitudeLevelAlpha : 0f;

                // blend furthest normals scale in/out to avoid pop, if scale could reduce
                var needToBlendOutNormals = lodIdx == CurrentLodCount - 1 && ScaleCouldDecrease;
                instanceData.Current[lodIdx]._farNormalsWeight = needToBlendOutNormals ? ViewerAltitudeLevelAlpha : 1f;

                // geometry data
                // compute grid size of geometry. take the long way to get there - make sure we land exactly on a power of two
                // and not inherit any of the lossy-ness from lossyScale.
                var scale_pow_2 = CalcLodScale(lodIdx);
                instanceData.Current[lodIdx]._geoGridWidth = scale_pow_2 / (0.25f * _lodDataResolution / _geometryDownSampleFactor);

                var mul = 1.875f; // fudge 1
                var pow = 1.4f; // fudge 2
                var texelWidth = instanceData.Current[lodIdx]._geoGridWidth / _geometryDownSampleFactor;
                instanceData.Current[lodIdx]._normalScrollSpeeds[0] = Mathf.Pow(Mathf.Log(1f + 2f * texelWidth) * mul, pow);
                instanceData.Current[lodIdx]._normalScrollSpeeds[1] = Mathf.Pow(Mathf.Log(1f + 4f * texelWidth) * mul, pow);
            }
        }

        void LateUpdatePosition()
        {
            var pos = Viewpoint.position;

            // maintain y coordinate - sea level
            pos.y = Root.position.y;

            // Don't land very close to regular positions where things are likely to snap to, because different tiles might
            // land on either side of a snap boundary due to numerical error and snap to the wrong positions. Nudge away from
            // common by using increments of 1/60 which have lots of factors.
            // :OceanGridPrecisionErrors
            if (Mathf.Abs(pos.x * 60f - Mathf.Round(pos.x * 60f)) < 0.001f)
            {
                pos.x += 0.002f;
            }
            if (Mathf.Abs(pos.z * 60f - Mathf.Round(pos.z * 60f)) < 0.001f)
            {
                pos.z += 0.002f;
            }

            Root.position = pos;
            Shader.SetGlobalVector(sp_oceanCenterPosWorld, Root.position);
        }

        void LateUpdateScale()
        {
            var viewerHeight = _viewerHeightAboveWaterSmooth;

            // Reach maximum detail at slightly below sea level. this should combat cases where visual range can be lost
            // when water height is low and camera is suspended in air. i tried a scheme where it was based on difference
            // to water height but this does help with the problem of horizontal range getting limited at bad times.
            viewerHeight += _maxVertDispFromWaves * _dropDetailHeightBasedOnWaves;

            var camDistance = Mathf.Abs(viewerHeight);

            // offset level of detail to keep max detail in a band near the surface
            camDistance = Mathf.Max(camDistance - 4f, 0f);

            // scale ocean mesh based on camera distance to sea level, to keep uniform detail.
            const float HEIGHT_LOD_MUL = 1f;
            float level = camDistance * HEIGHT_LOD_MUL;
            level = Mathf.Max(level, _minScale);
            if (_maxScale != -1f) level = Mathf.Min(level, 1.99f * _maxScale);

            float l2 = Mathf.Log(level) / Mathf.Log(2f);
            float l2f = Mathf.Floor(l2);

            ViewerAltitudeLevelAlpha = l2 - l2f;

            var newScale = Mathf.Pow(2f, l2f);

            if (Scale > 0f)
            {
                float ratio = newScale / Scale;
                float ratio_l2 = Mathf.Log(ratio) / Mathf.Log(2f);
                Shader.SetGlobalFloat(sp_CrestLodChange, Mathf.RoundToInt(ratio_l2));
            }

            Scale = newScale;

            Root.localScale = new Vector3(Scale, 1f, Scale);
        }

        void LateUpdateViewerHeight()
        {
            var camera = ViewCamera;

            _sampleHeightHelper.Init(camera.transform.position, 0f, true);

            _sampleHeightHelper.Sample(out var waterHeight);

            ViewerHeightAboveWater = camera.transform.position.y - waterHeight;

            // Calculate teleport distance and create window for height queries to return a height change.
            {
                if (_teleportTimerForHeightQueries > 0f)
                {
                    _teleportTimerForHeightQueries -= Time.deltaTime;
                }

                var hasTeleported = _isFirstFrameSinceEnabled;
                if (!_isFirstFrameSinceEnabled)
                {
                    // Find the distance. Adding the FO offset will exclude FO shifts so we can determine a normal teleport.
                    // FO shifts are visually the same position and it is incorrect to treat it as a normal teleport.
                    var teleportDistanceSqr = (_oldViewerPosition - camera.transform.position - FloatingOrigin.TeleportOriginThisFrame).sqrMagnitude;
                    // Threshold as sqrMagnitude.
                    var thresholdSqr = _teleportThreshold * _teleportThreshold;
                    hasTeleported = teleportDistanceSqr > thresholdSqr;
                }

                if (hasTeleported)
                {
                    // Height queries can take a few frames so a one second window should be plenty.
                    _teleportTimerForHeightQueries = 1f;
                }

                _hasTeleportedThisFrame = hasTeleported;

                _oldViewerPosition = camera.transform.position;
            }

            // Smoothly varying version of viewer height to combat sudden changes in water level that are possible
            // when there are local bodies of water
            _viewerHeightAboveWaterSmooth = _teleportTimerForHeightQueries > 0f
                ? ViewerHeightAboveWater
                : Mathf.Lerp(_viewerHeightAboveWaterSmooth, ViewerHeightAboveWater, 0.05f);
        }

        void LateUpdateLods()
        {
            // Do any per-frame update for each LOD type.

            _lodTransform.UpdateTransforms();

            _lodDataAnimWaves?.UpdateLodData();
            _lodDataClipSurface?.UpdateLodData();
            _lodDataDynWaves?.UpdateLodData();
            _lodDataFlow?.UpdateLodData();
            _lodDataFoam?.UpdateLodData();
            _lodDataSeaDepths?.UpdateLodData();
            _lodDataShadow?.UpdateLodData();
            _lodDataAlbedo?.UpdateLodData();
        }

        void LateUpdateTiles()
        {
            var isUnderwaterActive = UnderwaterRenderer.Instance != null && UnderwaterRenderer.Instance.IsActive;

            var definitelyUnderwater = false;
            var volumeExtinctionLength = 0f;
            var isUnderwaterCullingEnabled = false;

            if (isUnderwaterActive && OceanMaterial != null)
            {
                definitelyUnderwater = ViewerHeightAboveWater < -5f;
                var density = UnderwaterDepthFogDensity = OceanMaterial.GetVector(ShaderIDs.s_DepthFogDensity) * UnderwaterRenderer.DepthFogDensityFactor;
                // Only run optimisation in play mode due to shared height above water.
                if (Application.isPlaying && UnderwaterRenderer.IsCullable)
                {
                    var minimumFogDensity = Mathf.Min(Mathf.Min(density.x, density.y), density.z);
                    var underwaterCullLimit = Mathf.Clamp(_underwaterCullLimit, UNDERWATER_CULL_LIMIT_MINIMUM, UNDERWATER_CULL_LIMIT_MAXIMUM);
                    volumeExtinctionLength = -Mathf.Log(underwaterCullLimit) / minimumFogDensity;
                    isUnderwaterCullingEnabled = true;
                }

                foreach (var body in WaterBody.WaterBodies)
                {
                    // Will update depth fog density for underwater and volume extinction length for culling.
                    body.UpdateDepthFogDensityParameters();
                }
            }

            var canSkipCulling = WaterBody.WaterBodies.Count == 0 && _canSkipCulling;

            foreach (OceanChunkRenderer tile in _oceanChunkRenderers)
            {
                if (tile.Rend == null)
                {
                    continue;
                }

                var isCulled = false;
                tile.MaterialOverridden = false;
                WaterBody dominantWaterBody = null;

                // If there are local bodies of water, this will do overlap tests between the ocean tiles
                // and the water bodies and turn off any that don't overlap.
                if (!canSkipCulling)
                {
                    var chunkBounds = tile.Rend.bounds;

                    var largestOverlap = 0f;
                    var overlappingOne = false;
                    foreach (var body in WaterBody.WaterBodies)
                    {
                        // If tile has already been excluded from culling, then skip this iteration. But finish this
                        // iteration if the water body has a material override to work out most influential water body.
                        if (overlappingOne && body._overrideMaterial == null)
                        {
                            continue;
                        }

                        var bounds = body.AABB;

                        bool overlapping =
                            bounds.max.x > chunkBounds.min.x && bounds.min.x < chunkBounds.max.x &&
                            bounds.max.z > chunkBounds.min.z && bounds.min.z < chunkBounds.max.z;
                        if (overlapping)
                        {
                            overlappingOne = true;

                            if (body._overrideMaterial != null)
                            {
                                var overlap = 0f;
                                {
                                    var xMin = Mathf.Max(bounds.min.x, chunkBounds.min.x);
                                    var xMax = Mathf.Min(bounds.max.x, chunkBounds.max.x);
                                    var zMin = Mathf.Max(bounds.min.z, chunkBounds.min.z);
                                    var zMax = Mathf.Min(bounds.max.z, chunkBounds.max.z);
                                    if (xMin < xMax && zMin < zMax)
                                    {
                                        overlap = (xMax - xMin) * (zMax - zMin);
                                    }
                                }

                                // If this water body has the most overlap, then the chunk will get its material.
                                if (overlap > largestOverlap)
                                {
                                    tile.Rend.sharedMaterial = body._overrideMaterial;
                                    tile.MaterialOverridden = true;
                                    largestOverlap = overlap;
                                    dominantWaterBody = body;
                                }
                            }
                            else
                            {
                                tile.MaterialOverridden = false;
                            }
                        }
                    }

                    isCulled = _waterBodyCulling && !overlappingOne && WaterBody.WaterBodies.Count > 0;
                }

                // Cull tiles the viewer cannot see through the underwater fog.
                // Only run optimisation in play mode due to shared height above water.
                if (!isCulled && isUnderwaterCullingEnabled)
                {
                    isCulled = definitelyUnderwater &&
                        (ViewCamera.transform.position - tile.Rend.bounds.ClosestPoint(ViewCamera.transform.position)).magnitude >=
                        (dominantWaterBody == null ? volumeExtinctionLength : dominantWaterBody.VolumeExtinctionLength);
                }

                tile.Rend.enabled = !isCulled;
            }

            // Can skip culling next time around if water body count stays at 0
            _canSkipCulling = WaterBody.WaterBodies.Count == 0;
        }

        void LateUpdateResetMaxDisplacementFromShape()
        {
            if (FrameCount != _maxDisplacementCachedTime)
            {
                _maxHorizDispFromShape = _maxVertDispFromShape = _maxVertDispFromWaves = 0f;
            }

            _maxDisplacementCachedTime = FrameCount;
        }

        /// <summary>
        /// Could the ocean horizontal scale increase (for e.g. if the viewpoint gains altitude). Will be false if ocean already at maximum scale.
        /// </summary>
        public bool ScaleCouldIncrease => _maxScale == -1f || Root.localScale.x < _maxScale * 0.99f;
        /// <summary>
        /// Could the ocean horizontal scale decrease (for e.g. if the viewpoint drops in altitude). Will be false if ocean already at minimum scale.
        /// </summary>
        public bool ScaleCouldDecrease => _minScale == -1f || Root.localScale.x > _minScale * 1.01f;

        /// <summary>
        /// User shape inputs can report in how far they might displace the shape horizontally and vertically. The max value is
        /// saved here. Later the bounding boxes for the ocean tiles will be expanded to account for this potential displacement.
        /// </summary>
        public void ReportMaxDisplacementFromShape(float maxHorizDisp, float maxVertDisp, float maxVertDispFromWaves)
        {
            _maxHorizDispFromShape += maxHorizDisp;
            _maxVertDispFromShape += maxVertDisp;
            _maxVertDispFromWaves += maxVertDispFromWaves;
        }
        float _maxHorizDispFromShape = 0f;
        float _maxVertDispFromShape = 0f;
        float _maxVertDispFromWaves = 0f;
        int _maxDisplacementCachedTime = 0;
        /// <summary>
        /// The maximum horizontal distance that the shape scripts are displacing the shape.
        /// </summary>
        public float MaxHorizDisplacement => _maxHorizDispFromShape;
        /// <summary>
        /// The maximum height that the shape scripts are displacing the shape.
        /// </summary>
        public float MaxVertDisplacement => _maxVertDispFromShape;

        /// <summary>
        /// Provides ocean shape to CPU.
        /// </summary>
        public ICollProvider CollisionProvider { get; private set; }
        public IFlowProvider FlowProvider { get; private set; }

        private void CleanUp()
        {
            foreach (var lodData in _lodDatas)
            {
                lodData.OnDisable();
            }
            _lodDatas.Clear();

#if UNITY_EDITOR
            if (!EditorApplication.isPlaying && Root != null)
            {
                DestroyImmediate(Root.gameObject);
            }
            else
#endif
            if (Root != null)
            {
                Destroy(Root.gameObject);
            }

            Root = null;

            _lodTransform = null;
            _lodDataAnimWaves = null;
            _lodDataClipSurface = null;
            _lodDataDynWaves = null;
            _lodDataFlow = null;
            _lodDataFoam = null;
            _lodDataSeaDepths = null;
            _lodDataShadow = null;
            _lodDataAlbedo = null;

            if (CollisionProvider != null)
            {
                CollisionProvider.CleanUp();
                CollisionProvider = null;
            }

            if (FlowProvider != null)
            {
                FlowProvider.CleanUp();
                FlowProvider = null;
            }

            _oceanChunkRenderers.Clear();

            _bufPerCascadeInstanceData?.Dispose();
            _bufCascadeDataTgt?.Dispose();
            _bufCascadeDataSrc?.Dispose();
            _bufPerCascadeInstanceDataSource?.Dispose();
        }

        /// <summary>
        /// Clears persistent LOD data. Some simulations have persistent data which can linger for a little while after
        /// being disabled. This will manually clear that data.
        /// </summary>
        public void ClearLodData()
        {
            foreach (var lodData in _lodDatas)
            {
                lodData.ClearLodData();
            }
        }

#if UNITY_EDITOR
        [UnityEditor.Callbacks.DidReloadScripts]
        private static void OnReLoadScripts()
        {
            Instance = FindObjectOfType<OceanRenderer>();
        }

        private void OnDrawGizmos()
        {
            // Don't need proxy if in play mode
            if (EditorApplication.isPlaying)
            {
                return;
            }

            // Create proxy if not present already, and proxy enabled
            if (_proxyPlane == null && _showOceanProxyPlane)
            {
                _proxyPlane = GameObject.CreatePrimitive(PrimitiveType.Plane);
                DestroyImmediate(_proxyPlane.GetComponent<Collider>());
                _proxyPlane.hideFlags = HideFlags.HideAndDontSave;
                _proxyPlane.transform.parent = transform;
                _proxyPlane.transform.localPosition = Vector3.zero;
                _proxyPlane.transform.localRotation = Quaternion.identity;
                _proxyPlane.transform.localScale = 4000f * Vector3.one;

                _proxyPlane.GetComponent<Renderer>().sharedMaterial = new Material(Shader.Find(kProxyShader));
            }

            // Change active state of proxy if necessary
            if (_proxyPlane != null && _proxyPlane.activeSelf != _showOceanProxyPlane)
            {
                _proxyPlane.SetActive(_showOceanProxyPlane);

                // Scene view doesnt automatically refresh which makes the option confusing, so force it
                EditorWindow view = EditorWindow.GetWindow<SceneView>();
                view.Repaint();
            }

            if (Root != null)
            {
                Root.gameObject.SetActive(!_showOceanProxyPlane);
            }
        }
#endif
    }

#if UNITY_EDITOR
    public partial class OceanRenderer : IValidated
    {
        public static void RunValidation(OceanRenderer ocean)
        {
            ocean.Validate(ocean, ValidatedHelper.DebugLog);

            // ShapeGerstner
            foreach (var component in FindObjectsOfType<ShapeGerstner>(true))
            {
                component.Validate(ocean, ValidatedHelper.DebugLog);
            }

            // ShapeFFT
            foreach (var component in FindObjectsOfType<ShapeFFT>(true))
            {
                component.Validate(ocean, ValidatedHelper.DebugLog);
            }

            // OceanDepthCache
            var depthCaches = FindObjectsOfType<OceanDepthCache>(true);
            foreach (var depthCache in depthCaches)
            {
                depthCache.Validate(ocean, ValidatedHelper.DebugLog);
            }

            // FloatingObjectBase
            var floatingObjects = FindObjectsOfType<FloatingObjectBase>(true);
            foreach (var floatingObject in floatingObjects)
            {
                floatingObject.Validate(ocean, ValidatedHelper.DebugLog);
            }

            // Inputs
            var inputs = FindObjectsOfType<RegisterLodDataInputBase>(true);
            foreach (var input in inputs)
            {
                input.Validate(ocean, ValidatedHelper.DebugLog);
            }

            // WaterBody
            var waterBodies = FindObjectsOfType<WaterBody>(true);
            foreach (var waterBody in waterBodies)
            {
                waterBody.Validate(ocean, ValidatedHelper.DebugLog);
            }

            Debug.Log("Crest: Validation complete!", ocean);
        }

        public bool Validate(OceanRenderer ocean, ValidatedHelper.ShowMessage showMessage)
        {
            var isValid = true;

            isValid = ValidateObsolete(ocean, showMessage);

            if (_material == null)
            {
                showMessage
                (
                    "No ocean material specified.",
                    "Assign a valid ocean material to the Material property of the <i>OceanRenderer</i> component.",
                    ValidatedHelper.MessageType.Error, ocean
                );

                isValid = false;
            }

            // OceanRenderer
            if (FindObjectsOfType<OceanRenderer>().Length > 1)
            {
                showMessage
                (
                    "Multiple <i>OceanRenderer</i> components detected in open scenes, this is not typical - usually only one <i>OceanRenderer</i> is expected to be present.",
                    "Remove extra <i>OceanRenderer</i> components.",
                    ValidatedHelper.MessageType.Warning, ocean
                );
            }

<<<<<<< HEAD
=======
            // Shape*
            var gerstners = FindObjectsOfType<ShapeGerstner>(true);
            var ffts = FindObjectsOfType<ShapeFFT>(true);
            if (gerstners.Length == 0 && ffts.Length == 0)
            {
                showMessage
                (
                    "No ShapeGerstner/ShapeFFT component found, so ocean will appear flat (no waves).",
                    "Assign a ShapeFFT component to a GameObject.",
                    ValidatedHelper.MessageType.Info, ocean
                );
            }

>>>>>>> 41dcbd14
            // Ocean Detail Parameters
            var baseMeshDensity = _lodDataResolution * 0.25f / _geometryDownSampleFactor;

            if (baseMeshDensity < 8)
            {
                showMessage
                (
                    "Base mesh density is lower than 8. There will be visible gaps in the ocean surface.",
                    "Increase the <i>LOD Data Resolution</i> or decrease the <i>Geometry Down Sample Factor</i>.",
                    ValidatedHelper.MessageType.Error, ocean
                );
            }
            else if (baseMeshDensity < 16)
            {
                showMessage
                (
                    "Base mesh density is lower than 16. There will be visible transitions when traversing the ocean surface. ",
                    "Increase the <i>LOD Data Resolution</i> or decrease the <i>Geometry Down Sample Factor</i>.",
                    ValidatedHelper.MessageType.Warning, ocean
                );
            }

            var hasMaterial = ocean != null && ocean._material != null;
            var oceanColourIncorrectText = "Ocean colour will be incorrect. ";

            // Check lighting. There is an edge case where the lighting data is invalid because settings has changed.
            // We don't need to check anything if the following material options are used.
            if (hasMaterial && !ocean._material.IsKeywordEnabled("_PROCEDURALSKY_ON") &&
                !ocean._material.IsKeywordEnabled("_OVERRIDEREFLECTIONCUBEMAP_ON"))
            {
                var alternativesText = "Alternatively, try the <i>Procedural Sky</i> or <i>Override Reflection " +
                    "Cubemap</i> option on the ocean material.";

                if (RenderSettings.defaultReflectionMode == DefaultReflectionMode.Skybox)
                {
                    var isLightingDataMissing = Lightmapping.giWorkflowMode != Lightmapping.GIWorkflowMode.Iterative &&
                        !Lightmapping.lightingDataAsset;

                    // Generated lighting will be wrong without a skybox.
                    if (RenderSettings.skybox == null)
                    {
                        showMessage
                        (
                            "There is no skybox set in the Lighting window. " + oceanColourIncorrectText,
                            "Configure a valid skybox. " + alternativesText,
                            ValidatedHelper.MessageType.Warning, ocean
                        );
                    }
                    // Spherical Harmonics is missing and required.
                    else if (isLightingDataMissing)
                    {
                        showMessage
                        (
                            "Lighting data is missing which provides baked spherical harmonics." + oceanColourIncorrectText,
                            "Generate lighting or enable Auto Generate from the Lighting window. " + alternativesText,
                            ValidatedHelper.MessageType.Warning, ocean
                        );
                    }
                }
                else
                {
                    // We need a cubemap if using custom reflections.
                    if (RenderSettings.customReflection == null)
                    {
                        showMessage
                        (
                            "Environmental Reflections is set to Custom, but no cubemap has been provided. " + oceanColourIncorrectText,
                            "Assign a cubemap in the Lighting window. " + alternativesText,
                            ValidatedHelper.MessageType.Warning, ocean
                        );
                    }
                }
            }
            // Check override reflections cubemap option. Procedural skybox will override this, but it is a waste to
            // have the keyword enabled and not use it.
            else if (hasMaterial && ocean._material.IsKeywordEnabled("_OVERRIDEREFLECTIONCUBEMAP_ON") &&
                ocean._material.GetTexture("_ReflectionCubemapOverride") == null)
            {
                showMessage
                (
                    "<i>Override Reflection Cubemap</i> is enabled but no cubemap has been provided. " + oceanColourIncorrectText,
                    "Assign a cubemap or disable the checkbox on the ocean material.",
                    ValidatedHelper.MessageType.Warning, ocean
                );
            }

            // Validate scene view effects options.
            if (SceneView.lastActiveSceneView != null && !EditorApplication.isPlaying)
            {
                var sceneView = SceneView.lastActiveSceneView;

                // Validate "Animated Materials".
                if (ocean != null && !ocean._showOceanProxyPlane && !sceneView.sceneViewState.alwaysRefresh)
                {
                    showMessage
                    (
                        "<i>Animated Materials</i> is not enabled on the scene view. The ocean's framerate will appear low as updates are not real-time.",
                        "Enable <i>Animated Materials</i> on the scene view.",
                        ValidatedHelper.MessageType.Info, ocean,
                        _ =>
                        {
                            SceneView.lastActiveSceneView.sceneViewState.alwaysRefresh = true;
                            // Required after changing sceneViewState according to:
                            // https://docs.unity3d.com/ScriptReference/SceneView.SceneViewState.html
                            SceneView.RepaintAll();
                        }
                    );
                }

#if UNITY_POSTPROCESSING_ENABLED
                // Validate "Post-Processing".
                // Only check built-in renderer and Camera.main with enabled PostProcessLayer component.
                if (GraphicsSettings.currentRenderPipeline == null && Camera.main != null &&
                    Camera.main.TryGetComponent<UnityEngine.Rendering.PostProcessing.PostProcessLayer>(out var ppLayer)
                    && ppLayer.enabled && sceneView.sceneViewState.showImageEffects)
                {
                    showMessage
                    (
                        "<i>Post Processing</i> is enabled on the scene view. " +
                        "There is a Unity bug where gizmos and grid lines will render over opaque objects. " +
                        "Please see <i>Known Issues</i> in the documentation for a link to vote on having this issue resolved.",
                        "Disable <i>Post Processing</i> on the scene view.",
                        ValidatedHelper.MessageType.Warning, ocean,
                        _ =>
                        {
                            sceneView.sceneViewState.showImageEffects = false;
                            // Required after changing sceneViewState according to:
                            // https://docs.unity3d.com/ScriptReference/SceneView.SceneViewState.html
                            SceneView.RepaintAll();
                        }
                    );
                }
#endif
            }

            // SimSettingsAnimatedWaves
            if (_simSettingsAnimatedWaves)
            {
                _simSettingsAnimatedWaves.Validate(ocean, showMessage);
            }

            if (transform.eulerAngles.magnitude > 0.0001f)
            {
                showMessage
                (
                    $"There must be no rotation on the ocean GameObject, and no rotation on any parent. Currently the rotation Euler angles are {transform.eulerAngles}.",
                    "Clear this rotation from the GameObject.",
                    ValidatedHelper.MessageType.Error, ocean
                );
            }

            // For safety.
            if (ocean == null || ocean.OceanMaterial == null)
            {
                return isValid;
            }

            if (ocean.OceanMaterial.HasProperty(LodDataMgrFoam.MATERIAL_KEYWORD_PROPERTY) && ocean.CreateFoamSim != ocean.OceanMaterial.IsKeywordEnabled(LodDataMgrFoam.MATERIAL_KEYWORD))
            {
                if (ocean.CreateFoamSim)
                {
                    showMessage(LodDataMgrFoam.ERROR_MATERIAL_KEYWORD_MISSING, LodDataMgrFoam.ERROR_MATERIAL_KEYWORD_MISSING_FIX,
                        ValidatedHelper.MessageType.Error, ocean.OceanMaterial,
                        (material) => ValidatedHelper.FixSetMaterialOptionEnabled(material, LodDataMgrFoam.MATERIAL_KEYWORD, LodDataMgrFoam.MATERIAL_KEYWORD_PROPERTY, true));
                }
                else
                {
                    showMessage(LodDataMgrFoam.ERROR_MATERIAL_KEYWORD_ON_FEATURE_OFF, LodDataMgrFoam.ERROR_MATERIAL_KEYWORD_ON_FEATURE_OFF_FIX,
                        ValidatedHelper.MessageType.Info, ocean);
                }
            }

            if (ocean.OceanMaterial.HasProperty(LodDataMgrFlow.MATERIAL_KEYWORD_PROPERTY) && ocean.CreateFlowSim != ocean.OceanMaterial.IsKeywordEnabled(LodDataMgrFlow.MATERIAL_KEYWORD))
            {
                if (ocean.CreateFlowSim)
                {
                    showMessage(LodDataMgrFlow.ERROR_MATERIAL_KEYWORD_MISSING, LodDataMgrFlow.ERROR_MATERIAL_KEYWORD_MISSING_FIX,
                        ValidatedHelper.MessageType.Error, ocean.OceanMaterial,
                        (material) => ValidatedHelper.FixSetMaterialOptionEnabled(material, LodDataMgrFlow.MATERIAL_KEYWORD, LodDataMgrFlow.MATERIAL_KEYWORD_PROPERTY, true));
                }
                else
                {
                    showMessage(LodDataMgrFlow.ERROR_MATERIAL_KEYWORD_ON_FEATURE_OFF, LodDataMgrFlow.ERROR_MATERIAL_KEYWORD_ON_FEATURE_OFF_FIX,
                        ValidatedHelper.MessageType.Info, ocean);
                }
            }

            if (ocean.OceanMaterial.HasProperty(LodDataMgrShadow.MATERIAL_KEYWORD_PROPERTY) && ocean.CreateShadowData != ocean.OceanMaterial.IsKeywordEnabled(LodDataMgrShadow.MATERIAL_KEYWORD))
            {
                if (ocean.CreateShadowData)
                {
                    showMessage(LodDataMgrShadow.ERROR_MATERIAL_KEYWORD_MISSING, LodDataMgrShadow.ERROR_MATERIAL_KEYWORD_MISSING_FIX,
                        ValidatedHelper.MessageType.Error, ocean.OceanMaterial,
                        (material) => ValidatedHelper.FixSetMaterialOptionEnabled(material, LodDataMgrShadow.MATERIAL_KEYWORD, LodDataMgrShadow.MATERIAL_KEYWORD_PROPERTY, true));
                }
                else
                {
                    showMessage(LodDataMgrShadow.ERROR_MATERIAL_KEYWORD_ON_FEATURE_OFF, LodDataMgrShadow.ERROR_MATERIAL_KEYWORD_ON_FEATURE_OFF_FIX,
                        ValidatedHelper.MessageType.Info, ocean);
                }
            }

            if (ocean.OceanMaterial.HasProperty(LodDataMgrClipSurface.MATERIAL_KEYWORD_PROPERTY) && ocean.CreateClipSurfaceData != ocean.OceanMaterial.IsKeywordEnabled(LodDataMgrClipSurface.MATERIAL_KEYWORD))
            {
                if (ocean.CreateClipSurfaceData)
                {
                    showMessage(LodDataMgrClipSurface.ERROR_MATERIAL_KEYWORD_MISSING, LodDataMgrClipSurface.ERROR_MATERIAL_KEYWORD_MISSING_FIX,
                        ValidatedHelper.MessageType.Error, ocean.OceanMaterial,
                        (material) => ValidatedHelper.FixSetMaterialOptionEnabled(material, LodDataMgrClipSurface.MATERIAL_KEYWORD, LodDataMgrClipSurface.MATERIAL_KEYWORD_PROPERTY, true));
                }
                else
                {
                    showMessage(LodDataMgrClipSurface.ERROR_MATERIAL_KEYWORD_ON_FEATURE_OFF, LodDataMgrClipSurface.ERROR_MATERIAL_KEYWORD_ON_FEATURE_OFF_FIX,
                        ValidatedHelper.MessageType.Info, ocean);
                }
            }

            if (ocean.OceanMaterial.HasProperty(LodDataMgrAlbedo.MATERIAL_KEYWORD_PROPERTY) && ocean.CreateAlbedoData != ocean.OceanMaterial.IsKeywordEnabled(LodDataMgrAlbedo.MATERIAL_KEYWORD))
            {
                if (ocean.CreateAlbedoData)
                {
                    showMessage(LodDataMgrAlbedo.ERROR_MATERIAL_KEYWORD_MISSING, LodDataMgrAlbedo.ERROR_MATERIAL_KEYWORD_MISSING_FIX,
                        ValidatedHelper.MessageType.Error, ocean.OceanMaterial,
                        (material) => ValidatedHelper.FixSetMaterialOptionEnabled(material, LodDataMgrAlbedo.MATERIAL_KEYWORD, LodDataMgrAlbedo.MATERIAL_KEYWORD_PROPERTY, true));
                }
                else
                {
                    showMessage(LodDataMgrAlbedo.ERROR_MATERIAL_KEYWORD_ON_FEATURE_OFF, LodDataMgrAlbedo.ERROR_MATERIAL_KEYWORD_ON_FEATURE_OFF_FIX,
                        ValidatedHelper.MessageType.Info, ocean);
                }
            }

            return isValid;
        }

        void OnValidate()
        {
            // Must be at least 0.25, and must be on a power of 2
            _minScale = Mathf.Pow(2f, Mathf.Round(Mathf.Log(Mathf.Max(_minScale, 0.25f), 2f)));

            // Max can be -1 which means no maximum
            if (_maxScale != -1f)
            {
                // otherwise must be at least 0.25, and must be on a power of 2
                _maxScale = Mathf.Pow(2f, Mathf.Round(Mathf.Log(Mathf.Max(_maxScale, _minScale), 2f)));
            }

            // Gravity 0 makes waves freeze which is weird but doesn't seem to break anything so allowing this for now
            _gravityMultiplier = Mathf.Max(_gravityMultiplier, 0f);

            // LOD data resolution multiple of 2 for general GPU texture reasons (like pixel quads)
            _lodDataResolution -= _lodDataResolution % 2;

            _geometryDownSampleFactor = Mathf.ClosestPowerOfTwo(Mathf.Max(_geometryDownSampleFactor, 1));

            var remGeo = _lodDataResolution % _geometryDownSampleFactor;
            if (remGeo > 0)
            {
                var newLDR = _lodDataResolution - (_lodDataResolution % _geometryDownSampleFactor);
                Debug.LogWarning
                (
                    $"Crest: Adjusted Lod Data Resolution from {_lodDataResolution} to {newLDR} to ensure the Geometry Down Sample Factor is a factor ({_geometryDownSampleFactor}).",
                    this
                );

                _lodDataResolution = newLDR;
            }
        }

        internal static void FixSetFeatureEnabled(SerializedObject oceanSO, string paramName, bool enabled)
        {
            oceanSO.FindProperty(paramName).boolValue = enabled;
        }

#pragma warning disable 0618
        public bool ValidateObsolete(OceanRenderer ocean, ValidatedHelper.ShowMessage showMessage)
        {
            var isValid = true;

            if (_layerName != "")
            {
                showMessage
                (
                    "<i>Layer Name</i> on the <i>Ocean Renderer</i> is deprecated and will be removed. " +
                    "Use <i>Layer</i> instead.",
                    $"Set <i>Layer</i> to <i>{_layerName}</i> using the <i>Layer Name</i> to complete the migration.",
                    ValidatedHelper.MessageType.Warning, this,
                    (SerializedObject serializedObject) =>
                    {
                        serializedObject.FindProperty("_layer").intValue = LayerMask.NameToLayer(_layerName);
                        serializedObject.FindProperty("_layerName").stringValue = "";
                    }
                );
            }

            return isValid;
        }
#pragma warning restore 0618

        /// <summary>
        /// Does validation for a feature on the water component and on the material
        /// </summary>
        public static bool ValidateFeatureEnabled(OceanRenderer ocean, ValidatedHelper.ShowMessage showMessage, System.Func<OceanRenderer, bool> featureEnabled,
            string FeatureToggleLabel, string FeatureToggleName, string RequiredShaderKeyword, string RequiredShaderKeywordProperty,
            string MaterialFeatureDisabledError, string MaterialFeatureDisabledFix)
        {
            var isValid = true;

            if (!featureEnabled(ocean))
            {
                showMessage($"<i>{FeatureToggleLabel}</i> must be enabled on the <i>OceanRenderer</i> component.",
                    $"Enable the <i>{FeatureToggleLabel}</i> option on the <i>OceanRenderer</i> component.",
                    ValidatedHelper.MessageType.Error, ocean,
                    (so) => FixSetFeatureEnabled(so, FeatureToggleName, true)
                    );
                isValid = false;
            }

            if (!string.IsNullOrEmpty(RequiredShaderKeyword) && ocean.OceanMaterial.HasProperty(RequiredShaderKeywordProperty) && !ocean.OceanMaterial.IsKeywordEnabled(RequiredShaderKeyword))
            {
                showMessage(MaterialFeatureDisabledError, MaterialFeatureDisabledFix,
                    ValidatedHelper.MessageType.Error, ocean.OceanMaterial,
                    (material) => ValidatedHelper.FixSetMaterialOptionEnabled(material, RequiredShaderKeyword, RequiredShaderKeywordProperty, true));
                isValid = false;
            }

            return isValid;
        }
    }

    [CustomEditor(typeof(OceanRenderer))]
    public class OceanRendererEditor : ValidatedEditor
    {
        OceanRenderer _target;
        MaterialEditor _materialEditor;

        void OnEnable()
        {
            _target = (OceanRenderer)target;

            if (_target._material != null)
            {
                // Create an instance of the default MaterialEditor.
                _materialEditor = (MaterialEditor)CreateEditor(_target._material);
            }
        }

        void OnDisable()
        {
            if (_materialEditor != null)
            {
                // Free the memory used by default MaterialEditor.
                DestroyImmediate(_materialEditor);
            }
        }

        public override void OnInspectorGUI()
        {
            var target = this.target as OceanRenderer;

            if (target._isPrefabStageInstance)
            {
                EditorGUILayout.Space();
                EditorGUILayout.HelpBox(Internal.Constants.k_NoPrefabModeSupportWarning, MessageType.Warning);
                EditorGUILayout.Space();
            }

            var currentAssignedTP = serializedObject.FindProperty("_timeProvider").objectReferenceValue;

            base.OnInspectorGUI();


            // Detect if user changed TP, if so update stack
            var newlyAssignedTP = serializedObject.FindProperty("_timeProvider").objectReferenceValue;
            if (currentAssignedTP != newlyAssignedTP)
            {
                if (currentAssignedTP != null)
                {
                    target.PopTimeProvider(currentAssignedTP as TimeProviderBase);
                }
                if (newlyAssignedTP != null)
                {
                    target.PushTimeProvider(newlyAssignedTP as TimeProviderBase);
                }
            }

            if (!EditorApplication.isPlaying && GUILayout.Button("Run 2022 Migration on Ocean Inputs"))
            {
                EditorHelpers.EditorHelpers.Run2022Migration();
            }

            if (GUILayout.Button("Validate Setup"))
            {
                OceanRenderer.RunValidation(target);
            }

            if (GUILayout.Button("Open Material Online Help"))
            {
                Application.OpenURL(CrestHelpURLAttribute.GetPageLink("user/configuration", "material-parameters"));
            }

            DrawMaterialEditor();
        }

        // Adapted from: http://answers.unity.com/answers/975894/view.html
        void DrawMaterialEditor()
        {
            Material oldMaterial = null;

            if (_materialEditor != null)
            {
                oldMaterial = (Material)_materialEditor.target;
            }

            if (oldMaterial != _target._material)
            {
                serializedObject.ApplyModifiedProperties();

                if (_materialEditor != null)
                {
                    // Free the memory used by the previous MaterialEditor.
                    DestroyImmediate(_materialEditor);
                }

                if (_target._material != null)
                {
                    // Create a new instance of the default MaterialEditor.
                    _materialEditor = (MaterialEditor)CreateEditor(_target._material);
                }
            }

            if (_materialEditor != null)
            {
                // Draw the material's foldout and the material shader field. Required to call OnInspectorGUI.
                _materialEditor.DrawHeader();

                // We need to prevent the user from editing Unity's default materials.
                bool isDefaultMaterial = !AssetDatabase.GetAssetPath(_target._material).StartsWith("Assets");

                using (new EditorGUI.DisabledGroupScope(isDefaultMaterial))
                {
                    // Draw the material properties. Works only if the foldout of DrawHeader is open.
                    _materialEditor.OnInspectorGUI();
                }
            }
        }
    }
#endif
}<|MERGE_RESOLUTION|>--- conflicted
+++ resolved
@@ -1586,22 +1586,6 @@
                 );
             }
 
-<<<<<<< HEAD
-=======
-            // Shape*
-            var gerstners = FindObjectsOfType<ShapeGerstner>(true);
-            var ffts = FindObjectsOfType<ShapeFFT>(true);
-            if (gerstners.Length == 0 && ffts.Length == 0)
-            {
-                showMessage
-                (
-                    "No ShapeGerstner/ShapeFFT component found, so ocean will appear flat (no waves).",
-                    "Assign a ShapeFFT component to a GameObject.",
-                    ValidatedHelper.MessageType.Info, ocean
-                );
-            }
-
->>>>>>> 41dcbd14
             // Ocean Detail Parameters
             var baseMeshDensity = _lodDataResolution * 0.25f / _geometryDownSampleFactor;
 
