﻿// Crest Ocean System

// This file is subject to the MIT License as seen in the root of this folder structure (LICENSE)

using System.Collections.Generic;
using UnityEngine;
using Unity.Collections.LowLevel.Unsafe;
#if UNITY_EDITOR
using UnityEngine.Rendering;
using UnityEditor;
using UnityEditor.Experimental.SceneManagement;
#endif

#if !UNITY_2019_4_OR_NEWER
#error This version of Crest requires Unity 2019.4 or later.
#endif

namespace Crest
{
    /// <summary>
    /// The main script for the ocean system. Attach this to a GameObject to create an ocean. This script initializes the various data types and systems
    /// and moves/scales the ocean based on the viewpoint. It also hosts a number of global settings that can be tweaked here.
    /// </summary>
    [ExecuteAlways, SelectionBase]
    public partial class OceanRenderer : MonoBehaviour
    {
        [Tooltip("The viewpoint which drives the ocean detail. Defaults to main camera."), SerializeField]
        Transform _viewpoint;
        public Transform Viewpoint
        {
            get
            {
#if UNITY_EDITOR
                if (_followSceneCamera)
                {
                    if (EditorWindow.focusedWindow != null &&
                        (EditorWindow.focusedWindow.titleContent.text == "Scene" || EditorWindow.focusedWindow.titleContent.text == "Game"))
                    {
                        _lastGameOrSceneEditorWindow = EditorWindow.focusedWindow;
                    }

                    // If scene view is focused, use its camera. This code is slightly ropey but seems to work ok enough.
                    if (_lastGameOrSceneEditorWindow != null && _lastGameOrSceneEditorWindow.titleContent.text == "Scene")
                    {
                        var sv = SceneView.lastActiveSceneView;
                        if (sv != null && !EditorApplication.isPlaying && sv.camera != null)
                        {
                            return sv.camera.transform;
                        }
                    }
                }
#endif
                if (_viewpoint != null)
                {
                    return _viewpoint;
                }

                if (Camera.main != null)
                {
                    return Camera.main.transform;
                }

                return null;
            }
            set
            {
                _viewpoint = value;
            }
        }

        public Transform Root { get; private set; }

#if UNITY_EDITOR
        static EditorWindow _lastGameOrSceneEditorWindow = null;
#endif

        [Tooltip("Optional provider for time, can be used to hard-code time for automation, or provide server time. Defaults to local Unity time."), SerializeField]
        TimeProviderBase _timeProvider = null;
        TimeProviderDefault _timeProviderDefault = new TimeProviderDefault();
        public ITimeProvider TimeProvider
        {
            get
            {
                if (_timeProvider != null)
                {
                    return _timeProvider;
                }

                return _timeProviderDefault ?? (_timeProviderDefault = new TimeProviderDefault());
            }
        }

        public float CurrentTime => TimeProvider.CurrentTime;
        public float DeltaTime => TimeProvider.DeltaTime;
        public float DeltaTimeDynamics => TimeProvider.DeltaTimeDynamics;

        [Tooltip("The primary directional light. Required if shadowing is enabled.")]
        public Light _primaryLight;
        [Tooltip("If Primary Light is not set, search the scene for all directional lights and pick the brightest to use as the sun light.")]
        [SerializeField, PredicatedField("_primaryLight", true)]
        bool _searchForPrimaryLightOnStartup = true;

        [Header("Ocean Params")]

        [SerializeField, Tooltip("Material to use for the ocean surface")]
        Material _material = null;
        public Material OceanMaterial { get { return _material; } }

        [SerializeField]
        string _layerName = "Water";
        public string LayerName { get { return _layerName; } }

        [SerializeField, Delayed, Tooltip("Multiplier for physics gravity."), Range(0f, 10f)]
        float _gravityMultiplier = 1f;
        public float Gravity { get { return _gravityMultiplier * Physics.gravity.magnitude; } }


        [Header("Detail Params")]

        [Range(2, 16)]
        [Tooltip("Min number of verts / shape texels per wave."), SerializeField]
        float _minTexelsPerWave = 3f;
        public float MinTexelsPerWave => _minTexelsPerWave;

        [Delayed, Tooltip("The smallest scale the ocean can be."), SerializeField]
        float _minScale = 8f;

        [Delayed, Tooltip("The largest scale the ocean can be (-1 for unlimited)."), SerializeField]
        float _maxScale = 256f;

        [Tooltip("Drops the height for maximum ocean detail based on waves. This means if there are big waves, max detail level is reached at a lower height, which can help visual range when there are very large waves and camera is at sea level."), SerializeField, Range(0f, 1f)]
        float _dropDetailHeightBasedOnWaves = 0.2f;

        [SerializeField, Delayed, Tooltip("Resolution of ocean LOD data. Use even numbers like 256 or 384. This is 4x the old 'Base Vert Density' param, so if you used 64 for this param, set this to 256. Press 'Rebuild Ocean' button below to apply.")]
        int _lodDataResolution = 256;
        public int LodDataResolution { get { return _lodDataResolution; } }

        [SerializeField, Delayed, Tooltip("How much of the water shape gets tessellated by geometry. If set to e.g. 4, every geometry quad will span 4x4 LOD data texels. Use power of 2 values like 1, 2, 4... Press 'Rebuild Ocean' button below to apply.")]
        int _geometryDownSampleFactor = 2;

        [SerializeField, Tooltip("Number of ocean tile scales/LODs to generate. Press 'Rebuild Ocean' button below to apply."), Range(2, LodDataMgr.MAX_LOD_COUNT)]
        int _lodCount = 7;


        [Header("Simulation Params")]

        public SimSettingsAnimatedWaves _simSettingsAnimatedWaves;

        [Tooltip("Water depth information used for shallow water, shoreline foam, wave attenuation, among others."), SerializeField]
        bool _createSeaFloorDepthData = true;
        public bool CreateSeaFloorDepthData { get { return _createSeaFloorDepthData; } }

        [Tooltip("Simulation of foam created in choppy water and dissipating over time."), SerializeField]
        bool _createFoamSim = true;
        public bool CreateFoamSim { get { return _createFoamSim; } }
        [PredicatedField("_createFoamSim")]
        public SimSettingsFoam _simSettingsFoam;

        [Tooltip("Dynamic waves generated from interactions with objects such as boats."), SerializeField]
        bool _createDynamicWaveSim = false;
        public bool CreateDynamicWaveSim { get { return _createDynamicWaveSim; } }
        [PredicatedField("_createDynamicWaveSim")]
        public SimSettingsWave _simSettingsDynamicWaves;

        [Tooltip("Horizontal motion of water body, akin to water currents."), SerializeField]
        bool _createFlowSim = false;
        public bool CreateFlowSim { get { return _createFlowSim; } }
        [PredicatedField("_createFlowSim")]
        public SimSettingsFlow _simSettingsFlow;

        [Tooltip("Shadow information used for lighting water."), SerializeField]
        bool _createShadowData = false;
        public bool CreateShadowData { get { return _createShadowData; } }
        [PredicatedField("_createShadowData")]
        public SimSettingsShadow _simSettingsShadow;

        [Tooltip("Clip surface information for clipping the ocean surface."), SerializeField]
        bool _createClipSurfaceData = false;
        public bool CreateClipSurfaceData { get { return _createClipSurfaceData; } }
        public enum DefaultClippingState
        {
            NothingClipped,
            EverythingClipped,
        }
        [Tooltip("Whether to clip nothing by default (and clip inputs remove patches of surface), or to clip everything by default (and clip inputs add patches of surface).")]
        [PredicatedField("_createClipSurfaceData")]
        public DefaultClippingState _defaultClippingState = DefaultClippingState.NothingClipped;

        [Header("Edit Mode Params")]

        [SerializeField]
#pragma warning disable 414
        bool _showOceanProxyPlane = false;
#pragma warning restore 414
#if UNITY_EDITOR
        GameObject _proxyPlane;
        const string kProxyShader = "Hidden/Crest/OceanProxy";
#endif

        [Tooltip("Sets the update rate of the ocean system when in edit mode. Can be reduced to save power."), Range(0f, 60f), SerializeField]
#pragma warning disable 414
        float _editModeFPS = 30f;
#pragma warning restore 414

        [Tooltip("Move ocean with Scene view camera if Scene window is focused."), SerializeField, PredicatedField("_showOceanProxyPlane", true)]
#pragma warning disable 414
        bool _followSceneCamera = true;
#pragma warning restore 414

        [Header("Debug Params")]

        [Tooltip("Attach debug gui that adds some controls and allows to visualise the ocean data."), SerializeField]
        bool _attachDebugGUI = false;
        [Tooltip("Move ocean with viewpoint.")]
        bool _followViewpoint = true;
        [Tooltip("Set the ocean surface tiles hidden by default to clean up the hierarchy.")]
        public bool _hideOceanTileGameObjects = true;
        [HideInInspector, Tooltip("Whether to generate ocean geometry tiles uniformly (with overlaps).")]
        public bool _uniformTiles = false;
        [HideInInspector, Tooltip("Disable generating a wide strip of triangles at the outer edge to extend ocean to edge of view frustum.")]
        public bool _disableSkirt = false;

        /// <summary>
        /// Current ocean scale (changes with viewer altitude).
        /// </summary>
        public float Scale { get; private set; }
        public float CalcLodScale(float lodIndex) { return Scale * Mathf.Pow(2f, lodIndex); }
        public float CalcGridSize(int lodIndex) { return CalcLodScale(lodIndex) / LodDataResolution; }

        /// <summary>
        /// The ocean changes scale when viewer changes altitude, this gives the interpolation param between scales.
        /// </summary>
        public float ViewerAltitudeLevelAlpha { get; private set; }

        /// <summary>
        /// Sea level is given by y coordinate of GameObject with OceanRenderer script.
        /// </summary>
        public float SeaLevel { get { return Root.position.y; } }

        [HideInInspector] public LodTransform _lodTransform;
        [HideInInspector] public LodDataMgrAnimWaves _lodDataAnimWaves;
        [HideInInspector] public LodDataMgrSeaFloorDepth _lodDataSeaDepths;
        [HideInInspector] public LodDataMgrClipSurface _lodDataClipSurface;
        [HideInInspector] public LodDataMgrDynWaves _lodDataDynWaves;
        [HideInInspector] public LodDataMgrFlow _lodDataFlow;
        [HideInInspector] public LodDataMgrFoam _lodDataFoam;
        [HideInInspector] public LodDataMgrShadow _lodDataShadow;

        /// <summary>
        /// The number of LODs/scales that the ocean is currently using.
        /// </summary>
        public int CurrentLodCount { get { return _lodTransform != null ? _lodTransform.LodCount : 0; } }

        /// <summary>
        /// Vertical offset of viewer vs water surface
        /// </summary>
        public float ViewerHeightAboveWater { get; private set; }

        List<LodDataMgr> _lodDatas = new List<LodDataMgr>();

        List<OceanChunkRenderer> _oceanChunkRenderers = new List<OceanChunkRenderer>();

        SampleHeightHelper _sampleHeightHelper = new SampleHeightHelper();

        public static OceanRenderer Instance { get; private set; }

        // We are computing these values to be optimal based on the base mesh vertex density.
        float _lodAlphaBlackPointFade;
        float _lodAlphaBlackPointWhitePointFade;

        bool _canSkipCulling = false;

        readonly int sp_crestTime = Shader.PropertyToID("_CrestTime");
        readonly int sp_texelsPerWave = Shader.PropertyToID("_TexelsPerWave");
        readonly int sp_oceanCenterPosWorld = Shader.PropertyToID("_OceanCenterPosWorld");
        readonly int sp_meshScaleLerp = Shader.PropertyToID("_MeshScaleLerp");
        readonly int sp_sliceCount = Shader.PropertyToID("_SliceCount");
        readonly int sp_clipByDefault = Shader.PropertyToID("_CrestClipByDefault");
        readonly int sp_lodAlphaBlackPointFade = Shader.PropertyToID("_CrestLodAlphaBlackPointFade");
        readonly int sp_lodAlphaBlackPointWhitePointFade = Shader.PropertyToID("_CrestLodAlphaBlackPointWhitePointFade");
        static int sp_ForceUnderwater = Shader.PropertyToID("_ForceUnderwater");
        public static int sp_perCascadeInstanceData = Shader.PropertyToID("_CrestPerCascadeInstanceData");
        public static int sp_cascadeData = Shader.PropertyToID("_CrestCascadeData");

#if UNITY_EDITOR
        static float _lastUpdateEditorTime = -1f;
        public static float LastUpdateEditorTime => _lastUpdateEditorTime;
        static int _editorFrames = 0;
#endif

        BuildCommandBuffer _commandbufferBuilder;

        // This must exactly match struct with same name in HLSL
        // :CascadeParams
        public struct CascadeParams
        {
            public Vector2 _posSnapped;
            public float _scale;

            public float _textureRes;
            public float _oneOverTextureRes;

            public float _texelWidth;

            public float _weight;

            // Align to 32 bytes
            public float __padding;
        }
        public ComputeBuffer _bufCascadeDataTgt;
        public ComputeBuffer _bufCascadeDataSrc;

        // This must exactly match struct with same name in HLSL
        // :PerCascadeInstanceData
        public struct PerCascadeInstanceData
        {
            public float _meshScaleLerp;
            public float _farNormalsWeight;
            public float _geoGridWidth;
            public Vector2 _normalScrollSpeeds;

            // Align to 32 bytes
            public Vector3 __padding;
        }
        public ComputeBuffer _bufPerCascadeInstanceData;

        CascadeParams[] _cascadeParamsSrc = new CascadeParams[LodDataMgr.MAX_LOD_COUNT + 1];
        CascadeParams[] _cascadeParamsTgt = new CascadeParams[LodDataMgr.MAX_LOD_COUNT + 1];

        PerCascadeInstanceData[] _perCascadeInstanceData = new PerCascadeInstanceData[LodDataMgr.MAX_LOD_COUNT];

        // Drive state from OnEnable and OnDisable? OnEnable on RegisterLodDataInput seems to get called on script reload
        void OnEnable()
        {
            // We don't run in "prefab scenes", i.e. when editing a prefab. Bail out if prefab scene is detected.
#if UNITY_EDITOR
            if (PrefabStageUtility.GetCurrentPrefabStage() != null)
            {
                return;
            }
#endif

            if (!_primaryLight && _searchForPrimaryLightOnStartup)
            {
                _primaryLight = RenderSettings.sun;
            }

            if (!VerifyRequirements())
            {
                enabled = false;
                return;
            }

#if UNITY_EDITOR
            if (EditorApplication.isPlaying && !Validate(this, ValidatedHelper.DebugLog))
            {
                enabled = false;
                return;
            }
#endif

            Instance = this;
            Scale = Mathf.Clamp(Scale, _minScale, _maxScale);

            _bufPerCascadeInstanceData = new ComputeBuffer(_perCascadeInstanceData.Length, UnsafeUtility.SizeOf<PerCascadeInstanceData>());
            Shader.SetGlobalBuffer("_CrestPerCascadeInstanceData", _bufPerCascadeInstanceData);

            _bufCascadeDataTgt = new ComputeBuffer(_cascadeParamsTgt.Length, UnsafeUtility.SizeOf<CascadeParams>());
            Shader.SetGlobalBuffer(sp_cascadeData, _bufCascadeDataTgt);

            // Not used by graphics shaders, so not set globally (global does not work for compute)
            _bufCascadeDataSrc = new ComputeBuffer(_cascadeParamsSrc.Length, UnsafeUtility.SizeOf<CascadeParams>());

            _lodTransform = new LodTransform();
            _lodTransform.InitLODData(_lodCount);

            // Resolution is 4 tiles across.
            var baseMeshDensity = _lodDataResolution * 0.25f / _geometryDownSampleFactor;
            // 0.4f is the "best" value when base mesh density is 8. Scaling down from there produces results similar to
            // hand crafted values which looked good when the ocean is flat.
            _lodAlphaBlackPointFade = 0.4f / (baseMeshDensity / 8f);
            // We could calculate this in the shader, but we can save two subtractions this way.
            _lodAlphaBlackPointWhitePointFade = 1f - _lodAlphaBlackPointFade - _lodAlphaBlackPointFade;

            Root = OceanBuilder.GenerateMesh(this, _oceanChunkRenderers, _lodDataResolution, _geometryDownSampleFactor, _lodCount);

            CreateDestroySubSystems();

            _commandbufferBuilder = new BuildCommandBuffer();

            InitViewpoint();

            if (_attachDebugGUI && GetComponent<OceanDebugGUI>() == null)
            {
                gameObject.AddComponent<OceanDebugGUI>().hideFlags = HideFlags.DontSave;
            }

#if UNITY_EDITOR
            EditorApplication.update -= EditorUpdate;
            EditorApplication.update += EditorUpdate;
#endif
            foreach (var lodData in _lodDatas)
            {
                lodData.OnEnable();
            }

            _canSkipCulling = false;
        }

        private void OnDisable()
        {
#if UNITY_EDITOR
            // We don't run in "prefab scenes", i.e. when editing a prefab. Bail out if prefab scene is detected.
            if (PrefabStageUtility.GetCurrentPrefabStage() != null)
            {
                return;
            }
#endif

            CleanUp();

            Instance = null;
        }

#if UNITY_EDITOR
        static void EditorUpdate()
        {
            if (Instance == null) return;

            if (!EditorApplication.isPlaying)
            {
                if (EditorApplication.timeSinceStartup - _lastUpdateEditorTime > 1f / Mathf.Clamp(Instance._editModeFPS, 0.01f, 60f))
                {
                    _editorFrames++;

                    _lastUpdateEditorTime = (float)EditorApplication.timeSinceStartup;

                    Instance.RunUpdate();
                }
            }
        }
#endif

        public static int FrameCount
        {
            get
            {
#if UNITY_EDITOR
                if (!EditorApplication.isPlaying)
                {
                    return _editorFrames;
                }
                else
#endif
                {
                    return Time.frameCount;
                }
            }
        }

        void CreateDestroySubSystems()
        {
            {
                if (_lodDataAnimWaves == null)
                {
                    _lodDataAnimWaves = new LodDataMgrAnimWaves(this);
                    _lodDatas.Add(_lodDataAnimWaves);
                }
            }

            if (CreateClipSurfaceData)
            {
                if (_lodDataClipSurface == null)
                {
                    _lodDataClipSurface = new LodDataMgrClipSurface(this);
                    _lodDatas.Add(_lodDataClipSurface);
                }
            }
            else
            {
                if (_lodDataClipSurface != null)
                {
                    _lodDataClipSurface.OnDisable();
                    _lodDatas.Remove(_lodDataClipSurface);
                    _lodDataClipSurface = null;
                }
            }

            if (CreateDynamicWaveSim)
            {
                if (_lodDataDynWaves == null)
                {
                    _lodDataDynWaves = new LodDataMgrDynWaves(this);
                    _lodDatas.Add(_lodDataDynWaves);
                }
            }
            else
            {
                if (_lodDataDynWaves != null)
                {
                    _lodDataDynWaves.OnDisable();
                    _lodDatas.Remove(_lodDataDynWaves);
                    _lodDataDynWaves = null;
                }
            }

            if (CreateFlowSim)
            {
                if (_lodDataFlow == null)
                {
                    _lodDataFlow = new LodDataMgrFlow(this);
                    _lodDatas.Add(_lodDataFlow);
                }

                if (FlowProvider != null && !(FlowProvider is QueryFlow))
                {
                    FlowProvider.CleanUp();
                    FlowProvider = null;
                }
            }
            else
            {
                if (_lodDataFlow != null)
                {
                    _lodDataFlow.OnDisable();
                    _lodDatas.Remove(_lodDataFlow);
                    _lodDataFlow = null;
                }

                if (FlowProvider != null && FlowProvider is QueryFlow)
                {
                    FlowProvider.CleanUp();
                    FlowProvider = null;
                }
            }
            if (FlowProvider == null)
            {
                FlowProvider = _lodDataAnimWaves.Settings.CreateFlowProvider(this);
            }

            if (CreateFoamSim)
            {
                if (_lodDataFoam == null)
                {
                    _lodDataFoam = new LodDataMgrFoam(this);
                    _lodDatas.Add(_lodDataFoam);
                }
            }
            else
            {
                if (_lodDataFoam != null)
                {
                    _lodDataFoam.OnDisable();
                    _lodDatas.Remove(_lodDataFoam);
                    _lodDataFoam = null;
                }
            }

            if (CreateSeaFloorDepthData)
            {
                if (_lodDataSeaDepths == null)
                {
                    _lodDataSeaDepths = new LodDataMgrSeaFloorDepth(this);
                    _lodDatas.Add(_lodDataSeaDepths);
                }
            }
            else
            {
                if (_lodDataSeaDepths != null)
                {
                    _lodDataSeaDepths.OnDisable();
                    _lodDatas.Remove(_lodDataSeaDepths);
                    _lodDataSeaDepths = null;
                }
            }

            if (CreateShadowData)
            {
                if (_lodDataShadow == null)
                {
                    _lodDataShadow = new LodDataMgrShadow(this);
                    _lodDatas.Add(_lodDataShadow);
                }
            }
            else
            {
                if (_lodDataShadow != null)
                {
                    _lodDataShadow.OnDisable();
                    _lodDatas.Remove(_lodDataShadow);
                    _lodDataShadow = null;
                }
            }

            // Potential extension - add 'type' field to collprovider and change provider if settings have changed - this would support runtime changes.
            if (CollisionProvider == null)
            {
                CollisionProvider = _lodDataAnimWaves.Settings.CreateCollisionProvider();
            }
        }

        bool VerifyRequirements()
        {
            if (Application.platform == RuntimePlatform.WebGLPlayer)
            {
                Debug.LogError("Crest does not support WebGL backends.", this);
                return false;
            }
#if UNITY_EDITOR
            if (SystemInfo.graphicsDeviceType == GraphicsDeviceType.OpenGLES2 ||
                SystemInfo.graphicsDeviceType == GraphicsDeviceType.OpenGLES3 ||
                SystemInfo.graphicsDeviceType == GraphicsDeviceType.OpenGLCore)
            {
                Debug.LogError("Crest does not support OpenGL backends.", this);
                return false;
            }
#endif
            if (SystemInfo.graphicsShaderLevel < 45)
            {
                Debug.LogError("Crest requires graphics devices that support shader level 4.5 or above.", this);
                return false;
            }
            if (!SystemInfo.supportsComputeShaders)
            {
                Debug.LogError("Crest requires graphics devices that support compute shaders.", this);
                return false;
            }
            if (!SystemInfo.supports2DArrayTextures)
            {
                Debug.LogError("Crest requires graphics devices that support 2D array textures.", this);
                return false;
            }

            return true;
        }

        void InitViewpoint()
        {
            if (Viewpoint == null)
            {
                var camMain = Camera.main;
                if (camMain != null)
                {
                    Viewpoint = camMain.transform;
                }
                else
                {
                    Debug.LogError("Crest needs to know where to focus the ocean detail. Please set the Viewpoint property of the OceanRenderer component to the transform of the viewpoint/camera that the ocean should follow, or tag the primary camera as MainCamera.", this);
                }
            }
        }

#if UNITY_2019_3_OR_NEWER
        [RuntimeInitializeOnLoadMethod(RuntimeInitializeLoadType.SubsystemRegistration)]
#endif
        static void InitStatics()
        {
            // Init here from 2019.3 onwards
            Instance = null;

            sp_ForceUnderwater = Shader.PropertyToID("_ForceUnderwater");
            sp_perCascadeInstanceData = Shader.PropertyToID("_CrestPerCascadeInstanceData");
            sp_cascadeData = Shader.PropertyToID("_CrestCascadeData");
        }

        void LateUpdate()
        {
#if UNITY_EDITOR
            // Don't run immediately if in edit mode - need to count editor frames so this is run through EditorUpdate()
            if (!EditorApplication.isPlaying)
            {
                return;
            }
#endif

            RunUpdate();
        }

        void RunUpdate()
        {
            // Run queries *before* changing the ocean position, as it needs the current LOD positions to associate with the current queries
#if UNITY_EDITOR
            // Issue #630 - seems to be a terrible memory leak coming from creating async gpu readbacks. We don't rely on queries in edit mode AFAIK
            // so knock this out.
            if (EditorApplication.isPlaying)
#endif
            {
                CollisionProvider.UpdateQueries();
                FlowProvider.UpdateQueries();
            }

            // set global shader params
            Shader.SetGlobalFloat(sp_texelsPerWave, MinTexelsPerWave);
            Shader.SetGlobalFloat(sp_crestTime, CurrentTime);
            Shader.SetGlobalFloat(sp_sliceCount, CurrentLodCount);
            Shader.SetGlobalFloat(sp_clipByDefault, _defaultClippingState == DefaultClippingState.EverythingClipped ? 1f : 0f);
            Shader.SetGlobalFloat(sp_lodAlphaBlackPointFade, _lodAlphaBlackPointFade);
            Shader.SetGlobalFloat(sp_lodAlphaBlackPointWhitePointFade, _lodAlphaBlackPointWhitePointFade);

            // LOD 0 is blended in/out when scale changes, to eliminate pops. Here we set it as a global, whereas in OceanChunkRenderer it
            // is applied to LOD0 tiles only through instance data. This global can be used in compute, where we only apply this factor for slice 0.
            var needToBlendOutShape = ScaleCouldIncrease;
            var meshScaleLerp = needToBlendOutShape ? ViewerAltitudeLevelAlpha : 0f;
            Shader.SetGlobalFloat(sp_meshScaleLerp, meshScaleLerp);

            if (Viewpoint == null && Application.isPlaying)
            {
                Debug.LogError("Viewpoint is null, ocean update will fail.", this);
            }

            if (_followViewpoint && Viewpoint != null)
            {
                LateUpdatePosition();
                LateUpdateScale();
                LateUpdateViewerHeight();
            }

            CreateDestroySubSystems();

            LateUpdateLods();

            if (Viewpoint != null)
            {
                LateUpdateTiles();
            }

            LateUpdateResetMaxDisplacementFromShape();

            WritePerFrameMaterialParams();

#if UNITY_EDITOR
            if (EditorApplication.isPlaying || !_showOceanProxyPlane)
#endif
            {
                _commandbufferBuilder.BuildAndExecute();
            }
#if UNITY_EDITOR
            else
            {
                // If we're not running, reset the frame data to avoid validation warnings
                for (int i = 0; i < _lodTransform._renderData.Length; i++)
                {
                    _lodTransform._renderData[i]._frame = -1;
                }
                for (int i = 0; i < _lodTransform._renderDataSource.Length; i++)
                {
                    _lodTransform._renderDataSource[i]._frame = -1;
                }
            }
#endif
        }

        void WritePerFrameMaterialParams()
        {
            // Hack - due to SV_IsFrontFace occasionally coming through as true for back faces,
            // add a param here that forces ocean to be in underwater state. I think the root
            // cause here might be imprecision or numerical issues at ocean tile boundaries, although
            // i'm not sure why cracks are not visible in this case.
            OceanMaterial.SetFloat(sp_ForceUnderwater, ViewerHeightAboveWater < -2f ? 1f : 0f);

            _lodTransform.WriteCascadeParams(_cascadeParamsTgt, _cascadeParamsSrc);
            _bufCascadeDataTgt.SetData(_cascadeParamsTgt);
            _bufCascadeDataSrc.SetData(_cascadeParamsSrc);

            WritePerCascadeInstanceData(_perCascadeInstanceData);
            _bufPerCascadeInstanceData.SetData(_perCascadeInstanceData);
        }

        void WritePerCascadeInstanceData(PerCascadeInstanceData[] instanceData)
        {
            for (int lodIdx = 0; lodIdx < CurrentLodCount; lodIdx++)
            {
                // blend LOD 0 shape in/out to avoid pop, if the ocean might scale up later (it is smaller than its maximum scale)
                var needToBlendOutShape = lodIdx == 0 && ScaleCouldIncrease;
                instanceData[lodIdx]._meshScaleLerp = needToBlendOutShape ? ViewerAltitudeLevelAlpha : 0f;

                // blend furthest normals scale in/out to avoid pop, if scale could reduce
                var needToBlendOutNormals = lodIdx == CurrentLodCount - 1 && ScaleCouldDecrease;
                instanceData[lodIdx]._farNormalsWeight = needToBlendOutNormals ? ViewerAltitudeLevelAlpha : 1f;

                // geometry data
                // compute grid size of geometry. take the long way to get there - make sure we land exactly on a power of two
                // and not inherit any of the lossy-ness from lossyScale.
                var scale_pow_2 = CalcLodScale(lodIdx);
                instanceData[lodIdx]._geoGridWidth = scale_pow_2 / (0.25f * _lodDataResolution / _geometryDownSampleFactor);

                var mul = 1.875f; // fudge 1
                var pow = 1.4f; // fudge 2
                var texelWidth = instanceData[lodIdx]._geoGridWidth / _geometryDownSampleFactor;
                instanceData[lodIdx]._normalScrollSpeeds[0] = Mathf.Pow(Mathf.Log(1f + 2f * texelWidth) * mul, pow);
                instanceData[lodIdx]._normalScrollSpeeds[1] = Mathf.Pow(Mathf.Log(1f + 4f * texelWidth) * mul, pow);
            }
        }

        void LateUpdatePosition()
        {
            Vector3 pos = Viewpoint.position;

            // maintain y coordinate - sea level
            pos.y = Root.position.y;

            Root.position = pos;

            Shader.SetGlobalVector(sp_oceanCenterPosWorld, Root.position);
        }

        void LateUpdateScale()
        {
            // reach maximum detail at slightly below sea level. this should combat cases where visual range can be lost
            // when water height is low and camera is suspended in air. i tried a scheme where it was based on difference
            // to water height but this does help with the problem of horizontal range getting limited at bad times.
            float maxDetailY = SeaLevel - _maxVertDispFromWaves * _dropDetailHeightBasedOnWaves;
            float camDistance = Mathf.Abs(Viewpoint.position.y - maxDetailY);

            // offset level of detail to keep max detail in a band near the surface
            camDistance = Mathf.Max(camDistance - 4f, 0f);

            // scale ocean mesh based on camera distance to sea level, to keep uniform detail.
            const float HEIGHT_LOD_MUL = 1f;
            float level = camDistance * HEIGHT_LOD_MUL;
            level = Mathf.Max(level, _minScale);
            if (_maxScale != -1f) level = Mathf.Min(level, 1.99f * _maxScale);

            float l2 = Mathf.Log(level) / Mathf.Log(2f);
            float l2f = Mathf.Floor(l2);

            ViewerAltitudeLevelAlpha = l2 - l2f;

            Scale = Mathf.Pow(2f, l2f);
            Root.localScale = new Vector3(Scale, 1f, Scale);
        }

        void LateUpdateViewerHeight()
        {
            _sampleHeightHelper.Init(Viewpoint.position, 0f, true);

            _sampleHeightHelper.Sample(out var waterHeight);

            ViewerHeightAboveWater = Viewpoint.position.y - waterHeight;
        }

        void LateUpdateLods()
        {
            // Do any per-frame update for each LOD type.

            _lodTransform.UpdateTransforms();

            _lodDataAnimWaves?.UpdateLodData();
            _lodDataClipSurface?.UpdateLodData();
            _lodDataDynWaves?.UpdateLodData();
            _lodDataFlow?.UpdateLodData();
            _lodDataFoam?.UpdateLodData();
            _lodDataSeaDepths?.UpdateLodData();
            _lodDataShadow?.UpdateLodData();
        }

        void LateUpdateTiles()
        {
            // If there are local bodies of water, this will do overlap tests between the ocean tiles
            // and the water bodies and turn off any that don't overlap.
            if (WaterBody.WaterBodies.Count == 0 && _canSkipCulling)
            {
                return;
            }

            foreach (OceanChunkRenderer tile in _oceanChunkRenderers)
            {
                if (tile.Rend == null)
                {
                    continue;
                }

                var chunkBounds = tile.Rend.bounds;

                var overlappingOne = false;
                foreach (var body in WaterBody.WaterBodies)
                {
                    var bounds = body.AABB;

                    bool overlapping =
                        bounds.max.x > chunkBounds.min.x && bounds.min.x < chunkBounds.max.x &&
                        bounds.max.z > chunkBounds.min.z && bounds.min.z < chunkBounds.max.z;
                    if (overlapping)
                    {
                        overlappingOne = true;
                        break;
                    }
                }

                tile.Rend.enabled = overlappingOne || WaterBody.WaterBodies.Count == 0;
            }

            // Can skip culling next time around if water body count stays at 0
            _canSkipCulling = WaterBody.WaterBodies.Count == 0;
        }

        void LateUpdateResetMaxDisplacementFromShape()
        {
            if (FrameCount != _maxDisplacementCachedTime)
            {
                _maxHorizDispFromShape = _maxVertDispFromShape = _maxVertDispFromWaves = 0f;
            }

            _maxDisplacementCachedTime = FrameCount;
        }

        /// <summary>
        /// Could the ocean horizontal scale increase (for e.g. if the viewpoint gains altitude). Will be false if ocean already at maximum scale.
        /// </summary>
        public bool ScaleCouldIncrease { get { return _maxScale == -1f || Root.localScale.x < _maxScale * 0.99f; } }
        /// <summary>
        /// Could the ocean horizontal scale decrease (for e.g. if the viewpoint drops in altitude). Will be false if ocean already at minimum scale.
        /// </summary>
        public bool ScaleCouldDecrease { get { return _minScale == -1f || Root.localScale.x > _minScale * 1.01f; } }

        /// <summary>
        /// User shape inputs can report in how far they might displace the shape horizontally and vertically. The max value is
        /// saved here. Later the bounding boxes for the ocean tiles will be expanded to account for this potential displacement.
        /// </summary>
        public void ReportMaxDisplacementFromShape(float maxHorizDisp, float maxVertDisp, float maxVertDispFromWaves)
        {
            _maxHorizDispFromShape += maxHorizDisp;
            _maxVertDispFromShape += maxVertDisp;
            _maxVertDispFromWaves += maxVertDispFromWaves;
        }
        float _maxHorizDispFromShape = 0f;
        float _maxVertDispFromShape = 0f;
        float _maxVertDispFromWaves = 0f;
        int _maxDisplacementCachedTime = 0;
        /// <summary>
        /// The maximum horizontal distance that the shape scripts are displacing the shape.
        /// </summary>
        public float MaxHorizDisplacement { get { return _maxHorizDispFromShape; } }
        /// <summary>
        /// The maximum height that the shape scripts are displacing the shape.
        /// </summary>
        public float MaxVertDisplacement { get { return _maxVertDispFromShape; } }

        /// <summary>
        /// Provides ocean shape to CPU.
        /// </summary>
        public ICollProvider CollisionProvider { get; private set; }
        public IFlowProvider FlowProvider { get; private set; }

        private void CleanUp()
        {
            foreach (var lodData in _lodDatas)
            {
                lodData.OnDisable();
            }
            _lodDatas.Clear();

#if UNITY_EDITOR
            if (!EditorApplication.isPlaying && Root != null)
            {
                DestroyImmediate(Root.gameObject);
            }
            else
#endif
            if (Root != null)
            {
                Destroy(Root.gameObject);
            }

            Root = null;

            _lodTransform = null;
            _lodDataAnimWaves = null;
            _lodDataClipSurface = null;
            _lodDataDynWaves = null;
            _lodDataFlow = null;
            _lodDataFoam = null;
            _lodDataSeaDepths = null;
            _lodDataShadow = null;

            if (CollisionProvider != null)
            {
                CollisionProvider.CleanUp();
                CollisionProvider = null;
            }

            if (FlowProvider != null)
            {
                FlowProvider.CleanUp();
                FlowProvider = null;
            }

            _oceanChunkRenderers.Clear();

            _bufPerCascadeInstanceData.Dispose();
            _bufCascadeDataTgt.Dispose();
            _bufCascadeDataSrc.Dispose();
        }

#if UNITY_EDITOR
        [UnityEditor.Callbacks.DidReloadScripts]
        private static void OnReLoadScripts()
        {
            Instance = FindObjectOfType<OceanRenderer>();
        }

        private void OnDrawGizmos()
        {
            // Don't need proxy if in play mode
            if (EditorApplication.isPlaying)
            {
                return;
            }

            // Create proxy if not present already, and proxy enabled
            if (_proxyPlane == null && _showOceanProxyPlane)
            {
                _proxyPlane = GameObject.CreatePrimitive(PrimitiveType.Plane);
                DestroyImmediate(_proxyPlane.GetComponent<Collider>());
                _proxyPlane.hideFlags = HideFlags.HideAndDontSave;
                _proxyPlane.transform.parent = transform;
                _proxyPlane.transform.localPosition = Vector3.zero;
                _proxyPlane.transform.localRotation = Quaternion.identity;
                _proxyPlane.transform.localScale = 4000f * Vector3.one;

                _proxyPlane.GetComponent<Renderer>().sharedMaterial = new Material(Shader.Find(kProxyShader));
            }

            // Change active state of proxy if necessary
            if (_proxyPlane != null && _proxyPlane.activeSelf != _showOceanProxyPlane)
            {
                _proxyPlane.SetActive(_showOceanProxyPlane);

                // Scene view doesnt automatically refresh which makes the option confusing, so force it
                EditorWindow view = EditorWindow.GetWindow<SceneView>();
                view.Repaint();
            }

            if (Root != null)
            {
                Root.gameObject.SetActive(!_showOceanProxyPlane);
            }
        }
#endif
    }

#if UNITY_EDITOR
    public partial class OceanRenderer : IValidated
    {
        public static void RunValidation(OceanRenderer ocean)
        {
            ocean.Validate(ocean, ValidatedHelper.DebugLog);

            // ShapeGerstnerBatched
            var gerstners = FindObjectsOfType<ShapeGerstnerBatched>();
            foreach (var gerstner in gerstners)
            {
                gerstner.Validate(ocean, ValidatedHelper.DebugLog);
            }

            // UnderwaterEffect
            var underwaters = FindObjectsOfType<UnderwaterEffect>();
            foreach (var underwater in underwaters)
            {
                underwater.Validate(ocean, ValidatedHelper.DebugLog);
            }

            // OceanDepthCache
            var depthCaches = FindObjectsOfType<OceanDepthCache>();
            foreach (var depthCache in depthCaches)
            {
                depthCache.Validate(ocean, ValidatedHelper.DebugLog);
            }

            // AssignLayer
            var assignLayers = FindObjectsOfType<AssignLayer>();
            foreach (var assign in assignLayers)
            {
                assign.Validate(ocean, ValidatedHelper.DebugLog);
            }

            // FloatingObjectBase
            var floatingObjects = FindObjectsOfType<FloatingObjectBase>();
            foreach (var floatingObject in floatingObjects)
            {
                floatingObject.Validate(ocean, ValidatedHelper.DebugLog);
            }

            // Inputs
            var inputs = FindObjectsOfType<RegisterLodDataInputBase>();
            foreach (var input in inputs)
            {
                input.Validate(ocean, ValidatedHelper.DebugLog);
            }

            // WaterBody
            var waterBodies = FindObjectsOfType<WaterBody>();
            foreach (var waterBody in waterBodies)
            {
                waterBody.Validate(ocean, ValidatedHelper.DebugLog);
            }

            Debug.Log("Validation complete!", ocean);
        }

        public bool Validate(OceanRenderer ocean, ValidatedHelper.ShowMessage showMessage)
        {
            var isValid = true;

<<<<<<< HEAD
#if UNITY_2019
            if (EditorSettings.enterPlayModeOptionsEnabled && 
                EditorSettings.enterPlayModeOptions.HasFlag(EnterPlayModeOptions.DisableSceneReload))
            {
                showMessage
                (
                    "Crest will not work correctly with <i>Disable Scene Reload</i> enabled.",
                    ValidatedHelper.MessageType.Error, ocean
                );
            }
#endif

=======
>>>>>>> 2135e747
            if (_material == null)
            {
                showMessage
                (
                    "A material for the ocean must be assigned on the Material property of the OceanRenderer.",
                    ValidatedHelper.MessageType.Error, ocean
                );

                isValid = false;
            }

            // OceanRenderer
            if (FindObjectsOfType<OceanRenderer>().Length > 1)
            {
                showMessage
                (
                    "Multiple OceanRenderer scripts detected in open scenes, this is not typical - usually only one OceanRenderer is expected to be present.",
                    ValidatedHelper.MessageType.Warning, ocean
                );
            }

            // ShapeGerstnerBatched
            var gerstners = FindObjectsOfType<ShapeGerstnerBatched>();
            if (gerstners.Length == 0)
            {
                showMessage
                (
                    "No ShapeGerstnerBatched script found, so ocean will appear flat (no waves).",
                    ValidatedHelper.MessageType.Info, ocean
                );
            }

            // Ocean Detail Parameters
            var baseMeshDensity = _lodDataResolution * 0.25f / _geometryDownSampleFactor;

            if (baseMeshDensity < 8)
            {
                showMessage
                (
                    "Base mesh density is lower than 8. There will be visible gaps in the ocean surface. " +
                    "Increase the <i>LOD Data Resolution</i> or decrease the <i>Geometry Down Sample Factor</i>.",
                    ValidatedHelper.MessageType.Error, ocean
                );
            }
            else if (baseMeshDensity < 16)
            {
                showMessage
                (
                    "Base mesh density is lower than 16. There will be visible transitions when traversing the ocean surface. " +
                    "Increase the <i>LOD Data Resolution</i> or decrease the <i>Geometry Down Sample Factor</i>.",
                    ValidatedHelper.MessageType.Warning, ocean
                );
            }

            var hasMaterial = ocean != null && ocean._material != null;
            var oceanColourIncorrectText = "Ocean colour will be incorrect. ";

            // Check lighting. There is an edge case where the lighting data is invalid because settings has changed.
            // We don't need to check anything if the following material options are used.
            if (hasMaterial && !ocean._material.IsKeywordEnabled("_PROCEDURALSKY_ON") &&
                !ocean._material.IsKeywordEnabled("_OVERRIDEREFLECTIONCUBEMAP_ON"))
            {
                var alternativesText = "Alternatively, try the <i>Procedural Sky</i> or <i>Override Reflection " +
                    "Cubemap</i> option on the ocean material.";

                if (RenderSettings.defaultReflectionMode == DefaultReflectionMode.Skybox)
                {
                    var isLightingDataMissing = Lightmapping.giWorkflowMode != Lightmapping.GIWorkflowMode.Iterative &&
                        !Lightmapping.lightingDataAsset;

                    // Generated lighting will be wrong without a skybox.
                    if (RenderSettings.skybox == null)
                    {
                        showMessage
                        (
                            "There is no skybox set in the lighting settings window. " +
                            oceanColourIncorrectText +
                            alternativesText,
                            ValidatedHelper.MessageType.Warning, ocean
                        );
                    }
                    // Spherical Harmonics is missing and required.
                    else if (isLightingDataMissing)
                    {
                        showMessage
                        (
                            "Lighting data is missing which provides baked spherical harmonics." +
                            oceanColourIncorrectText +
                            "Generate lighting or enable Auto Generate from the Lighting window. " +
                            alternativesText,
                            ValidatedHelper.MessageType.Warning, ocean
                        );
                    }
                }
                else
                {
                    // We need a cubemap if using custom reflections.
                    if (RenderSettings.customReflection == null)
                    {
                        showMessage
                        (
                            "Environmental Reflections is set to Custom, but no cubemap has been provided. " +
                            oceanColourIncorrectText +
                            "Assign a cubemap in the lighting settings window. " +
                            alternativesText,
                            ValidatedHelper.MessageType.Warning, ocean
                        );
                    }
                }
            }
            // Check override reflections cubemap option. Procedural skybox will override this, but it is a waste to
            // have the keyword enabled and not use it.
            else if (hasMaterial && ocean._material.IsKeywordEnabled("_OVERRIDEREFLECTIONCUBEMAP_ON") &&
                ocean._material.GetTexture("_ReflectionCubemapOverride") == null)
            {
                showMessage
                (
                    "<i>Override Reflection Cubemap</i> is enabled but no cubemap has been provided. " +
                    oceanColourIncorrectText +
                    "Assign a cubemap or disable the checkbox on the ocean material.",
                    ValidatedHelper.MessageType.Warning, ocean
                );
            }

            // SimSettingsAnimatedWaves
            if (_simSettingsAnimatedWaves)
            {
                _simSettingsAnimatedWaves.Validate(ocean, showMessage);
            }

            if (transform.eulerAngles.magnitude > 0.0001f)
            {
                showMessage
                (
                    $"There must be no rotation on the ocean GameObject, and no rotation on any parent. Currently the rotation Euler angles are {transform.eulerAngles}.",
                    ValidatedHelper.MessageType.Error, ocean
                );
            }

            return isValid;
        }

        void OnValidate()
        {
            // Must be at least 0.25, and must be on a power of 2
            _minScale = Mathf.Pow(2f, Mathf.Round(Mathf.Log(Mathf.Max(_minScale, 0.25f), 2f)));

            // Max can be -1 which means no maximum
            if (_maxScale != -1f)
            {
                // otherwise must be at least 0.25, and must be on a power of 2
                _maxScale = Mathf.Pow(2f, Mathf.Round(Mathf.Log(Mathf.Max(_maxScale, _minScale), 2f)));
            }

            // Gravity 0 makes waves freeze which is weird but doesn't seem to break anything so allowing this for now
            _gravityMultiplier = Mathf.Max(_gravityMultiplier, 0f);

            // LOD data resolution multiple of 2 for general GPU texture reasons (like pixel quads)
            _lodDataResolution -= _lodDataResolution % 2;

            _geometryDownSampleFactor = Mathf.ClosestPowerOfTwo(Mathf.Max(_geometryDownSampleFactor, 1));

            var remGeo = _lodDataResolution % _geometryDownSampleFactor;
            if (remGeo > 0)
            {
                var newLDR = _lodDataResolution - (_lodDataResolution % _geometryDownSampleFactor);
                Debug.LogWarning
                (
                    "Adjusted Lod Data Resolution from " + _lodDataResolution + " to " + newLDR + " to ensure the Geometry Down Sample Factor is a factor (" + _geometryDownSampleFactor + ").",
                    this
                );

                _lodDataResolution = newLDR;
            }
        }
    }

    [CustomEditor(typeof(OceanRenderer))]
    public class OceanRendererEditor : ValidatedEditor
    {
        public override void OnInspectorGUI()
        {
            base.OnInspectorGUI();

            var target = this.target as OceanRenderer;

            if (GUILayout.Button("Rebuild Ocean"))
            {
                target.enabled = false;
                target.enabled = true;
            }

            if (GUILayout.Button("Validate Setup"))
            {
                OceanRenderer.RunValidation(target);
            }
        }
    }
#endif
        }<|MERGE_RESOLUTION|>--- conflicted
+++ resolved
@@ -1102,21 +1102,6 @@
         {
             var isValid = true;
 
-<<<<<<< HEAD
-#if UNITY_2019
-            if (EditorSettings.enterPlayModeOptionsEnabled && 
-                EditorSettings.enterPlayModeOptions.HasFlag(EnterPlayModeOptions.DisableSceneReload))
-            {
-                showMessage
-                (
-                    "Crest will not work correctly with <i>Disable Scene Reload</i> enabled.",
-                    ValidatedHelper.MessageType.Error, ocean
-                );
-            }
-#endif
-
-=======
->>>>>>> 2135e747
             if (_material == null)
             {
                 showMessage
