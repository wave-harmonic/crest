﻿// Crest Ocean System

// This file is subject to the MIT License as seen in the root of this folder structure (LICENSE)

// How to use:
// Create a custom editor that inherits from ValidatedEditor. Then implement IValidated on the component.

#if UNITY_EDITOR

using System.Collections.Generic;
using System.Text.RegularExpressions;
using UnityEditor;
using UnityEngine;

namespace Crest
{
    using ValidationFixFunc = System.Action<SerializedObject>;

    public interface IValidated
    {
        bool Validate(OceanRenderer ocean, ValidatedHelper.ShowMessage showMessage);
    }

    // Holds the shared list for messages
    public static class ValidatedHelper
    {
        public enum MessageType
        {
            Error,
            Warning,
            Info,
        }

        public struct HelpBoxMessage
        {
            public string _message;
            public string _fixDescription;
            public Object _object;
            public ValidationFixFunc _action;
        }

        // This is a shared resource. It will be cleared before use. It is only used by the HelpBox delegate since we
        // want to group them by severity (MessageType). Make sure length matches MessageType length.
        public static readonly List<HelpBoxMessage>[] messages = new[]
        {
            new List<HelpBoxMessage>(),
            new List<HelpBoxMessage>(),
            new List<HelpBoxMessage>(),
        };

        public delegate void ShowMessage(string message, string fixDescription, MessageType type, Object @object = null, ValidationFixFunc action = null);

        public static void DebugLog(string message, string fixDescription, MessageType type, Object @object = null, ValidationFixFunc action = null)
        {
            message = $"Validation: {message} {fixDescription} Click this message to highlight the problem object.";

            switch (type)
            {
                case MessageType.Error: Debug.LogError(message, @object); break;
                case MessageType.Warning: Debug.LogWarning(message, @object); break;
                default: Debug.Log(message, @object); break;
            }
        }

        public static void HelpBox(string message, string fixDescription, MessageType type, Object @object = null, ValidationFixFunc action = null)
        {
            messages[(int)type].Add(new HelpBoxMessage { _message = message, _fixDescription = fixDescription, _object = @object, _action = action });
        }

        public static void Suppressed(string message, string fixDescription, MessageType type, Object @object = null, ValidationFixFunc action = null)
        {
        }

<<<<<<< HEAD
        static void FixAttachSpline(SerializedObject lodInputComponent)
        {
            var gameObject = lodInputComponent.targetObject as GameObject;
            Undo.AddComponent<Spline.Spline>(gameObject);
            EditorUtility.SetDirty(gameObject);
        }

        static void FixRemoveRenderer(SerializedObject lodInputComponent)
        {
            var gameObject = lodInputComponent.targetObject as GameObject;
            var renderer = gameObject.GetComponent<MeshRenderer>();
            Undo.DestroyObjectImmediate(renderer);
            EditorUtility.SetDirty(gameObject);
        }
=======
        internal static void FixAttachComponent<ComponentType>(SerializedObject lodInputComponent)
            where ComponentType : Component
        {
            var gameObject = lodInputComponent.targetObject as GameObject;
            gameObject.AddComponent<ComponentType>();
            EditorUtility.SetDirty(gameObject);
        }

        internal static void FixSetMaterialOptionEnabled(SerializedObject material, string keyword, string floatParam, bool enabled)
        {
            var mat = material.targetObject as Material;
            Undo.RecordObject(mat, $"Enable keyword {keyword}");
            if (enabled)
            {
                mat.EnableKeyword(keyword);
            }
            else
            {
                mat.DisableKeyword(keyword);
            }
            mat.SetFloat(floatParam, enabled ? 1f : 0f);
        }

        public static bool ValidateRenderer(GameObject gameObject, string shaderPrefix, ShowMessage showMessage)
        {
            var renderer = gameObject.GetComponent<Renderer>();
            if (!renderer)
            {
                showMessage
                (
                    "A MeshRenderer component is required but none is attached to ocean input.",
                    "Attach a <i>MeshRenderer</i> component.",
                    MessageType.Error, gameObject,
                    FixAttachComponent<MeshRenderer>
                );
>>>>>>> 6125dc79

        public static bool ValidateMaterial(Material material, string shaderPrefix, GameObject gameObject, ShowMessage showMessage)
        {
            if (!material || material.shader && !material.shader.name.StartsWith(shaderPrefix))
            {
                showMessage($"Shader assigned to ocean input expected to be of type <i>{shaderPrefix}</i>.", MessageType.Error, gameObject);
                return false;
            }

            return true;
        }

        public static bool ValidateInputMesh(bool rendererRequired, GameObject gameObject, ShowMessage showMessage)
        {
            var renderer = gameObject.GetComponent<MeshRenderer>();

            if (!rendererRequired)
            {
<<<<<<< HEAD
                if (renderer)
                {
                    showMessage("A MeshRenderer is present but is unused and should be removed.", MessageType.Warning, gameObject, FixRemoveRenderer);
                    return false;
                }
=======
                showMessage
                (
                    $"Shader assigned to ocean input expected to be of type <i>{shaderPrefix}</i>.",
                    "Assign a material that uses a shader of this type.", MessageType.Error, gameObject
                );
>>>>>>> 6125dc79

                return true;
            }

            if (!renderer)
            {
                showMessage("A Crest Spline component is required to drive this data. Alternative a MeshRenderer can be added. Neither is currently attached to ocean input.", MessageType.Error, gameObject, FixAttachSpline);
                return false;
            }

            return true;
        }
    }

    public abstract class ValidatedEditor : Editor
    {
        static readonly bool _groupMessages = false;
        static GUIContent s_jumpButtonContent = null;
        static GUIContent s_fixButtonContent = null;

        public void ShowValidationMessages()
        {
            IValidated target = (IValidated)this.target;

            // Enable rich text in help boxes. Store original so we can revert since this might be a "hack".
            var styleRichText = GUI.skin.GetStyle("HelpBox").richText;
            GUI.skin.GetStyle("HelpBox").richText = true;

            // This is a static list so we need to clear it before use. Not sure if this will ever be a threaded
            // operation which would be an issue.
            foreach (var messages in ValidatedHelper.messages)
            {
                messages.Clear();
            }

            // OceanRenderer isn't a hard requirement for validation to work. Null needs to be handled in each
            // component.
            target.Validate(FindObjectOfType<OceanRenderer>(), ValidatedHelper.HelpBox);

            // We only want space before and after the list of help boxes. We don't want space between.
            var needsSpaceAbove = true;
            var needsSpaceBelow = false;

            // We loop through in reverse order so errors appears at the top.
            for (var messageTypeIndex = 0; messageTypeIndex < ValidatedHelper.messages.Length; messageTypeIndex++)
            {
                var messages = ValidatedHelper.messages[messageTypeIndex];

                if (messages.Count > 0)
                {
                    if (needsSpaceAbove)
                    {
                        // Double space looks good at top.
                        EditorGUILayout.Space();
                        EditorGUILayout.Space();
                        needsSpaceAbove = false;
                    }

                    needsSpaceBelow = true;

                    // Map Validated.MessageType to HelpBox.MessageType.
                    var messageType = (MessageType)ValidatedHelper.messages.Length - messageTypeIndex;

                    if (_groupMessages)
                    {
                        // We join the messages together to reduce vertical space since HelpBox has padding, borders etc.
                        var joinedMessage = messages[0]._message;
                        // Format as list if we have more than one message.
                        if (messages.Count > 1) joinedMessage = $"- {joinedMessage}";

                        for (var messageIndex = 1; messageIndex < messages.Count; messageIndex++)
                        {
                            joinedMessage += $"\n- {messages[messageIndex]}";
                        }

                        EditorGUILayout.HelpBox(joinedMessage, messageType);
                    }
                    else
                    {
                        foreach (var message in messages)
                        {
                            EditorGUILayout.BeginHorizontal();
                            EditorGUILayout.HelpBox(message._message + " " + message._fixDescription, messageType);

                            // Jump to object button.
                            if (message._object != null)
                            {
                                // Selection.activeObject can be message._object.gameObject instead of the component
                                // itself. We soft cast to MonoBehaviour to get the gameObject for comparison.
                                // Alternatively, we could always pass gameObject instead of "this".
                                var casted = message._object as MonoBehaviour;

                                if (Selection.activeObject != message._object && (casted == null || casted.gameObject != Selection.activeObject))
                                {
                                    if (s_jumpButtonContent == null)
                                    {
                                        s_jumpButtonContent = new GUIContent(EditorGUIUtility.FindTexture("scenepicking_pickable_hover@2x"), "Jump to object to resolve issue");
                                    }

                                    if (GUILayout.Button(s_jumpButtonContent, GUILayout.ExpandWidth(false), GUILayout.ExpandHeight(true)))
                                    {
                                        Selection.activeObject = message._object;
                                    }
                                }
                            }

                            // Fix the issue button.
                            if (message._action != null)
                            {
                                if (s_fixButtonContent == null)
                                {
                                    s_fixButtonContent = new GUIContent(EditorGUIUtility.FindTexture("SceneViewTools@2x"));
                                }

                                if (message._fixDescription != null)
                                {
                                    var sanitisedFixDescr = Regex.Replace(message._fixDescription, @"<[^<>]*>", "'");
                                    s_fixButtonContent.tooltip = $"Apply fix: {sanitisedFixDescr}";
                                }
                                else
                                {
                                    s_fixButtonContent.tooltip = "Fix issue";
                                }

                                if (GUILayout.Button(s_fixButtonContent, GUILayout.ExpandWidth(false), GUILayout.ExpandHeight(true)))
                                {
                                    // Run fix function
                                    var serializedObject = new SerializedObject(message._object);
                                    message._action.Invoke(serializedObject);
                                    if (serializedObject.ApplyModifiedProperties())
                                    {
                                        // SerializedObject does this for us, but gives the history item a nicer label.
                                        Undo.RecordObject(message._object, s_fixButtonContent.tooltip);
                                    }
                                }
                            }

                            EditorGUILayout.EndHorizontal();
                        }
                    }
                }
            }

            if (needsSpaceBelow)
            {
                EditorGUILayout.Space();
            }

            // Revert skin since it persists.
            GUI.skin.GetStyle("HelpBox").richText = styleRichText;
        }

        public override void OnInspectorGUI()
        {
            base.OnInspectorGUI();

            // We want to show messages at the bottom or it will disturb input focus.
            ShowValidationMessages();
        }
    }
}

#endif<|MERGE_RESOLUTION|>--- conflicted
+++ resolved
@@ -71,22 +71,6 @@
         {
         }
 
-<<<<<<< HEAD
-        static void FixAttachSpline(SerializedObject lodInputComponent)
-        {
-            var gameObject = lodInputComponent.targetObject as GameObject;
-            Undo.AddComponent<Spline.Spline>(gameObject);
-            EditorUtility.SetDirty(gameObject);
-        }
-
-        static void FixRemoveRenderer(SerializedObject lodInputComponent)
-        {
-            var gameObject = lodInputComponent.targetObject as GameObject;
-            var renderer = gameObject.GetComponent<MeshRenderer>();
-            Undo.DestroyObjectImmediate(renderer);
-            EditorUtility.SetDirty(gameObject);
-        }
-=======
         internal static void FixAttachComponent<ComponentType>(SerializedObject lodInputComponent)
             where ComponentType : Component
         {
@@ -122,45 +106,18 @@
                     MessageType.Error, gameObject,
                     FixAttachComponent<MeshRenderer>
                 );
->>>>>>> 6125dc79
-
-        public static bool ValidateMaterial(Material material, string shaderPrefix, GameObject gameObject, ShowMessage showMessage)
-        {
-            if (!material || material.shader && !material.shader.name.StartsWith(shaderPrefix))
-            {
-                showMessage($"Shader assigned to ocean input expected to be of type <i>{shaderPrefix}</i>.", MessageType.Error, gameObject);
+
                 return false;
             }
 
-            return true;
-        }
-
-        public static bool ValidateInputMesh(bool rendererRequired, GameObject gameObject, ShowMessage showMessage)
-        {
-            var renderer = gameObject.GetComponent<MeshRenderer>();
-
-            if (!rendererRequired)
-            {
-<<<<<<< HEAD
-                if (renderer)
-                {
-                    showMessage("A MeshRenderer is present but is unused and should be removed.", MessageType.Warning, gameObject, FixRemoveRenderer);
-                    return false;
-                }
-=======
+            if (!renderer.sharedMaterial || renderer.sharedMaterial.shader && !renderer.sharedMaterial.shader.name.StartsWith(shaderPrefix))
+            {
                 showMessage
                 (
                     $"Shader assigned to ocean input expected to be of type <i>{shaderPrefix}</i>.",
                     "Assign a material that uses a shader of this type.", MessageType.Error, gameObject
                 );
->>>>>>> 6125dc79
-
-                return true;
-            }
-
-            if (!renderer)
-            {
-                showMessage("A Crest Spline component is required to drive this data. Alternative a MeshRenderer can be added. Neither is currently attached to ocean input.", MessageType.Error, gameObject, FixAttachSpline);
+
                 return false;
             }
 
