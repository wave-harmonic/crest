﻿// Crest Ocean System

// Copyright 2021 Wave Harmonic Ltd

// Inspired by https://github.com/speps/GX-EncinoWaves

using UnityEditor;
using UnityEngine;
using UnityEngine.Experimental.Rendering;
using UnityEngine.Rendering;
using Object = UnityEngine.Object;

namespace Crest
{
    /// <summary>
    /// Runs FFT to generate water surface displacements
    /// </summary>
    public class FFTCompute
    {
        // Must match 'SIZE' param of first kernel in FFTCompute.compute
        const int FFT_KERNEL_0_RESOLUTION = 8;

        // Must match CASCADE_COUNT in FFTCompute.compute
        const int CASCADE_COUNT = 16;

        bool _isInitialised = false;

        RenderTexture _spectrumInit;
        RenderTexture _spectrumHeight;
        RenderTexture _spectrumDisplaceX;
        RenderTexture _spectrumDisplaceZ;
        RenderTexture _tempFFT1;
        RenderTexture _tempFFT2;
        RenderTexture _tempFFT3;

        Texture2D _texButterfly;

        /// <summary>
        /// Generated 'raw', uncombined, wave data. Input for putting into AnimWaves data before combine pass.
        /// </summary>
        RenderTexture _waveBuffers;

        Texture2D _texSpectrumControls;
        bool _spectrumInitialised = false;
        Color[] _spectrumDataScratch = new Color[OceanWaveSpectrum.NUM_OCTAVES];

        ComputeShader _shaderSpectrum;
        ComputeShader _shaderFFT;

        float _prevWindTurbulence;
        float _prevWindSpeed;
        float _prevWindDir;
        int _prevResolution;

        int _kernelSpectrumInit;
        int _kernelSpectrumUpdate;

        public void Release()
        {
            if (_texButterfly != null) Object.DestroyImmediate(_texButterfly);
            if (_texSpectrumControls != null) Object.DestroyImmediate(_texSpectrumControls);
            if (_spectrumInit != null) _spectrumInit.Release();
            if (_spectrumHeight != null) _spectrumHeight.Release();
            if (_spectrumDisplaceX != null) _spectrumDisplaceX.Release();
            if (_spectrumDisplaceZ != null) _spectrumDisplaceZ.Release();
            if (_tempFFT1 != null) _tempFFT1.Release();
            if (_tempFFT2 != null) _tempFFT2.Release();
            if (_tempFFT3 != null) _tempFFT3.Release();

            if (_waveBuffers != null)
            {
#if UNITY_EDITOR
                if (!EditorApplication.isPlaying)
                {
                    Object.DestroyImmediate(_waveBuffers);
                }
                else
#endif
                {
                    Object.Destroy(_waveBuffers);
                }
                _waveBuffers = null;
            }

            _prevWindTurbulence = -1;
            _prevWindSpeed = -1;
            _prevResolution = -1;
            _isInitialised = false;
        }

        void InitializeTextures(int resolution, OceanWaveSpectrum spectrum)
        {
            Debug.Assert(Mathf.NextPowerOfTwo(resolution) == resolution, "FFTCompute resolution must be power of 2");

            Release();

            _shaderSpectrum = Resources.Load<ComputeShader>("FFT/FFTSpectrum");
            _kernelSpectrumInit = _shaderSpectrum.FindKernel("SpectrumInitalize");
            _kernelSpectrumUpdate = _shaderSpectrum.FindKernel("SpectrumUpdate");
            _shaderFFT = Resources.Load<ComputeShader>("FFT/FFTCompute");

            _texButterfly = new Texture2D(resolution, Mathf.RoundToInt(Mathf.Log(resolution, 2)), TextureFormat.RGBAFloat, false, true);

            _texSpectrumControls = new Texture2D(Crest.OceanWaveSpectrum.NUM_OCTAVES, 1, TextureFormat.RFloat, false, true);

            RenderTextureDescriptor rtd = new RenderTextureDescriptor();
            rtd.width = rtd.height = resolution;
            rtd.dimension = TextureDimension.Tex2DArray;
            rtd.enableRandomWrite = true;
            rtd.depthBufferBits = 0;
            rtd.volumeDepth = CASCADE_COUNT;
            rtd.colorFormat = RenderTextureFormat.ARGBFloat;
            rtd.msaaSamples = 1;

            _spectrumInit = new RenderTexture(rtd);
            _spectrumInit.Create();

            rtd.colorFormat = RenderTextureFormat.RGFloat;

            _spectrumHeight = new RenderTexture(rtd);
            _spectrumHeight.Create();
            _spectrumDisplaceX = new RenderTexture(rtd);
            _spectrumDisplaceX.Create();
            _spectrumDisplaceZ = new RenderTexture(rtd);
            _spectrumDisplaceZ.Create();

            _tempFFT1 = new RenderTexture(rtd);
            _tempFFT1.Create();
            _tempFFT2 = new RenderTexture(rtd);
            _tempFFT2.Create();
            _tempFFT3 = new RenderTexture(rtd);
            _tempFFT3.Create();

            // Raw wave data buffer
            _waveBuffers = new RenderTexture(resolution, resolution, 0, GraphicsFormat.R16G16B16A16_SFloat);
            _waveBuffers.wrapMode = TextureWrapMode.Repeat;
            _waveBuffers.antiAliasing = 1;
            _waveBuffers.filterMode = FilterMode.Bilinear;
            _waveBuffers.anisoLevel = 0;
            _waveBuffers.useMipMap = false;
            _waveBuffers.name = "FFTCascades";
            _waveBuffers.dimension = TextureDimension.Tex2DArray;
            _waveBuffers.volumeDepth = CASCADE_COUNT;
            _waveBuffers.enableRandomWrite = true;
            _waveBuffers.Create();

            InitializeButterfly(resolution);

            InitialiseSpectrumHandControls(spectrum);

            _isInitialised = true;
        }

        /// <summary>
        /// Computes water surface displacement, with wave components split across slices of the output texture array
        /// </summary>
<<<<<<< HEAD
        public RenderTexture GenerateDisplacements(CommandBuffer buf, int resolution, float windTurbulence, float windSpeed, float time, OceanWaveSpectrum spectrum, bool updateSpectrum)
=======
        public void GenerateDisplacements(CommandBuffer buf, float windTurbulence, float windSpeed, float windDirRad, float time, OceanWaveSpectrum spectrum, bool updateSpectrum, RenderTexture _outputTextureArray)
>>>>>>> 60d52804
        {
            if (!_isInitialised || _spectrumHeight == null || _waveBuffers.width != resolution)
            {
                InitializeTextures(resolution, spectrum);
            }

            if (!_spectrumInitialised || updateSpectrum)
            {
                InitialiseSpectrumHandControls(spectrum);
            }

            if (!Mathf.Approximately(_prevWindTurbulence, windTurbulence) ||
                !Mathf.Approximately(_prevWindSpeed, windSpeed) ||
                !Mathf.Approximately(_prevWindDir, windDirRad) ||
                resolution != _prevResolution ||
                updateSpectrum
                )
            {
                _prevWindTurbulence = windTurbulence;
                _prevWindSpeed = windSpeed;
                _prevWindDir = windDirRad;
                _prevResolution = resolution;

                InitializeSpectrum(buf, resolution, windSpeed, windDirRad, windTurbulence, spectrum._gravityScale * Mathf.Abs(Physics.gravity.magnitude));
            }

            UpdateSpectrum(buf, resolution, time, spectrum._chop);

            DispatchFFT(buf, resolution);

            return _waveBuffers;
        }

        /// <summary>
        /// Computes the offsets used for the FFT calculation
        /// </summary>
        void InitializeButterfly(int resolution)
        {
            var log2Size = Mathf.RoundToInt(Mathf.Log(resolution, 2));
            var butterflyColors = new Color[resolution * log2Size];

            int offset = 1, numIterations = resolution >> 1;
            for (int rowIndex = 0; rowIndex < log2Size; rowIndex++)
            {
                int rowOffset = rowIndex * resolution;
                {
                    int start = 0, end = 2 * offset;
                    for (int iteration = 0; iteration < numIterations; iteration++)
                    {
                        var bigK = 0f;
                        for (int K = start; K < end; K += 2)
                        {
                            var phase = 2.0f * Mathf.PI * bigK * numIterations / resolution;
                            var cos = Mathf.Cos(phase);
                            var sin = Mathf.Sin(phase);
                            butterflyColors[rowOffset + K / 2] = new Color(cos, -sin, 0, 1);
                            butterflyColors[rowOffset + K / 2 + offset] = new Color(-cos, sin, 0, 1);

                            bigK += 1f;
                        }
                        start += 4 * offset;
                        end = start + 2 * offset;
                    }
                }
                numIterations >>= 1;
                offset <<= 1;
            }

            _texButterfly.SetPixels(butterflyColors);
            _texButterfly.Apply();
        }

        void InitialiseSpectrumHandControls(OceanWaveSpectrum spectrum)
        {
            for (var i = 0; i < OceanWaveSpectrum.NUM_OCTAVES; i++)
            {
                float pow = spectrum._powerDisabled[i] ? 0f : Mathf.Pow(10f, spectrum._powerLog[i]);
                pow *= spectrum._multiplier * spectrum._multiplier;
                _spectrumDataScratch[i] = pow * Color.white;
            }

            _texSpectrumControls.SetPixels(_spectrumDataScratch);
            _texSpectrumControls.Apply();

            _spectrumInitialised = true;
        }

        /// <summary>
        /// Computes base spectrum values based on wind speed & turbulence & spectrum controls
        /// </summary>
        void InitializeSpectrum(CommandBuffer buf, int size, float windSpeed, float windDirRad, float windTurbulence, float gravity)
        {
            buf.SetComputeIntParam(_shaderSpectrum, "_Size", size);
            buf.SetComputeFloatParam(_shaderSpectrum, "_WindSpeed", windSpeed);
            buf.SetComputeFloatParam(_shaderSpectrum, "_Turbulence", windTurbulence);
            buf.SetComputeFloatParam(_shaderSpectrum, "_Gravity", gravity);
            buf.SetComputeVectorParam(_shaderSpectrum, "_WindDir", new Vector2(Mathf.Cos(windDirRad), Mathf.Sin(windDirRad)));
            buf.SetComputeTextureParam(_shaderSpectrum, _kernelSpectrumInit, "_SpectrumControls", _texSpectrumControls);
            buf.SetComputeTextureParam(_shaderSpectrum, _kernelSpectrumInit, "_ResultInit", _spectrumInit);
            buf.DispatchCompute(_shaderSpectrum, _kernelSpectrumInit, size / 8, size / 8, CASCADE_COUNT);
        }

        /// <summary>
        /// Computes a spectrum for the current time which can be FFT'd into the final surface
        /// </summary>
        void UpdateSpectrum(CommandBuffer buf, int size, float time, float chop)
        {
            buf.SetComputeFloatParam(_shaderSpectrum, "_Time", time);
            buf.SetComputeFloatParam(_shaderSpectrum, "_Chop", chop);
            buf.SetComputeTextureParam(_shaderSpectrum, _kernelSpectrumUpdate, "_Init0", _spectrumInit);
            buf.SetComputeTextureParam(_shaderSpectrum, _kernelSpectrumUpdate, "_ResultHeight", _spectrumHeight);
            buf.SetComputeTextureParam(_shaderSpectrum, _kernelSpectrumUpdate, "_ResultDisplaceX", _spectrumDisplaceX);
            buf.SetComputeTextureParam(_shaderSpectrum, _kernelSpectrumUpdate, "_ResultDisplaceZ", _spectrumDisplaceZ);
            buf.DispatchCompute(_shaderSpectrum, _kernelSpectrumUpdate, size / 8, size / 8, CASCADE_COUNT);
        }

        /// <summary>
        /// FFT the spectrum into surface displacements
        /// </summary>
        void DispatchFFT(CommandBuffer buf, int resolution)
        {
            var kernelOffset = 2 * Mathf.RoundToInt(Mathf.Log(resolution / FFT_KERNEL_0_RESOLUTION, 2f));

            buf.SetComputeTextureParam(_shaderFFT, kernelOffset, "_InputH", _spectrumHeight);
            buf.SetComputeTextureParam(_shaderFFT, kernelOffset, "_InputX", _spectrumDisplaceX);
            buf.SetComputeTextureParam(_shaderFFT, kernelOffset, "_InputZ", _spectrumDisplaceZ);
            buf.SetComputeTextureParam(_shaderFFT, kernelOffset, "_InputButterfly", _texButterfly);
            buf.SetComputeTextureParam(_shaderFFT, kernelOffset, "_Output1", _tempFFT1);
            buf.SetComputeTextureParam(_shaderFFT, kernelOffset, "_Output2", _tempFFT2);
            buf.SetComputeTextureParam(_shaderFFT, kernelOffset, "_Output3", _tempFFT3);
            buf.DispatchCompute(_shaderFFT, kernelOffset, 1, resolution, CASCADE_COUNT);

            buf.SetComputeTextureParam(_shaderFFT, kernelOffset + 1, "_InputH", _tempFFT1);
            buf.SetComputeTextureParam(_shaderFFT, kernelOffset + 1, "_InputX", _tempFFT2);
            buf.SetComputeTextureParam(_shaderFFT, kernelOffset + 1, "_InputZ", _tempFFT3);
            buf.SetComputeTextureParam(_shaderFFT, kernelOffset + 1, "_InputButterfly", _texButterfly);
            buf.SetComputeTextureParam(_shaderFFT, kernelOffset + 1, "_Output", _waveBuffers);
            buf.DispatchCompute(_shaderFFT, kernelOffset + 1, resolution, 1, CASCADE_COUNT);
        }

        internal void OnGUI()
        {
            OceanDebugGUI.DrawTextureArray(_waveBuffers, 8, 0.5f, 20f);

            GUI.DrawTexture(new Rect(0f, 0f, 100f, 10f), _texSpectrumControls);
        }
    }
}<|MERGE_RESOLUTION|>--- conflicted
+++ resolved
@@ -154,11 +154,7 @@
         /// <summary>
         /// Computes water surface displacement, with wave components split across slices of the output texture array
         /// </summary>
-<<<<<<< HEAD
-        public RenderTexture GenerateDisplacements(CommandBuffer buf, int resolution, float windTurbulence, float windSpeed, float time, OceanWaveSpectrum spectrum, bool updateSpectrum)
-=======
-        public void GenerateDisplacements(CommandBuffer buf, float windTurbulence, float windSpeed, float windDirRad, float time, OceanWaveSpectrum spectrum, bool updateSpectrum, RenderTexture _outputTextureArray)
->>>>>>> 60d52804
+        public RenderTexture GenerateDisplacements(CommandBuffer buf, int resolution, float windTurbulence, float windSpeed, float windDirRad, float time, OceanWaveSpectrum spectrum, bool updateSpectrum)
         {
             if (!_isInitialised || _spectrumHeight == null || _waveBuffers.width != resolution)
             {
