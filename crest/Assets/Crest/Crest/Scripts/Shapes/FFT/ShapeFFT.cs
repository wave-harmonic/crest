﻿// Crest Ocean System

// Copyright 2021 Wave Harmonic Ltd

using UnityEngine;
using UnityEngine.Rendering;
using Crest.Spline;
using UnityEngine.Experimental.Rendering;

#if UNITY_EDITOR
using UnityEditor;
#endif

namespace Crest
{
    /// <summary>
    /// FFT ocean wave shape
    /// </summary>
    [ExecuteAlways]
    [AddComponentMenu(Internal.Constants.MENU_PREFIX_SCRIPTS + "Shape FFT")]
    [HelpURL(Internal.Constants.HELP_URL_BASE_USER + "wave-conditions.html" + Internal.Constants.HELP_URL_RP + "#shapefft-preview")]
    public partial class ShapeFFT : MonoBehaviour, LodDataMgrAnimWaves.IShapeUpdatable
#if UNITY_EDITOR
        , IReceiveSplinePointOnDrawGizmosSelectedMessages
#endif
    {
        /// <summary>
        /// The version of this asset. Can be used to migrate across versions. This value should
        /// only be changed when the editor upgrades the version.
        /// </summary>
        [SerializeField, HideInInspector]
#pragma warning disable 414
        int _version = 0;
#pragma warning restore 414

        [Header("Wave Conditions")]
        [Tooltip("Impacts how aligned waves are with wind.")]
        [Range(0, 1)]
        public float _windTurbulence = 0.145f;

        [Tooltip("The spectrum that defines the ocean surface shape. Assign asset of type Crest/Ocean Waves Spectrum."), Embedded]
        public OceanWaveSpectrum _spectrum;
        OceanWaveSpectrum _activeSpectrum = null;

        [Tooltip("When true, the wave spectrum is evaluated once on startup in editor play mode and standalone builds, rather than every frame. This is less flexible but reduces the performance cost significantly."), SerializeField]
        bool _spectrumFixedAtRuntime = true;

        [Tooltip("Primary wave direction heading (deg). This is the angle from x axis in degrees that the waves are oriented towards. If a spline is being used to place the waves, this angle is relative ot the spline."), Range(-180, 180)]
        public float _waveDirectionHeadingAngle = 0f;
        public Vector2 PrimaryWaveDirection => new Vector2(Mathf.Cos(Mathf.PI * _waveDirectionHeadingAngle / 180f), Mathf.Sin(Mathf.PI * _waveDirectionHeadingAngle / 180f));

        [Tooltip("When true, uses the wind speed on this component rather than the wind speed from the Ocean Renderer component.")]
        public bool _overrideGlobalWindSpeed = false;
        [Tooltip("Wind speed in km/h. Controls wave conditions."), Range(0, 150f, 2f), Predicated("_overrideGlobalWindSpeed")]
        public float _windSpeed = 20f;

        [Tooltip("Multiplier for these waves to scale up/down."), Range(0f, 1f)]
        public float _weight = 1f;

        [Tooltip("How much these waves respect the shallow water attenuation setting in the Animated Waves Settings. Set to 0 to ignore shallow water."), SerializeField, Range(0f, 1f)]
        float _respectShallowWaterAttenuation = 1f;

        [HideInInspector]
        [Delayed, Tooltip("How many wave components to generate in each octave.")]
        public int _componentsPerOctave = 8;

        [HideInInspector]
        [Tooltip("Change to get a different set of waves.")]
        public int _randomSeed = 0;

        [Header("Generation Settings")]
        [Tooltip("Resolution to use for wave generation buffers. Low resolutions are more efficient but can result in noticeable patterns in the shape."), Delayed]
        public int _resolution = 32;

        [Tooltip("In Editor, shows the wave generation buffers on screen."), SerializeField]
#pragma warning disable 414
        bool _debugDrawSlicesInEditor = false;
#pragma warning restore 414

        [Header("Spline Settings")]
        [SerializeField]
        bool _overrideSplineSettings = false;
        [SerializeField, Predicated("_overrideSplineSettings"), DecoratedField]
        float _radius = 50f;
        [SerializeField, Predicated("_overrideSplineSettings"), Delayed]
        int _subdivisions = 1;
        [SerializeField, Predicated("_overrideSplineSettings"), Delayed]
        int _smoothingIterations = 60;

        [SerializeField]
        float _featherWaveStart = 0.1f;

        [Header("Culling")]
        [Tooltip("Maximum amount surface will be displaced vertically from sea level. Increase this if gaps appear at bottom of screen."), SerializeField]
        float _maxVerticalDisplacement = 10f;
        [Tooltip("Maximum amount a point on the surface will be displaced horizontally by waves from its rest position. Increase this if gaps appear at sides of screen."), SerializeField]
        float _maxHorizontalDisplacement = 15f;

        Mesh _meshForDrawingWaves;

        public class FFTBatch : ILodDataInput
        {
            ShapeFFT _shapeFFT;

            Material _material;
            Mesh _mesh;

            int _waveBufferSliceIndex;

            public FFTBatch(ShapeFFT shapeFFT, float wavelength, int waveBufferSliceIndex, Material material, Mesh mesh)
            {
                _shapeFFT = shapeFFT;
                Wavelength = wavelength;
                _waveBufferSliceIndex = waveBufferSliceIndex;
                _mesh = mesh;
                _material = material;
            }

            // The ocean input system uses this to decide which lod this batch belongs in
            public float Wavelength { get; private set; }

            public bool Enabled { get => true; set { } }

            public void Draw(CommandBuffer buf, float weight, int isTransition, int lodIdx)
            {
                var finalWeight = weight * _shapeFFT._weight;
                if (finalWeight > 0f)
                {
                    buf.SetGlobalInt(LodDataMgr.sp_LD_SliceIndex, lodIdx);
                    buf.SetGlobalFloat(RegisterLodDataInputBase.sp_Weight, finalWeight);
                    buf.SetGlobalInt(sp_WaveBufferSliceIndex, _waveBufferSliceIndex);
                    buf.SetGlobalFloat(sp_AverageWavelength, Wavelength * 1.5f);
                    // Either use a full screen quad, or a provided mesh renderer to draw the waves
                    if (_mesh == null)
                    {
                        buf.DrawProcedural(Matrix4x4.identity, _material, 0, MeshTopology.Triangles, 3);
                    }
                    else if (_material != null)
                    {
                        buf.DrawMesh(_mesh, _shapeFFT.transform.localToWorldMatrix, _material);
                    }
                }
            }
        }

        const int CASCADE_COUNT = 16;

        FFTBatch[] _batches = null;
        FFTCompute _compute = null;

        // Used to populate data on first frame
        bool _firstUpdate = true;

        Material _matGenerateWaves;

        static readonly int sp_WaveBuffer = Shader.PropertyToID("_WaveBuffer");
        static readonly int sp_WaveBufferSliceIndex = Shader.PropertyToID("_WaveBufferSliceIndex");
        static readonly int sp_AverageWavelength = Shader.PropertyToID("_AverageWavelength");
        static readonly int sp_RespectShallowWaterAttenuation = Shader.PropertyToID("_RespectShallowWaterAttenuation");
        static readonly int sp_FeatherWaveStart = Shader.PropertyToID("_FeatherWaveStart");
        readonly int sp_AxisX = Shader.PropertyToID("_AxisX");

        void InitData()
        {
            _compute = new FFTCompute();
        }

        /// <summary>
        /// Min wavelength for a cascade in the wave buffer. Does not depend on viewpoint.
        /// </summary>
        public float MinWavelength(int cascadeIdx)
        {
            var diameter = 0.5f * (1 << cascadeIdx);
            var texelSize = diameter / _resolution;
            // Nyquist rate
            return texelSize * 2f;
        }

        public void CrestUpdate(CommandBuffer buf)
        {
#if UNITY_EDITOR
            UpdateEditorOnly();
#endif

            if (_compute == null)
            {
                InitData();
            }

            var updateDataEachFrame = !_spectrumFixedAtRuntime;
#if UNITY_EDITOR
            if (!EditorApplication.isPlaying) updateDataEachFrame = true;
#endif
            // Ensure batches assigned to correct slots
<<<<<<< HEAD
            if (_firstUpdate || updateDataEachFrame /*|| (_waveBuffers != null)*/)
=======
            if (_firstUpdate || updateDataEachFrame)
>>>>>>> 60d52804
            {
                InitBatches();

                _firstUpdate = false;
            }

            _matGenerateWaves.SetFloat(sp_RespectShallowWaterAttenuation, _respectShallowWaterAttenuation);
            _matGenerateWaves.SetFloat(sp_FeatherWaveStart, _featherWaveStart);
<<<<<<< HEAD
            _matGenerateWaves.SetVector(sp_AxisX, PrimaryWaveDirection);
=======

            // If using geo, the primary wave dir is used by the input shader to rotate the waves relative
            // to the geo rotation. If not, the wind direction is already used in the FFT gen.
            var waveDir = _meshForDrawingWaves != null ? PrimaryWaveDirection : Vector2.right;
            _matGenerateWaves.SetVector(sp_AxisX, waveDir);

            // Seems like shader errors cause this to unbind if I don't set it every frame. Could be an editor only issue.
            _matGenerateWaves.SetTexture(sp_WaveBuffer, _waveBuffers);
>>>>>>> 60d52804

            ReportMaxDisplacement();

            // If geometry is being used, the ocean input shader will rotate the waves to align to geo
            var windDirRad = _meshForDrawingWaves != null ? 0f : _waveDirectionHeadingAngle * Mathf.Deg2Rad;
            var windSpeedMPS = (_overrideGlobalWindSpeed ? _windSpeed : OceanRenderer.Instance._globalWindSpeed) / 3.6f;
<<<<<<< HEAD
            var waveData = _compute.GenerateDisplacements(buf, _resolution, _windTurbulence, windSpeedMPS, OceanRenderer.Instance.CurrentTime, _activeSpectrum, updateDataEachFrame);
=======
            _compute.GenerateDisplacements(buf, _windTurbulence, windSpeedMPS, windDirRad, OceanRenderer.Instance.CurrentTime, _activeSpectrum, updateDataEachFrame, _waveBuffers);
>>>>>>> 60d52804

            _matGenerateWaves.SetTexture(sp_WaveBuffer, waveData);
        }

#if UNITY_EDITOR
        void UpdateEditorOnly()
        {
            if (_spectrum != null)
            {
                _activeSpectrum = _spectrum;
            }

            if (_activeSpectrum == null)
            {
                _activeSpectrum = ScriptableObject.CreateInstance<OceanWaveSpectrum>();
                _activeSpectrum.name = "Default Waves (auto)";
            }

            // Unassign mesh
            if (_meshForDrawingWaves != null && !TryGetComponent<Spline.Spline>(out _))
            {
                _meshForDrawingWaves = null;
            }
        }
#endif

        void ReportMaxDisplacement()
        {
            OceanRenderer.Instance.ReportMaxDisplacementFromShape(_maxHorizontalDisplacement, _maxVerticalDisplacement, _maxVerticalDisplacement);
        }

        void InitBatches()
        {
            var registered = RegisterLodDataInputBase.GetRegistrar(typeof(LodDataMgrAnimWaves));

            if (_batches != null)
            {
                foreach (var batch in _batches)
                {
                    registered.Remove(batch);
                }
            }

            if (TryGetComponent<Spline.Spline>(out var splineForWaves))
            {
                var radius = _overrideSplineSettings ? _radius : splineForWaves.Radius;
                var subdivs = _overrideSplineSettings ? _subdivisions : splineForWaves.Subdivisions;
                var smooth = _overrideSplineSettings ? _smoothingIterations : splineForWaves.SmoothingIterations;
                if (ShapeGerstnerSplineHandling.GenerateMeshFromSpline(splineForWaves, transform, subdivs, radius, smooth, Vector2.one, ref _meshForDrawingWaves))
                {
                    _meshForDrawingWaves.name = gameObject.name + "_mesh";
                }
            }

            if (_meshForDrawingWaves == null)
            {
                _matGenerateWaves = new Material(Shader.Find("Hidden/Crest/Inputs/Animated Waves/Gerstner Global"));
            }
            else
            {
                _matGenerateWaves = new Material(Shader.Find("Crest/Inputs/Animated Waves/Gerstner Geometry"));
            }

            // Submit draws to create the FFT waves
            _batches = new FFTBatch[CASCADE_COUNT];
            for (int i = 0; i < CASCADE_COUNT; i++)
            {
                if (i == -1) break;
                _batches[i] = new FFTBatch(this, MinWavelength(i), i, _matGenerateWaves, _meshForDrawingWaves);
                registered.Add(0, _batches[i]);
            }
        }

        private void OnEnable()
        {
            _firstUpdate = true;

            // Initialise with spectrum
            if (_spectrum != null)
            {
                _activeSpectrum = _spectrum;
            }
#if UNITY_EDITOR
            if (_activeSpectrum == null)
            {
                _activeSpectrum = ScriptableObject.CreateInstance<OceanWaveSpectrum>();
                _activeSpectrum.name = "Default Waves (auto)";
            }

            if (EditorApplication.isPlaying && !Validate(OceanRenderer.Instance, ValidatedHelper.DebugLog))
            {
                enabled = false;
                return;
            }

            _activeSpectrum.Upgrade();
#endif

            LodDataMgrAnimWaves.RegisterUpdatable(this);
        }

        void OnDisable()
        {
            LodDataMgrAnimWaves.DeregisterUpdatable(this);

            if (_batches != null)
            {
                var registered = RegisterLodDataInputBase.GetRegistrar(typeof(LodDataMgrAnimWaves));
                foreach (var batch in _batches)
                {
                    registered.Remove(batch);
                }

                _batches = null;
            }

            if (_compute != null)
            {
                _compute.Release();
                _compute = null;
            }
        }

#if UNITY_EDITOR
        private void OnDrawGizmosSelected()
        {
            DrawMesh();
        }

        void DrawMesh()
        {
            if (_meshForDrawingWaves != null)
            {
                Gizmos.color = RegisterAnimWavesInput.s_gizmoColor;
                Gizmos.DrawWireMesh(_meshForDrawingWaves, 0, transform.position, transform.rotation, transform.lossyScale);
            }
        }

        void OnGUI()
        {
            if (_debugDrawSlicesInEditor && _compute != null)
            {
                _compute.OnGUI();
            }
        }

        public void OnSplinePointDrawGizmosSelected(SplinePoint point)
        {
            DrawMesh();
        }
#endif
    }

#if UNITY_EDITOR
    public partial class ShapeFFT : IValidated
    {
        public bool Validate(OceanRenderer ocean, ValidatedHelper.ShowMessage showMessage)
        {
            var isValid = true;

            if (TryGetComponent<Spline.Spline>(out var spline) && !spline.Validate(ocean, ValidatedHelper.Suppressed))
            {
                showMessage
                (
                    "A <i>Spline</i> component is attached but it has validation errors.",
                    "Check this component in the Inspector for issues.",
                    ValidatedHelper.MessageType.Error, this
                );
            }

            return isValid;
        }
    }

    // Here for the help boxes
    [CustomEditor(typeof(ShapeFFT))]
    public class ShapeFFTEditor : ValidatedEditor { }
#endif
}<|MERGE_RESOLUTION|>--- conflicted
+++ resolved
@@ -192,11 +192,7 @@
             if (!EditorApplication.isPlaying) updateDataEachFrame = true;
 #endif
             // Ensure batches assigned to correct slots
-<<<<<<< HEAD
-            if (_firstUpdate || updateDataEachFrame /*|| (_waveBuffers != null)*/)
-=======
             if (_firstUpdate || updateDataEachFrame)
->>>>>>> 60d52804
             {
                 InitBatches();
 
@@ -205,29 +201,19 @@
 
             _matGenerateWaves.SetFloat(sp_RespectShallowWaterAttenuation, _respectShallowWaterAttenuation);
             _matGenerateWaves.SetFloat(sp_FeatherWaveStart, _featherWaveStart);
-<<<<<<< HEAD
-            _matGenerateWaves.SetVector(sp_AxisX, PrimaryWaveDirection);
-=======
 
             // If using geo, the primary wave dir is used by the input shader to rotate the waves relative
             // to the geo rotation. If not, the wind direction is already used in the FFT gen.
             var waveDir = _meshForDrawingWaves != null ? PrimaryWaveDirection : Vector2.right;
             _matGenerateWaves.SetVector(sp_AxisX, waveDir);
 
-            // Seems like shader errors cause this to unbind if I don't set it every frame. Could be an editor only issue.
-            _matGenerateWaves.SetTexture(sp_WaveBuffer, _waveBuffers);
->>>>>>> 60d52804
 
             ReportMaxDisplacement();
 
             // If geometry is being used, the ocean input shader will rotate the waves to align to geo
             var windDirRad = _meshForDrawingWaves != null ? 0f : _waveDirectionHeadingAngle * Mathf.Deg2Rad;
             var windSpeedMPS = (_overrideGlobalWindSpeed ? _windSpeed : OceanRenderer.Instance._globalWindSpeed) / 3.6f;
-<<<<<<< HEAD
-            var waveData = _compute.GenerateDisplacements(buf, _resolution, _windTurbulence, windSpeedMPS, OceanRenderer.Instance.CurrentTime, _activeSpectrum, updateDataEachFrame);
-=======
-            _compute.GenerateDisplacements(buf, _windTurbulence, windSpeedMPS, windDirRad, OceanRenderer.Instance.CurrentTime, _activeSpectrum, updateDataEachFrame, _waveBuffers);
->>>>>>> 60d52804
+            var waveData = _compute.GenerateDisplacements(buf, _resolution, _windTurbulence, windSpeedMPS, windDirRad, OceanRenderer.Instance.CurrentTime, _activeSpectrum, updateDataEachFrame);
 
             _matGenerateWaves.SetTexture(sp_WaveBuffer, waveData);
         }
