--- conflicted
+++ resolved
@@ -214,25 +214,12 @@
                 InitialiseMaskTextures(descriptor, ref _textureMask, ref _depthBuffer);
             }
 
-<<<<<<< HEAD
-            for (var depthSlice = 0; depthSlice < _textureMask.volumeDepth; depthSlice++)
-            {
-                PopulateOceanMask(
-                    _maskCommandBuffer, _mainCamera, OceanRenderer.Instance.Tiles, _cameraFrustumPlanes,
-                    _textureMask, _depthBuffer,
-                    _oceanMaskMaterial, depthSlice, 0,
-                    _disableOceanMask
-                );
-            }
-=======
             PopulateOceanMask(
                 _maskCommandBuffer, _mainCamera, OceanRenderer.Instance.Tiles, _cameraFrustumPlanes,
                 _textureMask, _depthBuffer,
                 _oceanMaskMaterial,
                 _disableOceanMask
             );
-        }
->>>>>>> 7f2a6622
 
             if (OceanRenderer.Instance == null)
             {
