﻿// Crest Ocean System

// This file is subject to the MIT License as seen in the root of this folder structure (LICENSE)

using System.Collections.Generic;
using UnityEngine;
using UnityEngine.Rendering;

using static Crest.UnderwaterPostProcessUtils;

namespace Crest
{
    /// <summary>
    /// Underwater Post Process. If a camera needs to go underwater it needs to have this script attached. This adds fullscreen passes and should
    /// only be used if necessary. This effect disables itself when camera is not close to the water volume.
    ///
    /// For convenience, all shader material settings are copied from the main ocean shader. This includes underwater
    /// specific features such as enabling the meniscus.
    /// </summary>
    [RequireComponent(typeof(Camera))]
    public class UnderwaterPostProcess : MonoBehaviour
    {
        [Header("Settings"), SerializeField, Tooltip("If true, underwater effect copies ocean material params each frame. Setting to false will make it cheaper but risks the underwater appearance looking wrong if the ocean material is changed.")]
        bool _copyOceanMaterialParamsEachFrame = true;

        [SerializeField, Tooltip("Assign this to a material that uses shader `Crest/Underwater/Post Process`, with the same features enabled as the ocean surface material(s).")]
        Material _underwaterPostProcessMaterial;

        [Header("Debug Options"), SerializeField]
        bool _viewOceanMask = false;
        // end public debug options

        private Camera _mainCamera;
<<<<<<< HEAD
        private RenderTexture _oceanTextureMask;
        private RenderTexture _oceanDepthBuffer;
        private RenderTexture _generalTextureMask;
        private RenderTexture _generalDepthBuffer;
        private CommandBuffer _commandBuffer;
=======
        private RenderTexture _textureMask;
        private RenderTexture _depthBuffer;
        private CommandBuffer _maskCommandBuffer;
        private CommandBuffer _postProcessCommandBuffer;

        private Plane[] _cameraFrustumPlanes;
>>>>>>> 9ee39072

        private Material _oceanMaskMaterial = null;
        private Material _generalMaskMaterial = null;

        private PropertyWrapperMaterial _underwaterPostProcessMaterialWrapper;

<<<<<<< HEAD
        private List<Renderer> _oceanChunksToRender;
        public List<Renderer> OceanChunksToRender => _oceanChunksToRender;

        private List<UnderwaterEffectFilter> _generalUnderwaterMasksToRender;
        public List<UnderwaterEffectFilter> GeneralUnderwaterMasksToRender => _generalUnderwaterMasksToRender;

=======
>>>>>>> 9ee39072
        private const string SHADER_OCEAN_MASK = "Crest/Underwater/Ocean Mask";
        private const string SHADER_GENERAL_MASK = "Crest/Underwater/General Underwater Mask";

        UnderwaterSphericalHarmonicsData _sphericalHarmonicsData = new UnderwaterSphericalHarmonicsData();

        bool _eventsRegistered = false;
        bool _firstRender = true;

<<<<<<< HEAD

        public void RegisterOceanChunkToRender(Renderer _oceanChunk)
        {
            _oceanChunksToRender.Add(_oceanChunk);
        }

        public void RegisterGeneralUnderwaterMaskToRender(UnderwaterEffectFilter _underwaterEffectFilter)
        {
            _generalUnderwaterMasksToRender.Add(_underwaterEffectFilter);
        }

=======
>>>>>>> 9ee39072
        private bool InitialisedCorrectly()
        {
            _mainCamera = GetComponent<Camera>();
            if (_mainCamera == null)
            {
                Debug.LogError("UnderwaterPostProcess must be attached to a camera", this);
                return false;
            }

            if (_underwaterPostProcessMaterial == null)
            {
                Debug.LogError("UnderwaterPostProcess must have a post processing material assigned", this);
                return false;
            }

            {
                var maskShader = Shader.Find(SHADER_OCEAN_MASK);
                _oceanMaskMaterial = maskShader ? new Material(maskShader) : null;
                if (_oceanMaskMaterial == null)
                {
                    Debug.LogError($"Could not create a material with shader {SHADER_OCEAN_MASK}", this);
                    return false;
                }
            }

            {
                var generalMaskShader = Shader.Find(SHADER_GENERAL_MASK);
                _generalMaskMaterial = generalMaskShader ? new Material(generalMaskShader) : null;
                if (_generalMaskMaterial == null)
                {
                    Debug.LogError($"Could not create a material with shader {SHADER_GENERAL_MASK}", this);
                    return false;
                }
            }

            if (OceanRenderer.Instance && !OceanRenderer.Instance.OceanMaterial.IsKeywordEnabled("_UNDERWATER_ON"))
            {
                Debug.LogError("Underwater must be enabled on the ocean material for UnderwaterPostProcess to work", this);
                return false;
            }

            return CheckMaterial();
        }

        bool CheckMaterial()
        {
            var success = true;

            var keywords = _underwaterPostProcessMaterial.shaderKeywords;
            foreach (var keyword in keywords)
            {
                if (keyword == "_COMPILESHADERWITHDEBUGINFO_ON") continue;

                if (!OceanRenderer.Instance.OceanMaterial.IsKeywordEnabled(keyword))
                {
                    Debug.LogWarning($"Keyword {keyword} was enabled on the underwater material {_underwaterPostProcessMaterial.name} but not on the ocean material {OceanRenderer.Instance.OceanMaterial.name}, underwater appearance may not match ocean surface in standalone builds.", this);

                    success = false;
                }
            }

            return success;
        }

        void Start()
        {
            if (!InitialisedCorrectly())
            {
                enabled = false;
                return;
            }

            // Stop the material from being saved on-edits at runtime
            _underwaterPostProcessMaterial = new Material(_underwaterPostProcessMaterial);
            _underwaterPostProcessMaterialWrapper = new PropertyWrapperMaterial(_underwaterPostProcessMaterial);
<<<<<<< HEAD

            _oceanChunksToRender = new List<Renderer>(OceanBuilder.GetChunkCount);
            _generalUnderwaterMasksToRender = new List<UnderwaterEffectFilter>();
=======
>>>>>>> 9ee39072
        }

        private void OnDestroy()
        {
            if (OceanRenderer.Instance && _eventsRegistered)
            {
                OceanRenderer.Instance.ViewerLessThan2mAboveWater -= ViewerLessThan2mAboveWater;
                OceanRenderer.Instance.ViewerMoreThan2mAboveWater -= ViewerMoreThan2mAboveWater;
            }

            _eventsRegistered = false;
        }

        private void ViewerMoreThan2mAboveWater(OceanRenderer ocean)
        {
            // TODO(TRC):Now sort this out
            // enabled = false;
        }

        private void ViewerLessThan2mAboveWater(OceanRenderer ocean)
        {
            enabled = true;
        }

        void OnPreRender()
        {
            // Allocate planes only once
            if (_cameraFrustumPlanes == null)
            {
                _cameraFrustumPlanes = GeometryUtility.CalculateFrustumPlanes(_mainCamera);
                _maskCommandBuffer = new CommandBuffer();
                _maskCommandBuffer.name = "Ocean Mask Command Buffer";
                _mainCamera.AddCommandBuffer(
                    CameraEvent.BeforeForwardAlpha,
                    _maskCommandBuffer
                );
            }
            else
            {
                GeometryUtility.CalculateFrustumPlanes(_mainCamera, _cameraFrustumPlanes);
                _maskCommandBuffer.Clear();
            }

            {
                RenderTextureDescriptor descriptor = new RenderTextureDescriptor(_mainCamera.pixelWidth, _mainCamera.pixelHeight);
                InitialiseMaskTextures(descriptor, ref _textureMask, ref _depthBuffer);
            }

            PopulateOceanMask(
                _maskCommandBuffer, _mainCamera, OceanBuilder.OceanChunkRenderers, _cameraFrustumPlanes,
                _textureMask, _depthBuffer,
                _oceanMaskMaterial
            );
        }

        void OnRenderImage(RenderTexture source, RenderTexture target)
        {
            if (OceanRenderer.Instance == null)
            {
                Graphics.Blit(source, target);
                _eventsRegistered = false;
                return;
            }

            if (!_eventsRegistered)
            {
                OceanRenderer.Instance.ViewerLessThan2mAboveWater += ViewerLessThan2mAboveWater;
                OceanRenderer.Instance.ViewerMoreThan2mAboveWater += ViewerMoreThan2mAboveWater;
                // TODO(TRC):Now sort this out
                // enabled = OceanRenderer.Instance.ViewerHeightAboveWater < 2f;
                _eventsRegistered = true;
            }

            if (_postProcessCommandBuffer == null)
            {
                _postProcessCommandBuffer = new CommandBuffer();
                _postProcessCommandBuffer.name = "Underwater Post Process";
            }

            if (GL.wireframe)
            {
                Graphics.Blit(source, target);
<<<<<<< HEAD
                _oceanChunksToRender.Clear();
                _generalUnderwaterMasksToRender.Clear();
                return;
            }

            InitialiseMaskTextures(source, true, ref _oceanTextureMask, ref _oceanDepthBuffer, new Vector2Int(source.width, source.height));
            InitialiseMaskTextures(source, false, ref _generalTextureMask, ref _generalDepthBuffer, new Vector2Int(source.width, source.height));
            PopulateUnderwaterMasks(
                _commandBuffer, _mainCamera, this,
                _oceanTextureMask.colorBuffer, _oceanDepthBuffer.depthBuffer,
                _generalTextureMask.colorBuffer, _generalDepthBuffer.depthBuffer,
                _oceanMaskMaterial, _generalMaskMaterial
            );

=======
                return;
            }

>>>>>>> 9ee39072
            UpdatePostProcessMaterial(
                source,
                _mainCamera,
                _underwaterPostProcessMaterialWrapper,
<<<<<<< HEAD
                _oceanTextureMask,
                _oceanDepthBuffer,
                _generalTextureMask,
=======
>>>>>>> 9ee39072
                _sphericalHarmonicsData,
                _firstRender || _copyOceanMaterialParamsEachFrame,
                _viewOceanMask
            );

            _postProcessCommandBuffer.Blit(source, target, _underwaterPostProcessMaterial);

            Graphics.ExecuteCommandBuffer(_postProcessCommandBuffer);
            _postProcessCommandBuffer.Clear();

            // Need this to prevent Unity from giving the following warning:
            // - "OnRenderImage() possibly didn't write anything to the destination texture!"
            Graphics.SetRenderTarget(target);

            _firstRender = false;
        }
    }
}<|MERGE_RESOLUTION|>--- conflicted
+++ resolved
@@ -31,35 +31,23 @@
         // end public debug options
 
         private Camera _mainCamera;
-<<<<<<< HEAD
         private RenderTexture _oceanTextureMask;
         private RenderTexture _oceanDepthBuffer;
         private RenderTexture _generalTextureMask;
         private RenderTexture _generalDepthBuffer;
-        private CommandBuffer _commandBuffer;
-=======
-        private RenderTexture _textureMask;
-        private RenderTexture _depthBuffer;
         private CommandBuffer _maskCommandBuffer;
         private CommandBuffer _postProcessCommandBuffer;
 
         private Plane[] _cameraFrustumPlanes;
->>>>>>> 9ee39072
 
         private Material _oceanMaskMaterial = null;
         private Material _generalMaskMaterial = null;
 
         private PropertyWrapperMaterial _underwaterPostProcessMaterialWrapper;
 
-<<<<<<< HEAD
-        private List<Renderer> _oceanChunksToRender;
-        public List<Renderer> OceanChunksToRender => _oceanChunksToRender;
-
         private List<UnderwaterEffectFilter> _generalUnderwaterMasksToRender;
         public List<UnderwaterEffectFilter> GeneralUnderwaterMasksToRender => _generalUnderwaterMasksToRender;
 
-=======
->>>>>>> 9ee39072
         private const string SHADER_OCEAN_MASK = "Crest/Underwater/Ocean Mask";
         private const string SHADER_GENERAL_MASK = "Crest/Underwater/General Underwater Mask";
 
@@ -68,20 +56,11 @@
         bool _eventsRegistered = false;
         bool _firstRender = true;
 
-<<<<<<< HEAD
-
-        public void RegisterOceanChunkToRender(Renderer _oceanChunk)
-        {
-            _oceanChunksToRender.Add(_oceanChunk);
-        }
-
         public void RegisterGeneralUnderwaterMaskToRender(UnderwaterEffectFilter _underwaterEffectFilter)
         {
             _generalUnderwaterMasksToRender.Add(_underwaterEffectFilter);
         }
 
-=======
->>>>>>> 9ee39072
         private bool InitialisedCorrectly()
         {
             _mainCamera = GetComponent<Camera>();
@@ -157,12 +136,8 @@
             // Stop the material from being saved on-edits at runtime
             _underwaterPostProcessMaterial = new Material(_underwaterPostProcessMaterial);
             _underwaterPostProcessMaterialWrapper = new PropertyWrapperMaterial(_underwaterPostProcessMaterial);
-<<<<<<< HEAD
-
-            _oceanChunksToRender = new List<Renderer>(OceanBuilder.GetChunkCount);
+
             _generalUnderwaterMasksToRender = new List<UnderwaterEffectFilter>();
-=======
->>>>>>> 9ee39072
         }
 
         private void OnDestroy()
@@ -208,13 +183,18 @@
 
             {
                 RenderTextureDescriptor descriptor = new RenderTextureDescriptor(_mainCamera.pixelWidth, _mainCamera.pixelHeight);
-                InitialiseMaskTextures(descriptor, ref _textureMask, ref _depthBuffer);
+                InitialiseMaskTextures(descriptor, true, ref _oceanTextureMask, ref _oceanDepthBuffer);
+                InitialiseMaskTextures(descriptor, false, ref _generalTextureMask, ref _generalDepthBuffer);
             }
 
             PopulateOceanMask(
-                _maskCommandBuffer, _mainCamera, OceanBuilder.OceanChunkRenderers, _cameraFrustumPlanes,
-                _textureMask, _depthBuffer,
-                _oceanMaskMaterial
+                _maskCommandBuffer, _mainCamera,
+                OceanBuilder.OceanChunkRenderers,
+                _generalUnderwaterMasksToRender,
+                _cameraFrustumPlanes,
+                _oceanTextureMask, _oceanDepthBuffer,
+                _generalTextureMask, _generalDepthBuffer,
+                _oceanMaskMaterial, _generalMaskMaterial
             );
         }
 
@@ -245,36 +225,13 @@
             if (GL.wireframe)
             {
                 Graphics.Blit(source, target);
-<<<<<<< HEAD
-                _oceanChunksToRender.Clear();
-                _generalUnderwaterMasksToRender.Clear();
                 return;
             }
 
-            InitialiseMaskTextures(source, true, ref _oceanTextureMask, ref _oceanDepthBuffer, new Vector2Int(source.width, source.height));
-            InitialiseMaskTextures(source, false, ref _generalTextureMask, ref _generalDepthBuffer, new Vector2Int(source.width, source.height));
-            PopulateUnderwaterMasks(
-                _commandBuffer, _mainCamera, this,
-                _oceanTextureMask.colorBuffer, _oceanDepthBuffer.depthBuffer,
-                _generalTextureMask.colorBuffer, _generalDepthBuffer.depthBuffer,
-                _oceanMaskMaterial, _generalMaskMaterial
-            );
-
-=======
-                return;
-            }
-
->>>>>>> 9ee39072
             UpdatePostProcessMaterial(
                 source,
                 _mainCamera,
                 _underwaterPostProcessMaterialWrapper,
-<<<<<<< HEAD
-                _oceanTextureMask,
-                _oceanDepthBuffer,
-                _generalTextureMask,
-=======
->>>>>>> 9ee39072
                 _sphericalHarmonicsData,
                 _firstRender || _copyOceanMaterialParamsEachFrame,
                 _viewOceanMask
