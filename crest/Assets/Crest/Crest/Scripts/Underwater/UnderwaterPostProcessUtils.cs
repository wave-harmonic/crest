--- conflicted
+++ resolved
@@ -21,23 +21,15 @@
         static readonly int sp_OceanHeight = Shader.PropertyToID("_OceanHeight");
         static readonly int sp_MainTex = Shader.PropertyToID("_MainTex");
         static readonly int sp_InstanceData = Shader.PropertyToID("_InstanceData");
-<<<<<<< HEAD
         static readonly int sp_CrestAmbientLighting = Shader.PropertyToID("_CrestAmbientLighting");
         static readonly int sp_CrestHorizonPosNormal = Shader.PropertyToID("_CrestHorizonPosNormal");
         static readonly int sp_CrestHorizonPosNormalRight = Shader.PropertyToID("_CrestHorizonPosNormalRight");
-
-        internal const string tooltipHorizonSafetyMarginMultiplier = "A safety margin multiplier to adjust horizon line based on camera position to avoid minor artifacts caused by floating point precision issues, the default value has been chosen based on careful experimentation.";
-        internal const string toolipCopyOceanParamsEachFrame = "If true, underwater effect copies ocean material params each frame. Setting to false will make it cheaper but risks the underwater appearance looking wrong if the ocean material is changed.";
-=======
-        static readonly int sp_AmbientLighting = Shader.PropertyToID("_AmbientLighting");
-        static readonly int sp_HorizonPosNormal = Shader.PropertyToID("_HorizonPosNormal");
-        static readonly int sp_HorizonPosNormalRight = Shader.PropertyToID("_HorizonPosNormalRight");
         static readonly int sp_DataSliceOffset = Shader.PropertyToID("_DataSliceOffset");
 
         internal const string tooltipHorizonSafetyMarginMultiplier = "A safety margin multiplier to adjust horizon line based on camera position to avoid minor artifacts caused by floating point precision issues, the default value has been chosen based on careful experimentation.";
         internal const string tooltipFilterOceanData = "How much to smooth ocean data such as water depth, light scattering, shadowing. Helps to smooth flickering that can occur under camera motion.";
         internal const string tooltipMeniscus = "Add a meniscus to the boundary between water and air.";
->>>>>>> 7f2a6622
+        internal const string toolipCopyOceanParamsEachFrame = "If true, underwater effect copies ocean material params each frame. Setting to false will make it cheaper but risks the underwater appearance looking wrong if the ocean material is changed.";
 
         // A magic number found after a small-amount of iteration that is used to deal with horizon-line floating-point
         // issues. It allows us to give it a small *nudge* in the right direction based on whether the camera is above
@@ -104,7 +96,6 @@
             bool debugDisableOceanMask
         )
         {
-<<<<<<< HEAD
 
             commandBuffer.SetRenderTarget(oceanOccluderMask.colorBuffer, oceanOccluderDepthBuffer.depthBuffer);
             commandBuffer.ClearRenderTarget(true, true, Color.white * UNDERWATER_MASK_NO_MASK);
@@ -119,13 +110,9 @@
             commandBuffer.SetGlobalTexture(sp_CrestOceanOccluderMaskTexture, oceanOccluderMask);
             commandBuffer.SetGlobalTexture(sp_CrestOceanOccluderMaskDepthTexture, oceanOccluderDepthBuffer);
 
-            // Get all ocean chunks and render them using cmd buffer, but with mask shader
-            commandBuffer.SetRenderTarget(oceanMask.colorBuffer, oceanDepthBuffer.depthBuffer);
-=======
             // Get all ocean chunks and render them using cmd buffer, but with mask shader.
             // Passing -1 to depth slice binds all slices. Important for XR SPI to work in both eyes.
-            commandBuffer.SetRenderTarget(colorBuffer.colorBuffer, depthBuffer.depthBuffer, mipLevel: 0, CubemapFace.Unknown, depthSlice: -1);
->>>>>>> 7f2a6622
+            commandBuffer.SetRenderTarget(oceanMask.colorBuffer, oceanDepthBuffer.depthBuffer, mipLevel: 0, CubemapFace.Unknown, depthSlice: -1);
             commandBuffer.ClearRenderTarget(true, true, Color.white * UNDERWATER_MASK_NO_MASK);
             commandBuffer.SetViewProjectionMatrices(camera.worldToCameraMatrix, camera.projectionMatrix);
 
@@ -152,9 +139,43 @@
             commandBuffer.SetGlobalTexture(sp_CrestOceanMaskDepthTexture, oceanDepthBuffer);
 
             float oceanHeight = OceanRenderer.Instance.SeaLevel;
+
             // Have to set these explicitly as the built-in transforms aren't in world-space for the blit function
-            if (!XRSettings.enabled || XRSettings.stereoRenderingMode == XRSettings.StereoRenderingMode.MultiPass)
-            {
+            if (XRHelpers.IsSinglePass)
+            {
+                XRHelpers.SetViewProjectionMatrices(camera);
+
+                // Store projection matrix to restore later.
+                var projectionMatrix = camera.projectionMatrix;
+
+                // We need to set the matrix ourselves. Maybe ViewportToWorldPoint has a bug.
+                camera.projectionMatrix = XRHelpers.LeftEyeProjectionMatrix;
+
+                var inverseViewProjectionMatrix = (XRHelpers.LeftEyeProjectionMatrix * XRHelpers.LeftEyeViewMatrix).inverse;
+                commandBuffer.SetGlobalMatrix(sp_CrestInvViewProjection, inverseViewProjectionMatrix);
+
+                {
+                    GetHorizonPosNormal(camera, Camera.MonoOrStereoscopicEye.Left, oceanHeight, horizonSafetyMarginMultiplier, out Vector2 pos, out Vector2 normal);
+                    commandBuffer.SetGlobalVector(sp_CrestHorizonPosNormal, new Vector4(pos.x, pos.y, normal.x, normal.y));
+                }
+
+                // We need to set the matrix ourselves. Maybe ViewportToWorldPoint has a bug.
+                camera.projectionMatrix = XRHelpers.RightEyeProjectionMatrix;
+
+                var inverseViewProjectionMatrixRightEye = (XRHelpers.RightEyeProjectionMatrix * XRHelpers.RightEyeViewMatrix).inverse;
+                commandBuffer.SetGlobalMatrix(sp_CrestInvViewProjectionRight, inverseViewProjectionMatrixRightEye);
+
+                {
+                    GetHorizonPosNormal(camera, Camera.MonoOrStereoscopicEye.Right, oceanHeight, horizonSafetyMarginMultiplier, out Vector2 pos, out Vector2 normal);
+                    commandBuffer.SetGlobalVector(sp_CrestHorizonPosNormalRight, new Vector4(pos.x, pos.y, normal.x, normal.y));
+                }
+
+                // Restore projection matrix.
+                camera.projectionMatrix = projectionMatrix;
+            }
+            else
+            {
+                XRHelpers.SetViewProjectionMatrices(camera);
 
                 var inverseViewProjectionMatrix = (camera.projectionMatrix * camera.worldToCameraMatrix).inverse;
                 commandBuffer.SetGlobalMatrix(sp_CrestInvViewProjection, inverseViewProjectionMatrix);
@@ -162,24 +183,6 @@
                 {
                     GetHorizonPosNormal(camera, Camera.MonoOrStereoscopicEye.Mono, oceanHeight, horizonSafetyMarginMultiplier, out Vector2 pos, out Vector2 normal);
                     commandBuffer.SetGlobalVector(sp_CrestHorizonPosNormal, new Vector4(pos.x, pos.y, normal.x, normal.y));
-                }
-            }
-            else
-            {
-                var inverseViewProjectionMatrix = (camera.GetStereoProjectionMatrix(Camera.StereoscopicEye.Left) * camera.worldToCameraMatrix).inverse;
-                commandBuffer.SetGlobalMatrix(sp_CrestInvViewProjection, inverseViewProjectionMatrix);
-
-                {
-                    GetHorizonPosNormal(camera, Camera.MonoOrStereoscopicEye.Left, oceanHeight, horizonSafetyMarginMultiplier, out Vector2 pos, out Vector2 normal);
-                    commandBuffer.SetGlobalVector(sp_CrestHorizonPosNormal, new Vector4(pos.x, pos.y, normal.x, normal.y));
-                }
-
-                var inverseViewProjectionMatrixRightEye = (camera.GetStereoProjectionMatrix(Camera.StereoscopicEye.Right) * camera.worldToCameraMatrix).inverse;
-                commandBuffer.SetGlobalMatrix(sp_CrestInvViewProjectionRight, inverseViewProjectionMatrixRightEye);
-
-                {
-                    GetHorizonPosNormal(camera, Camera.MonoOrStereoscopicEye.Right, oceanHeight, horizonSafetyMarginMultiplier, out Vector2 pos, out Vector2 normal);
-                    commandBuffer.SetGlobalVector(sp_CrestHorizonPosNormalRight, new Vector4(pos.x, pos.y, normal.x, normal.y));
                 }
             }
 
@@ -192,7 +195,7 @@
 
                 UnityEngine.Profiling.Profiler.BeginSample("Underwater sample spherical harmonics");
 
-                LightProbes.GetInterpolatedProbe(OceanRenderer.Instance.Viewpoint.position, null, out SphericalHarmonicsL2 sphericalHarmonicsL2);
+                LightProbes.GetInterpolatedProbe(OceanRenderer.Instance.ViewCamera.transform.position, null, out SphericalHarmonicsL2 sphericalHarmonicsL2);
                 sphericalHarmonicsL2.Evaluate(sphericalHarmonicsData._shDirections, sphericalHarmonicsData._ambientLighting);
                 commandBuffer.SetGlobalVector(sp_CrestAmbientLighting, sphericalHarmonicsData._ambientLighting[0]);
 
@@ -204,17 +207,12 @@
             RenderTexture source,
             Camera camera,
             PropertyWrapperMaterial underwaterPostProcessMaterialWrapper,
-<<<<<<< HEAD
-            bool copyParamsFromOceanMaterial,
-            bool debugViewPostProcessMask
-=======
             UnderwaterSphericalHarmonicsData sphericalHarmonicsData,
             bool isMeniscusEnabled,
             bool copyParamsFromOceanMaterial,
             bool debugViewPostProcessMask,
             float horizonSafetyMarginMultiplier,
             int dataSliceOffset
->>>>>>> 7f2a6622
         )
         {
             Material underwaterPostProcessMaterial = underwaterPostProcessMaterialWrapper.material;
@@ -307,79 +305,10 @@
                 {
                     underwaterPostProcessMaterial.DisableKeyword(FULL_SCREEN_EFFECT);
                 }
-<<<<<<< HEAD
-=======
-
-            }
-
-            // Have to set these explicitly as the built-in transforms aren't in world-space for the blit function
-            if (XRHelpers.IsSinglePass)
-            {
-                XRHelpers.SetViewProjectionMatrices(camera);
-
-                // Store projection matrix to restore later.
-                var projectionMatrix = camera.projectionMatrix;
-
-                // We need to set the matrix ourselves. Maybe ViewportToWorldPoint has a bug.
-                camera.projectionMatrix = XRHelpers.LeftEyeProjectionMatrix;
-
-                var inverseViewProjectionMatrix = (XRHelpers.LeftEyeProjectionMatrix * XRHelpers.LeftEyeViewMatrix).inverse;
-                underwaterPostProcessMaterial.SetMatrix(sp_InvViewProjection, inverseViewProjectionMatrix);
-
-                {
-                    GetHorizonPosNormal(camera, Camera.MonoOrStereoscopicEye.Left, seaLevel, horizonSafetyMarginMultiplier, out Vector2 pos, out Vector2 normal);
-                    underwaterPostProcessMaterial.SetVector(sp_HorizonPosNormal, new Vector4(pos.x, pos.y, normal.x, normal.y));
-                }
-
-                // We need to set the matrix ourselves. Maybe ViewportToWorldPoint has a bug.
-                camera.projectionMatrix = XRHelpers.RightEyeProjectionMatrix;
-
-                var inverseViewProjectionMatrixRightEye = (XRHelpers.RightEyeProjectionMatrix * XRHelpers.RightEyeViewMatrix).inverse;
-                underwaterPostProcessMaterial.SetMatrix(sp_InvViewProjectionRight, inverseViewProjectionMatrixRightEye);
-
-                {
-                    GetHorizonPosNormal(camera, Camera.MonoOrStereoscopicEye.Right, seaLevel, horizonSafetyMarginMultiplier, out Vector2 pos, out Vector2 normal);
-                    underwaterPostProcessMaterial.SetVector(sp_HorizonPosNormalRight, new Vector4(pos.x, pos.y, normal.x, normal.y));
-                }
-
-                // Restore projection matrix.
-                camera.projectionMatrix = projectionMatrix;
-            }
-            else
-            {
-                XRHelpers.SetViewProjectionMatrices(camera);
-
-                var inverseViewProjectionMatrix = (camera.projectionMatrix * camera.worldToCameraMatrix).inverse;
-                underwaterPostProcessMaterial.SetMatrix(sp_InvViewProjection, inverseViewProjectionMatrix);
-
-                {
-                    GetHorizonPosNormal(camera, Camera.MonoOrStereoscopicEye.Mono, seaLevel, horizonSafetyMarginMultiplier, out Vector2 pos, out Vector2 normal);
-                    underwaterPostProcessMaterial.SetVector(sp_HorizonPosNormal, new Vector4(pos.x, pos.y, normal.x, normal.y));
-                }
->>>>>>> 7f2a6622
             }
 
             // Not sure why we need to do this - blit should set it...?
             underwaterPostProcessMaterial.SetTexture(sp_MainTex, source);
-<<<<<<< HEAD
-=======
-
-            // Compute ambient lighting SH
-            {
-                // We could pass in a renderer which would prime this lookup. However it doesnt make sense to use an existing render
-                // at different position, as this would then thrash it and negate the priming functionality. We could create a dummy invis GO
-                // with a dummy Renderer which might be enoguh, but this is hacky enough that we'll wait for it to become a problem
-                // rather than add a pre-emptive hack.
-
-                UnityEngine.Profiling.Profiler.BeginSample("Underwater sample spherical harmonics");
-
-                LightProbes.GetInterpolatedProbe(OceanRenderer.Instance.ViewCamera.transform.position, null, out SphericalHarmonicsL2 sphericalHarmonicsL2);
-                sphericalHarmonicsL2.Evaluate(sphericalHarmonicsData._shDirections, sphericalHarmonicsData._ambientLighting);
-                underwaterPostProcessMaterial.SetVector(sp_AmbientLighting, sphericalHarmonicsData._ambientLighting[0]);
-
-                UnityEngine.Profiling.Profiler.EndSample();
-            }
->>>>>>> 7f2a6622
         }
 
         /// <summary>
