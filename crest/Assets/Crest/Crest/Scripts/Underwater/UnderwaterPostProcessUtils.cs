--- conflicted
+++ resolved
@@ -25,14 +25,9 @@
         static readonly int sp_HorizonPosNormalRight = Shader.PropertyToID("_HorizonPosNormalRight");
         static readonly int sp_DataSliceOffset = Shader.PropertyToID("_DataSliceOffset");
 
-<<<<<<< HEAD
         public const string tooltipHorizonSafetyMarginMultiplier = "A safety margin multiplier to adjust horizon line based on camera position to avoid minor artifacts caused by floating point precision issues, the default value has been chosen based on careful experimentation.";
         public const string tooltipFilterOceanData = "How much to smooth ocean data such as water depth, light scattering, shadowing. Helps to smooth flickering that can occur under camera motion.";
-=======
-        internal const string tooltipHorizonSafetyMarginMultiplier = "A safety margin multiplier to adjust horizon line based on camera position to avoid minor artifacts caused by floating point precision issues, the default value has been chosen based on careful experimentation.";
-        internal const string tooltipFilterOceanData = "How much to smooth ocean data such as water depth, light scattering, shadowing. Helps to smooth flickering that can occur under camera motion.";
-        internal const string tooltipMeniscus = "Add a meniscus to the boundary between water and air.";
->>>>>>> 60ca1213
+        public const string tooltipMeniscus = "Add a meniscus to the boundary between water and air.";
 
         // A magic number found after a small-amount of iteration that is used to deal with horizon-line floating-point
         // issues. It allows us to give it a small *nudge* in the right direction based on whether the camera is above
