// Crest Ocean System

// This file is subject to the MIT License as seen in the root of this folder structure (LICENSE)

namespace Crest
{
    using System.Collections.Generic;
    using UnityEngine;
    using UnityEngine.Rendering;

    public partial class UnderwaterRenderer
    {
        const string k_ShaderPathOceanMask = "Hidden/Crest/Underwater/Ocean Mask";
        const string k_ShaderPathWaterBoundary = "Hidden/Crest/Hidden/Water Boundary Geometry";
        internal const int k_ShaderPassOceanSurfaceMask = 0;
        internal const int k_ShaderPassOceanHorizonMask = 1;
<<<<<<< HEAD
        internal const int k_ShaderPassWaterBoundaryFrontFace = 0;
        internal const int k_ShaderPassWaterBoundaryBackFace = 1;
=======
        internal const string k_ComputeShaderFillMaskArtefacts = "CrestFillMaskArtefacts";
        internal const string k_ComputeShaderKernelFillMaskArtefacts = "FillMaskArtefacts";
>>>>>>> 1440b556

        public static readonly int sp_CrestOceanMaskTexture = Shader.PropertyToID("_CrestOceanMaskTexture");
        public static readonly int sp_CrestOceanMaskDepthTexture = Shader.PropertyToID("_CrestOceanMaskDepthTexture");
        public static readonly int sp_CrestWaterBoundaryGeometryFrontFaceTexture = Shader.PropertyToID("_CrestWaterBoundaryGeometryFrontFaceTexture");
        public static readonly int sp_CrestWaterBoundaryGeometryBackFaceTexture = Shader.PropertyToID("_CrestWaterBoundaryGeometryBackFaceTexture");
        public static readonly int sp_FarPlaneOffset = Shader.PropertyToID("_FarPlaneOffset");

        internal RenderTargetIdentifier _maskTarget = new RenderTargetIdentifier
        (
            sp_CrestOceanMaskTexture,
            mipLevel: 0,
            CubemapFace.Unknown,
            depthSlice: -1 // Bind all XR slices.
        );
        internal RenderTargetIdentifier _depthTarget = new RenderTargetIdentifier
        (
            sp_CrestOceanMaskDepthTexture,
            mipLevel: 0,
            CubemapFace.Unknown,
            depthSlice: -1 // Bind all XR slices.
        );

        internal Plane[] _cameraFrustumPlanes;
        CommandBuffer _oceanMaskCommandBuffer;
        PropertyWrapperMaterial _oceanMaskMaterial;

<<<<<<< HEAD
        CommandBuffer _boundaryCommandBuffer;
        Material _boundaryMaterial = null;
        RenderTargetIdentifier _boundaryBackFaceTarget = new RenderTargetIdentifier
        (
            sp_CrestWaterBoundaryGeometryBackFaceTexture,
            mipLevel: 0,
            CubemapFace.Unknown,
            depthSlice: -1 // Bind all XR slices.
        );
        RenderTargetIdentifier _boundaryFrontFaceTarget = new RenderTargetIdentifier
        (
            sp_CrestWaterBoundaryGeometryFrontFaceTexture,
            mipLevel: 0,
            CubemapFace.Unknown,
            depthSlice: -1 // Bind all XR slices.
        );
=======
        ComputeShader _fixMaskComputeShader;
        int _fixMaskKernel;
        uint _fixMaskThreadGroupSizeX;
        uint _fixMaskThreadGroupSizeY;
>>>>>>> 1440b556

        void SetupOceanMask()
        {
            if (_oceanMaskMaterial?.material == null)
            {
                _oceanMaskMaterial = new PropertyWrapperMaterial(k_ShaderPathOceanMask);
            }

            if (_oceanMaskCommandBuffer == null)
            {
                _oceanMaskCommandBuffer = new CommandBuffer()
                {
                    name = "Ocean Mask",
                };
            }

<<<<<<< HEAD
            if (_boundaryMaterial == null)
            {
                _boundaryMaterial = new Material(Shader.Find(k_ShaderPathWaterBoundary));
            }

            if (_boundaryCommandBuffer == null)
            {
                _boundaryCommandBuffer = new CommandBuffer()
                {
                    name = "Water Boundary Geometry",
                };
            }
        }

        void OnDisableOceanMask()
        {
            DisableOceanMaskKeywords(_oceanMaskMaterial.material);
        }

        void DisableOceanMaskKeywords(Material material)
        {
            // Multiple keywords from same set can be enabled at the same time leading to undefined behaviour so we need
            // to disable all keywords from a set first.
            // https://docs.unity3d.com/Manual/shader-keywords-scripts.html
            material.DisableKeyword(k_KeywordBoundary2D);
            material.DisableKeyword(k_KeywordBoundaryHasBackFace);
            // Handling ocean keywords here.
            OceanRenderer.Instance.OceanMaterial.DisableKeyword(k_KeywordBoundary2D);
            OceanRenderer.Instance.OceanMaterial.DisableKeyword(k_KeywordBoundaryHasBackFace);
=======
            SetUpFixMaskArtefactsShader();
        }

        internal void SetUpFixMaskArtefactsShader()
        {
            if (_fixMaskComputeShader != null)
            {
                return;
            }

            _fixMaskComputeShader = ComputeShaderHelpers.LoadShader(k_ComputeShaderFillMaskArtefacts);
            _fixMaskKernel = _fixMaskComputeShader.FindKernel(k_ComputeShaderKernelFillMaskArtefacts);
            _fixMaskComputeShader.GetKernelThreadGroupSizes
            (
                _fixMaskKernel,
                out _fixMaskThreadGroupSizeX,
                out _fixMaskThreadGroupSizeY,
                out _
            );
>>>>>>> 1440b556
        }

        internal static void SetUpMaskTextures(CommandBuffer buffer, RenderTextureDescriptor descriptor)
        {
            // This will disable MSAA for our textures as MSAA will break sampling later on. This looks safe to do as
            // Unity's CopyDepthPass does the same, but a possible better way or supporting MSAA is worth looking into.
            descriptor.msaaSamples = 1;
            // Without this sampling coordinates will be incorrect if used by camera. No harm always being "true".
            descriptor.useDynamicScale = true;

            // @Memory: We could investigate making this an 8-bit texture instead to reduce GPU memory usage.
            // @Memory: We could potentially try a half resolution mask as the mensicus could mask resolution issues.
            descriptor.colorFormat = RenderTextureFormat.RHalf;
            descriptor.depthBufferBits = 0;
            descriptor.enableRandomWrite = true;
            buffer.GetTemporaryRT(sp_CrestOceanMaskTexture, descriptor);

            descriptor.colorFormat = RenderTextureFormat.Depth;
            descriptor.depthBufferBits = 24;
            descriptor.enableRandomWrite = false;
            buffer.GetTemporaryRT(sp_CrestOceanMaskDepthTexture, descriptor);
        }

        /// <summary>
        /// Releases temporary mask textures. Pass any available command buffer through.
        /// </summary>
        internal static void CleanUpMaskTextures(CommandBuffer buffer)
        {
            // According to the following source code, we can release a temporary RT using a different CB than the one
            // which allocated it. Unity uses CommandBufferPool.Get in OnCameraSetup (RTs allocated) and OnCameraCleanup
            // (RTs released) which means they could be different CBs. So pass any available CB through.
            // com.unity.render-pipelines.universal/Runtime/ScriptableRenderer.cs
            //
            // Manually releasing the textures right after they are no longer used is best (after underwater effect).
            // But they will be released for us if we fail to do so:
            // > Any temporary textures that were not explicitly released will be removed after camera is done
            // > rendering, or after Graphics.ExecuteCommandBuffer is done.
            // https://docs.unity3d.com/ScriptReference/Rendering.CommandBuffer.ReleaseTemporaryRT.html
            buffer.ReleaseTemporaryRT(sp_CrestOceanMaskTexture);
            buffer.ReleaseTemporaryRT(sp_CrestOceanMaskDepthTexture);
        }

        void SetUpBoundaryTextures(CommandBuffer buffer, RenderTextureDescriptor descriptor)
        {
            descriptor.msaaSamples = 1;
            descriptor.useDynamicScale = true;
            descriptor.colorFormat = RenderTextureFormat.Depth;
            descriptor.depthBufferBits = 24;

            buffer.GetTemporaryRT(sp_CrestWaterBoundaryGeometryFrontFaceTexture, descriptor);

            if (_mode == Mode.Geometry3D || _mode == Mode.GeometryVolume)
            {
                buffer.GetTemporaryRT(sp_CrestWaterBoundaryGeometryBackFaceTexture, descriptor);
            }
        }

        void CleanUpBoundaryTextures(Mode mode, CommandBuffer buffer)
        {
            buffer.ReleaseTemporaryRT(sp_CrestWaterBoundaryGeometryFrontFaceTexture);

            if (mode == Mode.Geometry3D || mode == Mode.GeometryVolume)
            {
                buffer.ReleaseTemporaryRT(sp_CrestWaterBoundaryGeometryBackFaceTexture);
            }
        }

        void OnPreRenderOceanMask()
        {
            RenderTextureDescriptor descriptor = XRHelpers.GetRenderTextureDescriptor(_camera);

            DisableOceanMaskKeywords(_oceanMaskMaterial.material);

            // Needed for convex hull as we need to clip the mask right up until the volume begins. It is used for non
            // convex hull, but could be skipped if we sample the clip surface in the mask.
            if (_mode != Mode.FullScreen)
            {
                // Keep separate from mask.
                _boundaryCommandBuffer.Clear();
                SetUpBoundaryTextures(_boundaryCommandBuffer, descriptor);

                // Since using temporary RTs this is all inverted now...
                _boundaryCommandBuffer.SetInvertCulling(true);

                // Front faces.
                _boundaryCommandBuffer.SetRenderTarget(BuiltinRenderTextureType.None, _boundaryFrontFaceTarget);
                _boundaryCommandBuffer.ClearRenderTarget(true, false, Color.black);
                _boundaryCommandBuffer.SetGlobalTexture(sp_CrestWaterBoundaryGeometryFrontFaceTexture, _boundaryFrontFaceTarget);
                _boundaryCommandBuffer.DrawMesh
                (
                    _waterVolumeBoundaryGeometry.mesh,
                    _waterVolumeBoundaryGeometry.transform.localToWorldMatrix,
                    _boundaryMaterial,
                    submeshIndex: 0,
                    k_ShaderPassWaterBoundaryFrontFace
                );

                if (_mode == Mode.Geometry3D || _mode == Mode.GeometryVolume)
                {
                    // Back faces.
                    _boundaryCommandBuffer.SetRenderTarget(BuiltinRenderTextureType.None, _boundaryBackFaceTarget);
                    _boundaryCommandBuffer.ClearRenderTarget(true, false, Color.black);
                    _boundaryCommandBuffer.SetGlobalTexture(sp_CrestWaterBoundaryGeometryBackFaceTexture, _boundaryBackFaceTarget);
                    _boundaryCommandBuffer.DrawMesh
                    (
                        _waterVolumeBoundaryGeometry.mesh,
                        _waterVolumeBoundaryGeometry.transform.localToWorldMatrix,
                        _boundaryMaterial,
                        submeshIndex: 0,
                        k_ShaderPassWaterBoundaryBackFace
                    );
                }

                // Since using temporary RTs this is all inverted now...
                _boundaryCommandBuffer.SetInvertCulling(false);

                switch (_mode)
                {
                    case Mode.Geometry2D:
                        _oceanMaskMaterial.material.EnableKeyword(k_KeywordBoundary2D);
                        OceanRenderer.Instance.OceanMaterial.EnableKeyword(k_KeywordBoundary2D);
                        break;
                    case Mode.Geometry3D:
                        _oceanMaskMaterial.material.EnableKeyword(k_KeywordBoundaryHasBackFace);
                        OceanRenderer.Instance.OceanMaterial.EnableKeyword(k_KeywordBoundaryHasBackFace);
                        break;
                    case Mode.GeometryVolume:
                        _oceanMaskMaterial.material.EnableKeyword(k_KeywordBoundaryHasBackFace);
                        OceanRenderer.Instance.OceanMaterial.EnableKeyword(k_KeywordBoundaryHasBackFace);
                        break;
                }
            }

            _oceanMaskCommandBuffer.Clear();
            // Must call after clear or temporaries will be cleared.
            SetUpMaskTextures(_oceanMaskCommandBuffer, descriptor);
            _oceanMaskCommandBuffer.SetRenderTarget(_maskTarget, _depthTarget);
            _oceanMaskCommandBuffer.ClearRenderTarget(true, true, Color.white * 0.5f);
            _oceanMaskCommandBuffer.SetGlobalTexture(sp_CrestOceanMaskTexture, _maskTarget);
            _oceanMaskCommandBuffer.SetGlobalTexture(sp_CrestOceanMaskDepthTexture, _depthTarget);

            SetInverseViewProjectionMatrix(_oceanMaskMaterial.material);

            PopulateOceanMask(
                _oceanMaskCommandBuffer,
                _camera,
                OceanRenderer.Instance.Tiles,
                _cameraFrustumPlanes,
                _oceanMaskMaterial.material,
                _farPlaneMultiplier,
                _debug._disableOceanMask
            );

            FixMaskArtefacts(_oceanMaskCommandBuffer, descriptor, _maskTarget);
        }

        internal void FixMaskArtefacts(CommandBuffer buffer, RenderTextureDescriptor descriptor, RenderTargetIdentifier target)
        {
            if (_debug._disableArtifactCorrection)
            {
                return;
            }

            buffer.SetComputeTextureParam(_fixMaskComputeShader, _fixMaskKernel, sp_CrestOceanMaskTexture, target);
            _fixMaskComputeShader.SetKeyword("STEREO_INSTANCING_ON", XRHelpers.IsSinglePass);

            buffer.DispatchCompute
            (
                _fixMaskComputeShader,
                _fixMaskKernel,
                descriptor.width / (int)_fixMaskThreadGroupSizeX,
                descriptor.height / (int)_fixMaskThreadGroupSizeY,
                XRHelpers.IsSinglePass ? 2 : 1
            );
        }

        // Populates a screen space mask which will inform the underwater postprocess. As a future optimisation we may
        // be able to avoid this pass completely if we can reuse the camera depth after transparents are rendered.
        internal static void PopulateOceanMask(
            CommandBuffer commandBuffer,
            Camera camera,
            List<OceanChunkRenderer> chunksToRender,
            Plane[] frustumPlanes,
            Material oceanMaskMaterial,
            float farPlaneMultiplier,
            bool debugDisableOceanMask
        )
        {
            // Render horizon into mask using a fullscreen triangle at the far plane. Horizon must be rendered first or
            // it will overwrite the mask with incorrect values.
            {
                // Compute _ZBufferParams x and y values.
                float zBufferParamsX; float zBufferParamsY;
                if (SystemInfo.usesReversedZBuffer)
                {
                    zBufferParamsY = 1f;
                    zBufferParamsX = camera.farClipPlane / camera.nearClipPlane - 1f;
                }
                else
                {
                    zBufferParamsY = camera.farClipPlane / camera.nearClipPlane;
                    zBufferParamsX = 1f - zBufferParamsY;
                }

                // Take 0-1 linear depth and convert non-linear depth. Scripted for performance saving.
                var farPlaneLerp = (1f - zBufferParamsY * farPlaneMultiplier) / (zBufferParamsX * farPlaneMultiplier);
                oceanMaskMaterial.SetFloat(sp_FarPlaneOffset, farPlaneLerp);

                // Render fullscreen triangle with horizon mask pass.
                commandBuffer.DrawProcedural(Matrix4x4.identity, oceanMaskMaterial, shaderPass: k_ShaderPassOceanHorizonMask, MeshTopology.Triangles, 3, 1);
            }

            GeometryUtility.CalculateFrustumPlanes(camera, frustumPlanes);

            // Get all ocean chunks and render them using cmd buffer, but with mask shader.
            if (!debugDisableOceanMask)
            {
                // Spends approx 0.2-0.3ms here on 2018 Dell XPS 15.
                foreach (OceanChunkRenderer chunk in chunksToRender)
                {
                    Renderer renderer = chunk.Rend;
                    Bounds bounds = renderer.bounds;
                    if (GeometryUtility.TestPlanesAABB(frustumPlanes, bounds))
                    {
                        if ((!chunk._oceanDataHasBeenBound) && chunk.enabled)
                        {
                            chunk.BindOceanData(camera);
                        }
                        commandBuffer.DrawRenderer(renderer, oceanMaskMaterial, submeshIndex: 0, shaderPass: k_ShaderPassOceanSurfaceMask);
                    }
                    chunk._oceanDataHasBeenBound = false;
                }
            }
        }
    }
}<|MERGE_RESOLUTION|>--- conflicted
+++ resolved
@@ -14,13 +14,10 @@
         const string k_ShaderPathWaterBoundary = "Hidden/Crest/Hidden/Water Boundary Geometry";
         internal const int k_ShaderPassOceanSurfaceMask = 0;
         internal const int k_ShaderPassOceanHorizonMask = 1;
-<<<<<<< HEAD
         internal const int k_ShaderPassWaterBoundaryFrontFace = 0;
         internal const int k_ShaderPassWaterBoundaryBackFace = 1;
-=======
         internal const string k_ComputeShaderFillMaskArtefacts = "CrestFillMaskArtefacts";
         internal const string k_ComputeShaderKernelFillMaskArtefacts = "FillMaskArtefacts";
->>>>>>> 1440b556
 
         public static readonly int sp_CrestOceanMaskTexture = Shader.PropertyToID("_CrestOceanMaskTexture");
         public static readonly int sp_CrestOceanMaskDepthTexture = Shader.PropertyToID("_CrestOceanMaskDepthTexture");
@@ -47,7 +44,6 @@
         CommandBuffer _oceanMaskCommandBuffer;
         PropertyWrapperMaterial _oceanMaskMaterial;
 
-<<<<<<< HEAD
         CommandBuffer _boundaryCommandBuffer;
         Material _boundaryMaterial = null;
         RenderTargetIdentifier _boundaryBackFaceTarget = new RenderTargetIdentifier
@@ -64,12 +60,11 @@
             CubemapFace.Unknown,
             depthSlice: -1 // Bind all XR slices.
         );
-=======
+
         ComputeShader _fixMaskComputeShader;
         int _fixMaskKernel;
         uint _fixMaskThreadGroupSizeX;
         uint _fixMaskThreadGroupSizeY;
->>>>>>> 1440b556
 
         void SetupOceanMask()
         {
@@ -86,7 +81,6 @@
                 };
             }
 
-<<<<<<< HEAD
             if (_boundaryMaterial == null)
             {
                 _boundaryMaterial = new Material(Shader.Find(k_ShaderPathWaterBoundary));
@@ -99,6 +93,8 @@
                     name = "Water Boundary Geometry",
                 };
             }
+
+            SetUpFixMaskArtefactsShader();
         }
 
         void OnDisableOceanMask()
@@ -116,8 +112,6 @@
             // Handling ocean keywords here.
             OceanRenderer.Instance.OceanMaterial.DisableKeyword(k_KeywordBoundary2D);
             OceanRenderer.Instance.OceanMaterial.DisableKeyword(k_KeywordBoundaryHasBackFace);
-=======
-            SetUpFixMaskArtefactsShader();
         }
 
         internal void SetUpFixMaskArtefactsShader()
@@ -136,7 +130,6 @@
                 out _fixMaskThreadGroupSizeY,
                 out _
             );
->>>>>>> 1440b556
         }
 
         internal static void SetUpMaskTextures(CommandBuffer buffer, RenderTextureDescriptor descriptor)
@@ -274,7 +267,7 @@
             // Must call after clear or temporaries will be cleared.
             SetUpMaskTextures(_oceanMaskCommandBuffer, descriptor);
             _oceanMaskCommandBuffer.SetRenderTarget(_maskTarget, _depthTarget);
-            _oceanMaskCommandBuffer.ClearRenderTarget(true, true, Color.white * 0.5f);
+            _oceanMaskCommandBuffer.ClearRenderTarget(true, true, Color.black);
             _oceanMaskCommandBuffer.SetGlobalTexture(sp_CrestOceanMaskTexture, _maskTarget);
             _oceanMaskCommandBuffer.SetGlobalTexture(sp_CrestOceanMaskDepthTexture, _depthTarget);
 
