// Crest Ocean System

// This file is subject to the MIT License as seen in the root of this folder structure (LICENSE)

Shader "Crest/Ocean"
{
	Properties
	{
		[Header(Normal Mapping)]
		// Whether to add normal detail from a texture. Can be used to add visual detail to the water surface
		[Toggle] _ApplyNormalMapping("Enable", Float) = 1
		// Normal map texture (should be set to Normals type in the properties)
		[NoScaleOffset] _Normals("Normal Map", 2D) = "bump" {}
		// Strength of normal map influence
		_NormalsStrength("Strength", Range(0.01, 2.0)) = 0.36
		// Scale of normal map texture
		_NormalsScale("Scale", Range(0.01, 200.0)) = 40.0

		// Base light scattering settings which give water colour
		[Header(Scattering)]
		// Base colour when looking straight down into water
		_Diffuse("Diffuse", Color) = (0.0, 0.0124, 0.566, 1.0)
		// Base colour when looking into water at shallow/grazing angle
		_DiffuseGrazing("Diffuse Grazing", Color) = (0.184, 0.393, 0.519, 1)
		// Changes colour in shadow. Requires 'Create Shadow Data' enabled on OceanRenderer script.
		[Toggle] _Shadows("Shadowing", Float) = 0
		// Base colour in shadow
		_DiffuseShadow("Diffuse (Shadow)", Color) = (0.0, 0.356, 0.565, 1.0)

		[Header(Subsurface Scattering)]
		// Whether to to emulate light scattering through the water volume
		[Toggle] _SubSurfaceScattering("Enable", Float) = 1
		// Colour tint for primary light contribution
		_SubSurfaceColour("Colour", Color) = (0.0, 0.48, 0.36)
		// Amount of primary light contribution that always comes in
		_SubSurfaceBase("Base Mul", Range(0.0, 4.0)) = 1.0
		// Primary light contribution in direction of light to emulate light passing through waves
		_SubSurfaceSun("Sun Mul", Range(0.0, 10.0)) = 4.5
		// Fall-off for primary light scattering to affect directionality
		_SubSurfaceSunFallOff("Sun Fall-Off", Range(1.0, 16.0)) = 5.0

		[Header(Shallow Scattering)]
		// Enable light scattering in shallow water
		[Toggle] _SubSurfaceShallowColour("Enable", Float) = 1
		// Max depth that is considered 'shallow'
		_SubSurfaceDepthMax("Depth Max", Range(0.01, 50.0)) = 10.0
		// Fall off of shallow scattering
		_SubSurfaceDepthPower("Depth Power", Range(0.01, 10.0)) = 2.5
		// Colour in shallow water
		_SubSurfaceShallowCol("Shallow Colour", Color) = (0.552, 1.0, 1.0, 1.0)
		// Shallow water colour in shadow (see comment on Shadowing param above)
		_SubSurfaceShallowColShadow("Shallow Colour (Shadow)", Color) = (0.144, 0.226, 0.212, 1)

		// Reflection properites
		[Header(Reflection Environment)]
		// Strength of specular lighting response
		_Specular("Specular", Range(0.0, 1.0)) = 1.0
		// Controls blurriness of reflection
		_Roughness("Roughness", Range(0.0, 1.0)) = 0.0
		// Controls harshness of Fresnel behaviour
		_FresnelPower("Fresnel Power", Range(1.0, 20.0)) = 5.0
		// Index of refraction of air. Can be increased to almost 1.333 to increase visibility up through water surface.
		_RefractiveIndexOfAir("Refractive Index of Air", Range(1.0, 2.0)) = 1.0
		// Index of refraction of water. Typically left at 1.333.
		_RefractiveIndexOfWater("Refractive Index of Water", Range(1.0, 2.0)) = 1.333
		// Dynamically rendered 'reflection plane' style reflections. Requires OceanPlanarReflection script added to main camera.
		[Toggle] _PlanarReflections("Planar Reflections", Float) = 0
		// How much the water normal affects the planar reflection
		_PlanarReflectionNormalsStrength("Planar Reflections Distortion", Float) = 1
		// Multiplier to adjust how intense the reflection is
		_PlanarReflectionIntensity("Planar Reflection Intensity", Range(0.0, 1.0)) = 1.0
		// Whether to use an overridden reflection cubemap (provided in the next property)
		[Toggle] _OverrideReflectionCubemap("Override Reflection Cubemap", Float) = 0
		// Custom environment map to reflect
		[NoScaleOffset] _ReflectionCubemapOverride("Override Reflection Cubemap", CUBE) = "" {}

		[Header(Procedural Skybox)]
		// Enable a simple procedural skybox, not suitable for realistic reflections, but can be useful to give control over reflection colour
		// especially in stylized/non realistic applications
		[Toggle] _ProceduralSky("Enable", Float) = 0
		// Base sky colour
		[HDR] _SkyBase("Base", Color) = (1.0, 1.0, 1.0, 1.0)
		// Colour in sun direction
		[HDR] _SkyTowardsSun("Towards Sun", Color) = (1.0, 1.0, 1.0, 1.0)
		// Direction fall off
		_SkyDirectionality("Directionality", Range(0.0, 0.99)) = 1.0
		// Colour away from sun direction
		[HDR] _SkyAwayFromSun("Away From Sun", Color) = (1.0, 1.0, 1.0, 1.0)

		[Header(Add Directional Light)]
		[Toggle] _ComputeDirectionalLight("Enable", Float) = 1
		_DirectionalLightFallOff("Fall-Off", Range(1.0, 4096.0)) = 275.0
		[Toggle] _DirectionalLightVaryRoughness("Vary Fall-Off Over Distance", Float) = 0
		_DirectionalLightFarDistance("Far Distance", Float) = 137.0
		_DirectionalLightFallOffFar("Fall-Off At Far Distance", Range(1.0, 4096.0)) = 42.0
		_DirectionalLightBoost("Boost", Range(0.0, 512.0)) = 7.0

		[Header(Foam)]
		// Enable foam layer on ocean surface
		[Toggle] _Foam("Enable", Float) = 1
		// Foam texture
		[NoScaleOffset] _FoamTexture("Texture", 2D) = "white" {}
		// Foam texture scale
		_FoamScale("Scale", Range(0.01, 50.0)) = 10.0
		// Scale intensity of lighting
		_WaveFoamLightScale("Light Scale", Range(0.0, 2.0)) = 1.35
		// Colour tint for whitecaps / foam on water surface
		_FoamWhiteColor("White Foam Color", Color) = (1.0, 1.0, 1.0, 1.0)
		// Colour tint bubble foam underneath water surface
		_FoamBubbleColor("Bubble Foam Color", Color) = (0.64, 0.83, 0.82, 1.0)
		// Parallax for underwater bubbles to give feeling of volume
		_FoamBubbleParallax("Bubble Foam Parallax", Range(0.0, 0.5)) = 0.14
		// Proximity to sea floor where foam starts to get generated
		_ShorelineFoamMinDepth("Shoreline Foam Min Depth", Range(0.01, 5.0)) = 0.27
		// Controls how gradual the transition is from full foam to no foam
		_WaveFoamFeather("Wave Foam Feather", Range(0.001, 1.0)) = 0.4
		// How much underwater bubble foam is generated
		_WaveFoamBubblesCoverage("Wave Foam Bubbles Coverage", Range(0.0, 5.0)) = 1.68

		[Header(Foam 3D Lighting)]
		// Generates normals for the foam based on foam values/texture and use it for foam lighting
		[Toggle] _Foam3DLighting("Enable", Float) = 1
		// Strength of the generated normals
		_WaveFoamNormalStrength("Normals Strength", Range(0.0, 30.0)) = 3.5
		// Acts like a gloss parameter for specular response
		_WaveFoamSpecularFallOff("Specular Fall-Off", Range(1.0, 512.0)) = 293.0
		// Strength of specular response
		_WaveFoamSpecularBoost("Specular Boost", Range(0.0, 16.0)) = 0.15

		[Header(Transparency)]
		// Whether light can pass through the water surface
		[Toggle] _Transparency("Enable", Float) = 1
		// Scattering coefficient within water volume, per channel
		_DepthFogDensity("Fog Density", Vector) = (0.33, 0.23, 0.37, 1.0)
		// How strongly light is refracted when passing through water surface
		_RefractionStrength("Refraction Strength", Range(0.0, 2.0)) = 0.1

		[Header(Caustics)]
		// Approximate rays being focused/defocused on underwater surfaces
		[Toggle] _Caustics("Enable", Float) = 1
		// Caustics texture
		[NoScaleOffset] _CausticsTexture("Caustics", 2D) = "black" {}
		// Caustics texture scale
		_CausticsTextureScale("Scale", Range(0.0, 25.0)) = 5.0
		// The 'mid' value of the caustics texture, around which the caustic texture values are scaled
		_CausticsTextureAverage("Texture Average Value", Range(0.0, 1.0)) = 0.07
		// Scaling / intensity
		_CausticsStrength("Strength", Range(0.0, 10.0)) = 3.2
		// The depth at which the caustics are in focus
		_CausticsFocalDepth("Focal Depth", Range(0.0, 25.0)) = 2.0
		// The range of depths over which the caustics are in focus
		_CausticsDepthOfField("Depth Of Field", Range(0.01, 10.0)) = 0.33
		// How much the caustics texture is distorted
		_CausticsDistortionStrength("Distortion Strength", Range(0.0, 0.25)) = 0.16
		// The scale of the distortion pattern used to distort the caustics
		_CausticsDistortionScale("Distortion Scale", Range(0.01, 50.0)) = 25.0

		// To use the underwater effect the UnderWaterCurtainGeom and UnderWaterMeniscus prefabs must be parented to the camera.
		[Header(Underwater)]
		// Whether the underwater effect is being used. This enables code that shades the surface correctly from underneath.
		[Toggle] _Underwater("Enable", Float) = 0
		// Ordinarily set this to Back to cull back faces, but set to Off to make sure both sides of the surface draw if the
		// underwater effect is being used.
		[Enum(CullMode)] _CullMode("Cull Mode", Int) = 2

		[Header(Flow)]
		// Flow is horizontal motion in water as demonstrated in the 'whirlpool' example scene. 'Create Flow Sim' must be
		// enabled on the OceanRenderer to generate flow data.
		[Toggle] _Flow("Enable", Float) = 0

		[Header(Clip Surface)]
		// Discards ocean surface pixels. Requires 'Create Clip Surface Data' enabled on OceanRenderer script.
		[Toggle] _ClipSurface("Enable", Float) = 0

		[Header(Debug Options)]
		// Build shader with debug info which allows stepping through the code in a GPU debugger. I typically use RenderDoc or
		// PIX for Windows (requires DX12 API to be selected).
		[Toggle] _CompileShaderWithDebugInfo("Compile Shader With Debug Info (D3D11)", Float) = 0
		[Toggle] _DebugDisableShapeTextures("Debug Disable Shape Textures", Float) = 0
		[Toggle] _DebugVisualiseShapeSample("Debug Visualise Shape Sample", Float) = 0
		[Toggle] _DebugVisualiseFlow("Debug Visualise Flow", Float) = 0
		[Toggle] _DebugDisableSmoothLOD("Debug Disable Smooth LOD", Float) = 0
	}

	SubShader
	{
		Tags
		{
			// Tell Unity we're going to render water in forward manner and we're going to do lighting and it will set
			// the appropriate uniforms.
			"LightMode"="ForwardBase"
			// Unity treats anything after Geometry+500 as transparent, and will render it in a forward manner and copy
			// out the gbuffer data and do post processing before running it. Discussion of this in issue #53.
			"Queue"="Geometry+510"
			"IgnoreProjector"="True"
			"RenderType"="Opaque"
			"DisableBatching"="True"
		}

		GrabPass
		{
			"_BackgroundTexture"
		}

		Pass
		{
			// Culling user defined - can be inverted for under water
			Cull [_CullMode]

			CGPROGRAM
			#pragma vertex Vert
			#pragma fragment Frag
			// for VFACE
			#pragma target 3.0
			#pragma multi_compile_fog
			#pragma multi_compile_instancing

			#pragma shader_feature _APPLYNORMALMAPPING_ON
			#pragma shader_feature _COMPUTEDIRECTIONALLIGHT_ON
			#pragma shader_feature _DIRECTIONALLIGHTVARYROUGHNESS_ON
			#pragma shader_feature _SUBSURFACESCATTERING_ON
			#pragma shader_feature _SUBSURFACESHALLOWCOLOUR_ON
			#pragma shader_feature _TRANSPARENCY_ON
			#pragma shader_feature _CAUSTICS_ON
			#pragma shader_feature _FOAM_ON
			#pragma shader_feature _FOAM3DLIGHTING_ON
			#pragma shader_feature _PLANARREFLECTIONS_ON
			#pragma shader_feature _OVERRIDEREFLECTIONCUBEMAP_ON

			#pragma shader_feature _PROCEDURALSKY_ON
			#pragma shader_feature _UNDERWATER_ON
			#pragma shader_feature _FLOW_ON
			#pragma shader_feature _SHADOWS_ON
			#pragma shader_feature _CLIPSURFACE_ON

			#pragma shader_feature _DEBUGDISABLESHAPETEXTURES_ON
			#pragma shader_feature _DEBUGVISUALISESHAPESAMPLE_ON
			#pragma shader_feature _DEBUGVISUALISEFLOW_ON
			#pragma shader_feature _DEBUGDISABLESMOOTHLOD_ON
			#pragma shader_feature _COMPILESHADERWITHDEBUGINFO_ON

			#if _COMPILESHADERWITHDEBUGINFO_ON
			#pragma enable_d3d11_debug_symbols
			#endif

			#include "UnityCG.cginc"
			#include "Lighting.cginc"

			struct Attributes
			{
				// The old unity macros require this name and type.
				float4 vertex : POSITION;

				UNITY_VERTEX_INPUT_INSTANCE_ID
			};

			struct Varyings
			{
				float4 positionCS : SV_POSITION;
				half4 flow_shadow : TEXCOORD1;
				half4 foam_screenPosXYW : TEXCOORD4;
				float4 lodAlpha_worldXZUndisplaced_oceanDepth : TEXCOORD5;
				float3 worldPos : TEXCOORD7;
				#if _DEBUGVISUALISESHAPESAMPLE_ON
				half3 debugtint : TEXCOORD8;
				#endif
				half4 grabPos : TEXCOORD9;

				UNITY_FOG_COORDS(3)

				UNITY_VERTEX_OUTPUT_STEREO
			};

			UNITY_DECLARE_SCREENSPACE_TEXTURE(_CameraDepthTexture);

			#include "OceanConstants.hlsl"
			#include "OceanGlobals.hlsl"
			#include "OceanInputsDriven.hlsl"
			#include "OceanLODData.hlsl"
			#include "OceanHelpersNew.hlsl"
			#include "OceanHelpers.hlsl"

			// Argument name is v because some macros like COMPUTE_EYEDEPTH require it.
			Varyings Vert(Attributes v)
			{
				Varyings o;

				UNITY_SETUP_INSTANCE_ID(v);
				UNITY_INITIALIZE_OUTPUT(Varyings, o);
				UNITY_INITIALIZE_VERTEX_OUTPUT_STEREO(o);

				// Move to world space
				o.worldPos = mul(unity_ObjectToWorld, float4(v.vertex.xyz, 1.0));

				// Vertex snapping and lod transition
				float lodAlpha;
				SnapAndTransitionVertLayout(_InstanceData.x, o.worldPos, lodAlpha);
				o.lodAlpha_worldXZUndisplaced_oceanDepth.x = lodAlpha;
				o.lodAlpha_worldXZUndisplaced_oceanDepth.yz = o.worldPos.xz;

				// sample shape textures - always lerp between 2 LOD scales, so sample two textures
				o.flow_shadow = half4(0., 0., 0., 0.);
				o.foam_screenPosXYW.x = 0.;

				o.lodAlpha_worldXZUndisplaced_oceanDepth.w = CREST_OCEAN_DEPTH_BASELINE;
				// Sample shape textures - always lerp between 2 LOD scales, so sample two textures

				// Calculate sample weights. params.z allows shape to be faded out (used on last lod to support pop-less scale transitions)
				const float wt_smallerLod = (1. - lodAlpha) * _LD_Params[_LD_SliceIndex].z;
				const float wt_biggerLod = (1. - wt_smallerLod) * _LD_Params[_LD_SliceIndex + 1].z;
				// Sample displacement textures, add results to current world pos / normal / foam
				const float2 positionWS_XZ_before = o.worldPos.xz;

				// Data that needs to be sampled at the undisplaced position
				if (wt_smallerLod > 0.001)
				{
					const float3 uv_slice_smallerLod = WorldToUV(positionWS_XZ_before);

					#if !_DEBUGDISABLESHAPETEXTURES_ON
					half sss = 0.;
					SampleDisplacements(_LD_TexArray_AnimatedWaves, uv_slice_smallerLod, wt_smallerLod, o.worldPos, sss);
					#endif

					#if _FOAM_ON
					SampleFoam(_LD_TexArray_Foam, uv_slice_smallerLod, wt_smallerLod, o.foam_screenPosXYW.x);
					#endif

					#if _FLOW_ON
					SampleFlow(_LD_TexArray_Flow, uv_slice_smallerLod, wt_smallerLod, o.flow_shadow.xy);
					#endif
				}
				if (wt_biggerLod > 0.001)
				{
					const float3 uv_slice_biggerLod = WorldToUV_BiggerLod(positionWS_XZ_before);

					#if !_DEBUGDISABLESHAPETEXTURES_ON
					half sss = 0.;
					SampleDisplacements(_LD_TexArray_AnimatedWaves, uv_slice_biggerLod, wt_biggerLod, o.worldPos, sss);
					#endif

					#if _FOAM_ON
					SampleFoam(_LD_TexArray_Foam, uv_slice_biggerLod, wt_biggerLod, o.foam_screenPosXYW.x);
					#endif

					#if _FLOW_ON
					SampleFlow(_LD_TexArray_Flow, uv_slice_biggerLod, wt_biggerLod, o.flow_shadow.xy);
					#endif
				}

				// Data that needs to be sampled at the displaced position
				if (wt_smallerLod > 0.0001)
				{
					const float3 uv_slice_smallerLodDisp = WorldToUV(o.worldPos.xz);

					#if _SUBSURFACESHALLOWCOLOUR_ON
					// The minimum sampling weight is lower (0.0001) than others to fix shallow water colour popping.
					SampleSeaDepth(_LD_TexArray_SeaFloorDepth, uv_slice_smallerLodDisp, wt_smallerLod, o.lodAlpha_worldXZUndisplaced_oceanDepth.w);
					#endif

					#if _SHADOWS_ON
					if (wt_smallerLod > 0.001)
					{
						SampleShadow(_LD_TexArray_Shadow, uv_slice_smallerLodDisp, wt_smallerLod, o.flow_shadow.zw);
					}
					#endif
				}
				if (wt_biggerLod > 0.0001)
				{
					const float3 uv_slice_biggerLodDisp = WorldToUV_BiggerLod(o.worldPos.xz);

					#if _SUBSURFACESHALLOWCOLOUR_ON
					// The minimum sampling weight is lower (0.0001) than others to fix shallow water colour popping.
					SampleSeaDepth(_LD_TexArray_SeaFloorDepth, uv_slice_biggerLodDisp, wt_biggerLod, o.lodAlpha_worldXZUndisplaced_oceanDepth.w);
					#endif

					#if _SHADOWS_ON
					if (wt_biggerLod > 0.001)
					{
						SampleShadow(_LD_TexArray_Shadow, uv_slice_biggerLodDisp, wt_biggerLod, o.flow_shadow.zw);
					}
					#endif
				}

				// Foam can saturate
				o.foam_screenPosXYW.x = saturate(o.foam_screenPosXYW.x);

				// debug tinting to see which shape textures are used
				#if _DEBUGVISUALISESHAPESAMPLE_ON
				#define TINT_COUNT (uint)7
				half3 tintCols[TINT_COUNT]; tintCols[0] = half3(1., 0., 0.); tintCols[1] = half3(1., 1., 0.); tintCols[2] = half3(1., 0., 1.); tintCols[3] = half3(0., 1., 1.); tintCols[4] = half3(0., 0., 1.); tintCols[5] = half3(1., 0., 1.); tintCols[6] = half3(.5, .5, 1.);
				o.debugtint = wt_smallerLod * tintCols[_LD_LodIdx_0 % TINT_COUNT] + wt_biggerLod * tintCols[_LD_LodIdx_1 % TINT_COUNT];
				#endif

				// view-projection
				o.positionCS = mul(UNITY_MATRIX_VP, float4(o.worldPos, 1.));

				UNITY_TRANSFER_FOG(o, o.positionCS);

				// unfortunate hoop jumping - this is inputs for refraction. depending on whether HDR is on or off, the grabbed scene
				// colours may or may not come from the backbuffer, which means they may or may not be flipped in y. use these macros
				// to get the right results, every time.
				o.grabPos = ComputeGrabScreenPos(o.positionCS);
				o.foam_screenPosXYW.yzw = ComputeScreenPos(o.positionCS).xyw;
				return o;
			}

			// frag shader uniforms

			#include "OceanFoam.hlsl"
			#include "OceanEmission.hlsl"
			#include "OceanReflection.hlsl"
			uniform sampler2D _Normals;
			#include "OceanNormalMapping.hlsl"

			// Hack - due to SV_IsFrontFace occasionally coming through as true for backfaces,
			// add a param here that forces ocean to be in undrwater state. I think the root
			// cause here might be imprecision or numerical issues at ocean tile boundaries, although
			// i'm not sure why cracks are not visible in this case.
			uniform float _ForceUnderwater;

			half3 AmbientLight()
			{
				return half3(unity_SHAr.w, unity_SHAg.w, unity_SHAb.w);
			}

			float3 WorldSpaceLightDir(float3 worldPos)
			{
				float3 lightDir = _WorldSpaceLightPos0.xyz;
				if (_WorldSpaceLightPos0.w > 0.)
				{
					// non-directional light - this is a position, not a direction
					lightDir = normalize(lightDir - worldPos.xyz);
				}
				return lightDir;
			}

			half4 Frag(const Varyings input, const float facing : VFACE) : SV_Target
			{
<<<<<<< HEAD
				#if _UNDERWATER_ON
				const bool underwater = IsUnderwater(facing, _ForceUnderwater);
				#else
				const bool underwater = false;
				#endif

=======
				// We need this when sampling a screenspace texture.
				UNITY_SETUP_STEREO_EYE_INDEX_POST_VERTEX(input);

				const bool underwater = IsUnderwater(facing);
>>>>>>> 4ef30691
				const float lodAlpha = input.lodAlpha_worldXZUndisplaced_oceanDepth.x;

				half3 view = normalize(_WorldSpaceCameraPos - input.worldPos);

				// water surface depth, and underlying scene opaque surface depth
				float pixelZ = LinearEyeDepth(input.positionCS.z);
				half3 screenPos = input.foam_screenPosXYW.yzw;
				half2 uvDepth = screenPos.xy / screenPos.z;
				float sceneZ01 = UNITY_SAMPLE_SCREENSPACE_TEXTURE(_CameraDepthTexture, uvDepth).x;
				float sceneZ = LinearEyeDepth(sceneZ01);

				float3 lightDir = WorldSpaceLightDir(input.worldPos);
				// Soft shadow, hard shadow
				fixed2 shadow = (fixed2)1.0
				#if _SHADOWS_ON
					- input.flow_shadow.zw
				#endif
					;
				half3 ambientLight = AmbientLight();

				// Normal - geom + normal mapping. Subsurface scattering.
				const float3 uv_slice_smallerLod = WorldToUV(input.lodAlpha_worldXZUndisplaced_oceanDepth.yz);
				const float3 uv_slice_biggerLod = WorldToUV_BiggerLod(input.lodAlpha_worldXZUndisplaced_oceanDepth.yz);
				const float wt_smallerLod = (1. - lodAlpha) * _LD_Params[_LD_SliceIndex].z;
				const float wt_biggerLod = (1. - wt_smallerLod) * _LD_Params[_LD_SliceIndex + 1].z;
				float3 dummy = 0.;
				half3 n_geom = half3(0.0, 1.0, 0.0);
				half sss = 0.;
				if (wt_smallerLod > 0.001) SampleDisplacementsNormals(_LD_TexArray_AnimatedWaves, uv_slice_smallerLod, wt_smallerLod, _LD_Params[_LD_SliceIndex].w, _LD_Params[_LD_SliceIndex].x, dummy, n_geom.xz, sss);
				if (wt_biggerLod > 0.001) SampleDisplacementsNormals(_LD_TexArray_AnimatedWaves, uv_slice_biggerLod, wt_biggerLod, _LD_Params[_LD_SliceIndex + 1].w, _LD_Params[_LD_SliceIndex + 1].x, dummy, n_geom.xz, sss);
				n_geom = normalize(n_geom);

				if (underwater) n_geom = -n_geom;
				half3 n_pixel = n_geom;
				#if _APPLYNORMALMAPPING_ON
				#if _FLOW_ON
				ApplyNormalMapsWithFlow(input.lodAlpha_worldXZUndisplaced_oceanDepth.yz, input.flow_shadow.xy, lodAlpha, n_pixel);
				#else
				n_pixel.xz += (underwater ? -1. : 1.) * SampleNormalMaps(input.lodAlpha_worldXZUndisplaced_oceanDepth.yz, lodAlpha);
				n_pixel = normalize(n_pixel);
				#endif
				#endif

				#if _CLIPSURFACE_ON
				// Clip surface
				half clipVal = 0.0;
				if (wt_smallerLod > 0.001)
				{
					SampleClip(_LD_TexArray_ClipSurface, WorldToUV(input.worldPos.xz), wt_smallerLod, clipVal);
				}
				if (wt_biggerLod > 0.001)
				{
					SampleClip(_LD_TexArray_ClipSurface, WorldToUV_BiggerLod(input.worldPos.xz), wt_biggerLod, clipVal);
				}
				clipVal = lerp(_CrestClipByDefault, clipVal, wt_smallerLod + wt_biggerLod);
				// Add 0.5 bias for LOD blending and texel resolution correction. This will help to tighten and smooth clipped edges
				clip(-clipVal + 0.5);
				#endif

				// Foam - underwater bubbles and whitefoam
				half3 bubbleCol = (half3)0.;
				#if _FOAM_ON
				half4 whiteFoamCol;
				#if !_FLOW_ON
				ComputeFoam(input.foam_screenPosXYW.x, input.lodAlpha_worldXZUndisplaced_oceanDepth.yz, input.worldPos.xz, n_pixel, pixelZ, sceneZ, view, lightDir, ambientLight, shadow.y, lodAlpha, bubbleCol, whiteFoamCol);
				#else
				ComputeFoamWithFlow(input.flow_shadow.xy, input.foam_screenPosXYW.x, input.lodAlpha_worldXZUndisplaced_oceanDepth.yz, input.worldPos.xz, n_pixel, pixelZ, sceneZ, view, lightDir, ambientLight, shadow.y, lodAlpha, bubbleCol, whiteFoamCol);
				#endif // _FLOW_ON
				#endif // _FOAM_ON

				// Compute color of ocean - in-scattered light + refracted scene
<<<<<<< HEAD
				half3 scatterCol = ScatterColour(ambientLight, input.lodAlpha_worldXZUndisplaced_oceanDepth.w, _WorldSpaceCameraPos, lightDir, view, shadow.x, underwater, true, sss);
				half3 col = OceanEmission(view, n_pixel, lightDir, input.grabPos, pixelZ, uvDepth, sceneZ, sceneZ01, bubbleCol, _Normals, _CameraDepthTexture, underwater, scatterCol);
=======
				half3 scatterCol = ScatterColour(input.lodAlpha_worldXZUndisplaced_oceanDepth.w, _WorldSpaceCameraPos, lightDir, view, shadow.x, underwater, true, sss);
				half3 col = OceanEmission(view, n_pixel, lightDir, input.grabPos, pixelZ, uvDepth, sceneZ, sceneZ01, bubbleCol, _Normals, underwater, scatterCol);
>>>>>>> 4ef30691

				// Light that reflects off water surface

				// Soften reflection at intersections with objects/surfaces
				#if _TRANSPARENCY_ON
				float reflAlpha = saturate((sceneZ - pixelZ) / 0.2);
				#else
				// This addresses the problem where screenspace depth doesnt work in VR, and so neither will this. In VR people currently
				// disable transparency, so this will always be 1.0.
				float reflAlpha = 1.0;
				#endif

				#if _UNDERWATER_ON
				if (underwater)
				{
					ApplyReflectionUnderwater(view, n_pixel, lightDir, shadow.y, input.foam_screenPosXYW.yzzw, scatterCol, reflAlpha, col);
				}
				else
				#endif
				{
					ApplyReflectionSky(view, n_pixel, lightDir, shadow.y, input.foam_screenPosXYW.yzzw, pixelZ, reflAlpha, col);
				}

				// Override final result with white foam - bubbles on surface
				#if _FOAM_ON
				col = lerp(col, whiteFoamCol.rgb, whiteFoamCol.a);
				#endif

				// Fog
				if (!underwater)
				{
					// Above water - do atmospheric fog. If you are using a third party sky package such as Azure, replace this with their stuff!
					UNITY_APPLY_FOG(input.fogCoord, col);
				}
				#if _DEBUGVISUALISESHAPESAMPLE_ON
				col = lerp(col.rgb, input.debugtint, 0.5);
				#endif
				#if _DEBUGVISUALISEFLOW_ON
				#if _FLOW_ON
				col.rg = lerp(col.rg, input.flow_shadow.xy, 0.5);
				#endif
				#endif

				return half4(col, 1.);
			}

			ENDCG
		}
	}
}<|MERGE_RESOLUTION|>--- conflicted
+++ resolved
@@ -436,19 +436,15 @@
 
 			half4 Frag(const Varyings input, const float facing : VFACE) : SV_Target
 			{
-<<<<<<< HEAD
+				// We need this when sampling a screenspace texture.
+				UNITY_SETUP_STEREO_EYE_INDEX_POST_VERTEX(input);
+
 				#if _UNDERWATER_ON
 				const bool underwater = IsUnderwater(facing, _ForceUnderwater);
 				#else
 				const bool underwater = false;
 				#endif
 
-=======
-				// We need this when sampling a screenspace texture.
-				UNITY_SETUP_STEREO_EYE_INDEX_POST_VERTEX(input);
-
-				const bool underwater = IsUnderwater(facing);
->>>>>>> 4ef30691
 				const float lodAlpha = input.lodAlpha_worldXZUndisplaced_oceanDepth.x;
 
 				half3 view = normalize(_WorldSpaceCameraPos - input.worldPos);
@@ -520,13 +516,8 @@
 				#endif // _FOAM_ON
 
 				// Compute color of ocean - in-scattered light + refracted scene
-<<<<<<< HEAD
 				half3 scatterCol = ScatterColour(ambientLight, input.lodAlpha_worldXZUndisplaced_oceanDepth.w, _WorldSpaceCameraPos, lightDir, view, shadow.x, underwater, true, sss);
-				half3 col = OceanEmission(view, n_pixel, lightDir, input.grabPos, pixelZ, uvDepth, sceneZ, sceneZ01, bubbleCol, _Normals, _CameraDepthTexture, underwater, scatterCol);
-=======
-				half3 scatterCol = ScatterColour(input.lodAlpha_worldXZUndisplaced_oceanDepth.w, _WorldSpaceCameraPos, lightDir, view, shadow.x, underwater, true, sss);
 				half3 col = OceanEmission(view, n_pixel, lightDir, input.grabPos, pixelZ, uvDepth, sceneZ, sceneZ01, bubbleCol, _Normals, underwater, scatterCol);
->>>>>>> 4ef30691
 
 				// Light that reflects off water surface
 
