// Crest Ocean System

// This file is subject to the MIT License as seen in the root of this folder structure (LICENSE)

Shader "Crest/Ocean"
{
	Properties
	{
		[Header(Normal Mapping)]
		// Whether to add normal detail from a texture. Can be used to add visual detail to the water surface
		[Toggle] _ApplyNormalMapping("Enable", Float) = 1
		// Normal map texture (should be set to Normals type in the properties)
		[NoScaleOffset] _Normals("Normal Map", 2D) = "bump" {}
		// Strength of normal map influence
		_NormalsStrength("Strength", Range(0.01, 2.0)) = 0.36
		// Scale of normal map texture
		_NormalsScale("Scale", Range(0.01, 200.0)) = 40.0

		// Base light scattering settings which give water colour
		[Header(Scattering)]
		// Base colour when looking straight down into water
		_Diffuse("Diffuse", Color) = (0.0, 0.0124, 0.566, 1.0)
		// Base colour when looking into water at shallow/grazing angle
		_DiffuseGrazing("Diffuse Grazing", Color) = (0.184, 0.393, 0.519, 1)
		// Changes colour in shadow. Requires 'Create Shadow Data' enabled on OceanRenderer script.
		[Toggle] _Shadows("Shadowing", Float) = 0
		// Base colour in shadow
		_DiffuseShadow("Diffuse (Shadow)", Color) = (0.0, 0.356, 0.565, 1.0)

		[Header(Subsurface Scattering)]
		// Whether to to emulate light scattering through the water volume
		[Toggle] _SubSurfaceScattering("Enable", Float) = 1
		// Colour tint for primary light contribution
		_SubSurfaceColour("Colour", Color) = (0.0, 0.48, 0.36)
		// Amount of primary light contribution that always comes in
		_SubSurfaceBase("Base Mul", Range(0.0, 4.0)) = 1.0
		// Primary light contribution in direction of light to emulate light passing through waves
		_SubSurfaceSun("Sun Mul", Range(0.0, 10.0)) = 4.5
		// Fall-off for primary light scattering to affect directionality
		_SubSurfaceSunFallOff("Sun Fall-Off", Range(1.0, 16.0)) = 5.0

		[Header(Shallow Scattering)]
		// Enable light scattering in shallow water
		[Toggle] _SubSurfaceShallowColour("Enable", Float) = 1
		// Max depth that is considered 'shallow'
		_SubSurfaceDepthMax("Depth Max", Range(0.01, 50.0)) = 10.0
		// Fall off of shallow scattering
		_SubSurfaceDepthPower("Depth Power", Range(0.01, 10.0)) = 2.5
		// Colour in shallow water
		_SubSurfaceShallowCol("Shallow Colour", Color) = (0.552, 1.0, 1.0, 1.0)
		// Shallow water colour in shadow (see comment on Shadowing param above)
		_SubSurfaceShallowColShadow("Shallow Colour (Shadow)", Color) = (0.144, 0.226, 0.212, 1)

		// Reflection properites
		[Header(Reflection Environment)]
		// Strength of specular lighting response
		_Specular("Specular", Range(0.0, 1.0)) = 1.0
		// Controls harshness of Fresnel behaviour
		_FresnelPower("Fresnel Power", Range(1.0, 20.0)) = 5.0
		// Index of refraction of air. Can be increased to almost 1.333 to increase visibility up through water surface.
		_RefractiveIndexOfAir("Refractive Index of Air", Range(1.0, 2.0)) = 1.0
		// Index of refraction of water. Typically left at 1.333.
		_RefractiveIndexOfWater("Refractive Index of Water", Range(1.0, 2.0)) = 1.333
		// Dynamically rendered 'reflection plane' style reflections. Requires OceanPlanarReflection script added to main camera.
		[Toggle] _PlanarReflections("Planar Reflections", Float) = 0
		// How much the water normal affects the planar reflection
		_PlanarReflectionNormalsStrength("Planar Reflections Distortion", Float) = 1
		// Whether to use an overridden reflection cubemap (provided in the next property)
		[Toggle] _OverrideReflectionCubemap("Override Reflection Cubemap", Float) = 0
		// Custom environment map to reflect
		[NoScaleOffset] _ReflectionCubemapOverride("Override Reflection Cubemap", CUBE) = "" {}

		[Header(Procedural Skybox)]
		// Enable a simple procedural skybox, not suitable for realistic reflections, but can be useful to give control over reflection colour
		// especially in stylized/non realistic applications
		[Toggle] _ProceduralSky("Enable", Float) = 0
		// Base sky colour
		[HDR] _SkyBase("Base", Color) = (1.0, 1.0, 1.0, 1.0)
		// Colour in sun direction
		[HDR] _SkyTowardsSun("Towards Sun", Color) = (1.0, 1.0, 1.0, 1.0)
		// Direction fall off
		_SkyDirectionality("Directionality", Range(0.0, 0.99)) = 1.0
		// Colour away from sun direction
		[HDR] _SkyAwayFromSun("Away From Sun", Color) = (1.0, 1.0, 1.0, 1.0)

		[Header(Add Directional Light)]
		[Toggle] _ComputeDirectionalLight("Enable", Float) = 1
		_DirectionalLightFallOff("Fall-Off", Range(1.0, 4096.0)) = 275.0
		[Toggle] _DirectionalLightVaryRoughness("Vary Fall-Off Over Distance", Float) = 0
		_DirectionalLightFarDistance("Far Distance", Float) = 137.0
		_DirectionalLightFallOffFar("Fall-Off At Far Distance", Range(1.0, 4096.0)) = 42.0
		_DirectionalLightBoost("Boost", Range(0.0, 512.0)) = 7.0

		[Header(Foam)]
		// Enable foam layer on ocean surface
		[Toggle] _Foam("Enable", Float) = 1
		// Foam texture
		[NoScaleOffset] _FoamTexture("Texture", 2D) = "white" {}
		// Foam texture scale
		_FoamScale("Scale", Range(0.01, 50.0)) = 10.0
		// Scale intensity of lighting
		_WaveFoamLightScale("Light Scale", Range(0.0, 2.0)) = 1.35
		// Colour tint for whitecaps / foam on water surface
		_FoamWhiteColor("White Foam Color", Color) = (1.0, 1.0, 1.0, 1.0)
		// Colour tint bubble foam underneath water surface
		_FoamBubbleColor("Bubble Foam Color", Color) = (0.64, 0.83, 0.82, 1.0)
		// Parallax for underwater bubbles to give feeling of volume
		_FoamBubbleParallax("Bubble Foam Parallax", Range(0.0, 0.5)) = 0.14
		// Proximity to sea floor where foam starts to get generated
		_ShorelineFoamMinDepth("Shoreline Foam Min Depth", Range(0.01, 5.0)) = 0.27
		// Controls how gradual the transition is from full foam to no foam
		_WaveFoamFeather("Wave Foam Feather", Range(0.001, 1.0)) = 0.4
		// How much underwater bubble foam is generated
		_WaveFoamBubblesCoverage("Wave Foam Bubbles Coverage", Range(0.0, 5.0)) = 1.68

		[Header(Foam 3D Lighting)]
		// Generates normals for the foam based on foam values/texture and use it for foam lighting
		[Toggle] _Foam3DLighting("Enable", Float) = 1
		// Strength of the generated normals
		_WaveFoamNormalStrength("Normals Strength", Range(0.0, 30.0)) = 3.5
		// Acts like a gloss parameter for specular response
		_WaveFoamSpecularFallOff("Specular Fall-Off", Range(1.0, 512.0)) = 293.0
		// Strength of specular response
		_WaveFoamSpecularBoost("Specular Boost", Range(0.0, 16.0)) = 0.15

		[Header(Transparency)]
		// Whether light can pass through the water surface
		[Toggle] _Transparency("Enable", Float) = 1
		// Scattering coefficient within water volume, per channel
		_DepthFogDensity("Fog Density", Vector) = (0.33, 0.23, 0.37, 1.0)
		// How strongly light is refracted when passing through water surface
		_RefractionStrength("Refraction Strength", Range(0.0, 2.0)) = 0.1

		[Header(Caustics)]
		// Approximate rays being focused/defocused on underwater surfaces
		[Toggle] _Caustics("Enable", Float) = 1
		// Caustics texture
		[NoScaleOffset] _CausticsTexture("Caustics", 2D) = "black" {}
		// Caustics texture scale
		_CausticsTextureScale("Scale", Range(0.0, 25.0)) = 5.0
		// The 'mid' value of the caustics texture, around which the caustic texture values are scaled
		_CausticsTextureAverage("Texture Average Value", Range(0.0, 1.0)) = 0.07
		// Scaling / intensity
		_CausticsStrength("Strength", Range(0.0, 10.0)) = 3.2
		// The depth at which the caustics are in focus
		_CausticsFocalDepth("Focal Depth", Range(0.0, 25.0)) = 2.0
		// The range of depths over which the caustics are in focus
		_CausticsDepthOfField("Depth Of Field", Range(0.01, 10.0)) = 0.33
		// How much the caustics texture is distorted
		_CausticsDistortionStrength("Distortion Strength", Range(0.0, 0.25)) = 0.16
		// The scale of the distortion pattern used to distort the caustics
		_CausticsDistortionScale("Distortion Scale", Range(0.01, 50.0)) = 25.0

		// To use the underwater effect the UnderWaterCurtainGeom and UnderWaterMeniscus prefabs must be parented to the camera.
		[Header(Underwater)]
		// Whether the underwater effect is being used. This enables code that shades the surface correctly from underneath.
		[Toggle] _Underwater("Enable", Float) = 0
		// Ordinarily set this to Back to cull back faces, but set to Off to make sure both sides of the surface draw if the
		// underwater effect is being used.
		[Enum(CullMode)] _CullMode("Cull Mode", Int) = 2

		[Header(Flow)]
		// Flow is horizontal motion in water as demonstrated in the 'whirlpool' example scene. 'Create Flow Sim' must be
		// enabled on the OceanRenderer to generate flow data.
		[Toggle] _Flow("Enable", Float) = 0

		[Header(Debug Options)]
		// Build shader with debug info which allows stepping through the code in a GPU debugger. I typically use RenderDoc or
		// PIX for Windows (requires DX12 API to be selected).
		[Toggle] _CompileShaderWithDebugInfo("Compile Shader With Debug Info (D3D11)", Float) = 0
		[Toggle] _DebugDisableShapeTextures("Debug Disable Shape Textures", Float) = 0
		[Toggle] _DebugVisualiseShapeSample("Debug Visualise Shape Sample", Float) = 0
		[Toggle] _DebugVisualiseFlow("Debug Visualise Flow", Float) = 0
		[Toggle] _DebugDisableSmoothLOD("Debug Disable Smooth LOD", Float) = 0
	}

	SubShader
	{
		// ForwardBase - tell unity we're going to render water in forward manner and we're going to do lighting and it will set the appropriate uniforms
		// Geometry+510 - unity treats anything after Geometry+500 as transparent, and will render it in a forward manner and copy out the gbuffer data
		//     and do post processing before running it. Discussion of this in issue #53.
		Tags { "LightMode"="ForwardBase" "Queue"="Geometry+510" "IgnoreProjector"="True" "RenderType"="Opaque" }

		GrabPass
		{
			"_BackgroundTexture"
		}

		Pass
		{
			// Culling user defined - can be inverted for under water
			Cull [_CullMode]

			CGPROGRAM
			#pragma vertex Vert
			#pragma fragment Frag
			// for VFACE
			#pragma target 3.0
			#pragma multi_compile_fog

			#pragma shader_feature _APPLYNORMALMAPPING_ON
			#pragma shader_feature _COMPUTEDIRECTIONALLIGHT_ON
			#pragma shader_feature _DIRECTIONALLIGHTVARYROUGHNESS_ON
			#pragma shader_feature _SUBSURFACESCATTERING_ON
			#pragma shader_feature _SUBSURFACESHALLOWCOLOUR_ON
			#pragma shader_feature _TRANSPARENCY_ON
			#pragma shader_feature _CAUSTICS_ON
			#pragma shader_feature _FOAM_ON
			#pragma shader_feature _FOAM3DLIGHTING_ON
			#pragma shader_feature _PLANARREFLECTIONS_ON
			#pragma shader_feature _OVERRIDEREFLECTIONCUBEMAP_ON

			#pragma shader_feature _PROCEDURALSKY_ON
			#pragma shader_feature _UNDERWATER_ON
			#pragma shader_feature _FLOW_ON
			#pragma shader_feature _SHADOWS_ON

			#pragma shader_feature _DEBUGDISABLESHAPETEXTURES_ON
			#pragma shader_feature _DEBUGVISUALISESHAPESAMPLE_ON
			#pragma shader_feature _DEBUGVISUALISEFLOW_ON
			#pragma shader_feature _DEBUGDISABLESMOOTHLOD_ON
			#pragma shader_feature _COMPILESHADERWITHDEBUGINFO_ON

			#if _COMPILESHADERWITHDEBUGINFO_ON
			#pragma enable_d3d11_debug_symbols
			#endif

			#include "UnityCG.cginc"
			#include "Lighting.cginc"

			struct Attributes
			{
				// The old unity macros require this name and type.
				float4 vertex : POSITION;
			};

			struct Varyings
			{
				float4 positionCS : SV_POSITION;
				half4 flow_shadow : TEXCOORD1;
				half4 foam_screenPosXYW : TEXCOORD4;
				half4 lodAlpha_worldXZUndisplaced_oceanDepth : TEXCOORD5;
				float3 worldPos : TEXCOORD7;
				#if _DEBUGVISUALISESHAPESAMPLE_ON
				half3 debugtint : TEXCOORD8;
				#endif
				half4 grabPos : TEXCOORD9;

				UNITY_FOG_COORDS(3)
			};

			#include "OceanConstants.hlsl"
			#include "OceanHelpers.hlsl"

			float _CrestTime;

			// MeshScaleLerp, FarNormalsWeight, LODIndex (debug), lod count
			float4 _InstanceData;

			// Argument name is v because some macros like COMPUTE_EYEDEPTH require it.
			Varyings Vert(Attributes v)
			{
				Varyings o;

				// Move to world space
				o.worldPos = mul(unity_ObjectToWorld, float4(v.vertex.xyz, 1.0));

				// Vertex snapping and lod transition
				float lodAlpha;
				SnapAndTransitionVertLayout(_InstanceData.x, o.worldPos, lodAlpha);
				o.lodAlpha_worldXZUndisplaced_oceanDepth.x = lodAlpha;
				o.lodAlpha_worldXZUndisplaced_oceanDepth.yz = o.worldPos.xz;

				// sample shape textures - always lerp between 2 LOD scales, so sample two textures
				o.flow_shadow = half4(0., 0., 0., 0.);
				o.foam_screenPosXYW.x = 0.;

				o.lodAlpha_worldXZUndisplaced_oceanDepth.w = CREST_OCEAN_DEPTH_BASELINE;
				// Sample shape textures - always lerp between 2 LOD scales, so sample two textures

				// Calculate sample weights. params.z allows shape to be faded out (used on last lod to support pop-less scale transitions)
				const float wt_smallerLod = (1. - lodAlpha) * _LD_Params[_LD_SliceIndex].z;
				const float wt_biggerLod = (1. - wt_smallerLod) * _LD_Params[_LD_SliceIndex + 1].z;
				// Sample displacement textures, add results to current world pos / normal / foam
				const float2 positionWS_XZ_before = o.worldPos.xz;

				// Data that needs to be sampled at the undisplaced position
				if (wt_smallerLod > 0.001)
				{
					const float3 uv_slice_smallerLod = WorldToUV(positionWS_XZ_before);

					#if !_DEBUGDISABLESHAPETEXTURES_ON
					half sss = 0.;
					SampleDisplacements(_LD_TexArray_AnimatedWaves, uv_slice_smallerLod, wt_smallerLod, o.worldPos, sss);
					#endif

					#if _FOAM_ON
					SampleFoam(_LD_TexArray_Foam, uv_slice_smallerLod, wt_smallerLod, o.foam_screenPosXYW.x);
					#endif

					#if _FLOW_ON
					SampleFlow(_LD_TexArray_Flow, uv_slice_smallerLod, wt_smallerLod, o.flow_shadow.xy);
					#endif
				}
				if (wt_biggerLod > 0.001)
				{
					const float3 uv_slice_biggerLod = WorldToUV_BiggerLod(positionWS_XZ_before);

					#if !_DEBUGDISABLESHAPETEXTURES_ON
					half sss = 0.;
					SampleDisplacements(_LD_TexArray_AnimatedWaves, uv_slice_biggerLod, wt_biggerLod, o.worldPos, sss);
					#endif

					#if _FOAM_ON
					SampleFoam(_LD_TexArray_Foam, uv_slice_biggerLod, wt_biggerLod, o.foam_screenPosXYW.x);
					#endif

					#if _FLOW_ON
					SampleFlow(_LD_TexArray_Flow, uv_slice_biggerLod, wt_biggerLod, o.flow_shadow.xy);
					#endif
				}

				// Data that needs to be sampled at the displaced position
				if (wt_smallerLod > 0.001)
				{
					const float3 uv_slice_smallerLodDisp = WorldToUV(o.worldPos.xz);

					#if _SUBSURFACESHALLOWCOLOUR_ON
					SampleSeaDepth(_LD_TexArray_SeaFloorDepth, uv_slice_smallerLodDisp, wt_smallerLod, o.lodAlpha_worldXZUndisplaced_oceanDepth.w);
					#endif

					#if _SHADOWS_ON
					SampleShadow(_LD_TexArray_Shadow, uv_slice_smallerLodDisp, wt_smallerLod, o.flow_shadow.zw);
					#endif
				}
				if (wt_biggerLod > 0.001)
				{
					const float3 uv_slice_biggerLodDisp = WorldToUV_BiggerLod(o.worldPos.xz);

					#if _SUBSURFACESHALLOWCOLOUR_ON
					SampleSeaDepth(_LD_TexArray_SeaFloorDepth, uv_slice_biggerLodDisp, wt_biggerLod, o.lodAlpha_worldXZUndisplaced_oceanDepth.w);
					#endif

					#if _SHADOWS_ON
					SampleShadow(_LD_TexArray_Shadow, uv_slice_biggerLodDisp, wt_biggerLod, o.flow_shadow.zw);
					#endif
				}

				// Foam can saturate
				o.foam_screenPosXYW.x = saturate(o.foam_screenPosXYW.x);

				// debug tinting to see which shape textures are used
				#if _DEBUGVISUALISESHAPESAMPLE_ON
				#define TINT_COUNT (uint)7
				half3 tintCols[TINT_COUNT]; tintCols[0] = half3(1., 0., 0.); tintCols[1] = half3(1., 1., 0.); tintCols[2] = half3(1., 0., 1.); tintCols[3] = half3(0., 1., 1.); tintCols[4] = half3(0., 0., 1.); tintCols[5] = half3(1., 0., 1.); tintCols[6] = half3(.5, .5, 1.);
				o.debugtint = wt_smallerLod * tintCols[_LD_LodIdx_0 % TINT_COUNT] + wt_biggerLod * tintCols[_LD_LodIdx_1 % TINT_COUNT];
				#endif

				// view-projection
				o.positionCS = mul(UNITY_MATRIX_VP, float4(o.worldPos, 1.));

				UNITY_TRANSFER_FOG(o, o.positionCS);

				// unfortunate hoop jumping - this is inputs for refraction. depending on whether HDR is on or off, the grabbed scene
				// colours may or may not come from the backbuffer, which means they may or may not be flipped in y. use these macros
				// to get the right results, every time.
				o.grabPos = ComputeGrabScreenPos(o.positionCS);
				o.foam_screenPosXYW.yzw = ComputeScreenPos(o.positionCS).xyw;
				return o;
			}

			// frag shader uniforms

			#include "OceanFoam.hlsl"
			#include "OceanEmission.hlsl"
			#include "OceanReflection.hlsl"
			uniform sampler2D _Normals;
			#include "OceanNormalMapping.hlsl"

			uniform sampler2D _CameraDepthTexture;

			// Hack - due to SV_IsFrontFace occasionally coming through as true for backfaces,
			// add a param here that forces ocean to be in undrwater state. I think the root
			// cause here might be imprecision or numerical issues at ocean tile boundaries, although
			// i'm not sure why cracks are not visible in this case.
			uniform float _ForceUnderwater;

			half3 AmbientLight()
			{
				return half3(unity_SHAr.w, unity_SHAg.w, unity_SHAb.w);
			}

			float3 WorldSpaceLightDir(float3 worldPos)
			{
				float3 lightDir = _WorldSpaceLightPos0.xyz;
				if (_WorldSpaceLightPos0.w > 0.)
				{
					// non-directional light - this is a position, not a direction
					lightDir = normalize(lightDir - worldPos.xyz);
				}
				return lightDir;
			}

			half4 Frag(const Varyings input, const float facing : VFACE) : SV_Target
			{
				#if _UNDERWATER_ON
				const bool underwater = IsUnderwater(facing, _ForceUnderwater);
				#else
				const bool underwater = false;
				#endif

				const float lodAlpha = input.lodAlpha_worldXZUndisplaced_oceanDepth.x;

				half3 view = normalize(_WorldSpaceCameraPos - input.worldPos);

				// water surface depth, and underlying scene opaque surface depth
				float pixelZ = LinearEyeDepth(input.positionCS.z);
				half3 screenPos = input.foam_screenPosXYW.yzw;
				half2 uvDepth = screenPos.xy / screenPos.z;
				float sceneZ01 = tex2D(_CameraDepthTexture, uvDepth).x;
				float sceneZ = LinearEyeDepth(sceneZ01);

				float3 lightDir = WorldSpaceLightDir(input.worldPos);
				// Soft shadow, hard shadow
				fixed2 shadow = (fixed2)1.0
				#if _SHADOWS_ON
					- input.flow_shadow.zw
				#endif
					;
				half3 ambientLight = AmbientLight();

				// Normal - geom + normal mapping. Subsurface scattering.
				const float3 uv_slice_smallerLod = WorldToUV(input.lodAlpha_worldXZUndisplaced_oceanDepth.yz);
				const float3 uv_slice_biggerLod = WorldToUV_BiggerLod(input.lodAlpha_worldXZUndisplaced_oceanDepth.yz);
				const float wt_smallerLod = (1. - lodAlpha) * _LD_Params[_LD_SliceIndex].z;
				const float wt_biggerLod = (1. - wt_smallerLod) * _LD_Params[_LD_SliceIndex + 1].z;
				float3 dummy = 0.;
				half3 n_geom = half3(0.0, 1.0, 0.0);
				half sss = 0.;
				if (wt_smallerLod > 0.001) SampleDisplacementsNormals(_LD_TexArray_AnimatedWaves, uv_slice_smallerLod, wt_smallerLod, _LD_Params[_LD_SliceIndex].w, _LD_Params[_LD_SliceIndex].x, dummy, n_geom.xz, sss);
				if (wt_biggerLod > 0.001) SampleDisplacementsNormals(_LD_TexArray_AnimatedWaves, uv_slice_biggerLod, wt_biggerLod, _LD_Params[_LD_SliceIndex + 1].w, _LD_Params[_LD_SliceIndex + 1].x, dummy, n_geom.xz, sss);
				n_geom = normalize(n_geom);

				if (underwater) n_geom = -n_geom;
				half3 n_pixel = n_geom;
				#if _APPLYNORMALMAPPING_ON
				#if _FLOW_ON
				ApplyNormalMapsWithFlow(input.lodAlpha_worldXZUndisplaced_oceanDepth.yz, input.flow_shadow.xy, lodAlpha, n_pixel);
				#else
				n_pixel.xz += (underwater ? -1. : 1.) * SampleNormalMaps(input.lodAlpha_worldXZUndisplaced_oceanDepth.yz, lodAlpha);
				n_pixel = normalize(n_pixel);
				#endif
				#endif

				// Foam - underwater bubbles and whitefoam
				half3 bubbleCol = (half3)0.;
				#if _FOAM_ON
				half4 whiteFoamCol;
				#if !_FLOW_ON
				ComputeFoam(input.foam_screenPosXYW.x, input.lodAlpha_worldXZUndisplaced_oceanDepth.yz, input.worldPos.xz, n_pixel, pixelZ, sceneZ, view, lightDir, ambientLight, shadow.y, lodAlpha, bubbleCol, whiteFoamCol);
				#else
				ComputeFoamWithFlow(input.flow_shadow.xy, input.foam_screenPosXYW.x, input.lodAlpha_worldXZUndisplaced_oceanDepth.yz, input.worldPos.xz, n_pixel, pixelZ, sceneZ, view, lightDir, ambientLight, shadow.y, lodAlpha, bubbleCol, whiteFoamCol);
				#endif // _FLOW_ON
				#endif // _FOAM_ON

				// Compute color of ocean - in-scattered light + refracted scene
<<<<<<< HEAD
				half3 scatterCol = ScatterColour(ambientLight, input.lodAlpha_worldXZUndisplaced_oceanDepth.w, _WorldSpaceCameraPos, lightDir, view, shadow.x, underwater, true, sss);
=======
				half3 scatterCol = ScatterColour(input.lodAlpha_worldXZUndisplaced_oceanDepth.w, _WorldSpaceCameraPos, lightDir, view, shadow.x, underwater, true, sss);
>>>>>>> 569aa278
				half3 col = OceanEmission(view, n_pixel, lightDir, input.grabPos, pixelZ, uvDepth, sceneZ, sceneZ01, bubbleCol, _Normals, _CameraDepthTexture, underwater, scatterCol);

				// Light that reflects off water surface
				float reflAlpha = saturate((sceneZ - pixelZ) / 0.2);
				#if _UNDERWATER_ON
				if (underwater)
				{
					ApplyReflectionUnderwater(view, n_pixel, lightDir, shadow.y, input.foam_screenPosXYW.yzzw, scatterCol, reflAlpha, col);
				}
				else
				#endif
				{
					ApplyReflectionSky(view, n_pixel, lightDir, shadow.y, input.foam_screenPosXYW.yzzw, pixelZ, reflAlpha, col);
				}

				// Override final result with white foam - bubbles on surface
				#if _FOAM_ON
				col = lerp(col, whiteFoamCol.rgb, whiteFoamCol.a);
				#endif

				// Fog
				if (!underwater)
				{
					// Above water - do atmospheric fog. If you are using a third party sky package such as Azure, replace this with their stuff!
					UNITY_APPLY_FOG(input.fogCoord, col);
				}

				#if _DEBUGVISUALISESHAPESAMPLE_ON
				col = lerp(col.rgb, input.debugtint, 0.5);
				#endif
				#if _DEBUGVISUALISEFLOW_ON
				#if _FLOW_ON
				col.rg = lerp(col.rg, input.flow_shadow.xy, 0.5);
				#endif
				#endif

				return half4(col, 1.);
			}

			ENDCG
		}
	}
}<|MERGE_RESOLUTION|>--- conflicted
+++ resolved
@@ -464,11 +464,7 @@
 				#endif // _FOAM_ON
 
 				// Compute color of ocean - in-scattered light + refracted scene
-<<<<<<< HEAD
 				half3 scatterCol = ScatterColour(ambientLight, input.lodAlpha_worldXZUndisplaced_oceanDepth.w, _WorldSpaceCameraPos, lightDir, view, shadow.x, underwater, true, sss);
-=======
-				half3 scatterCol = ScatterColour(input.lodAlpha_worldXZUndisplaced_oceanDepth.w, _WorldSpaceCameraPos, lightDir, view, shadow.x, underwater, true, sss);
->>>>>>> 569aa278
 				half3 col = OceanEmission(view, n_pixel, lightDir, input.grabPos, pixelZ, uvDepth, sceneZ, sceneZ01, bubbleCol, _Normals, _CameraDepthTexture, underwater, scatterCol);
 
 				// Light that reflects off water surface
