// Crest Ocean System

// This file is subject to the MIT License as seen in the root of this folder structure (LICENSE)

Shader "Crest/Ocean"
{
	Properties
	{
		[Header(Normal Mapping)]
		// Whether to add normal detail from a texture. Can be used to add visual detail to the water surface
		[Toggle] _ApplyNormalMapping("Enable", Float) = 1
		// Normal map texture (should be set to Normals type in the properties)
		[NoScaleOffset] _Normals("Normal Map", 2D) = "bump" {}
		// Strength of normal map influence
		_NormalsStrength("Strength", Range(0.01, 2.0)) = 0.36
		// Scale of normal map texture
		_NormalsScale("Scale", Range(0.01, 200.0)) = 40.0

		// Base light scattering settings which give water colour
		[Header(Scattering)]
		// Base colour when looking straight down into water
		_Diffuse("Diffuse", Color) = (0.0, 0.0124, 0.566, 1.0)
		// Base colour when looking into water at shallow/grazing angle
		_DiffuseGrazing("Diffuse Grazing", Color) = (0.184, 0.393, 0.519, 1)
		// Changes colour in shadow. Requires 'Create Shadow Data' enabled on OceanRenderer script.
		[Toggle] _Shadows("Shadowing", Float) = 0
		// Base colour in shadow
		_DiffuseShadow("Diffuse (Shadow)", Color) = (0.0, 0.356, 0.565, 1.0)

		[Header(Subsurface Scattering)]
		// Whether to to emulate light scattering through the water volume
		[Toggle] _SubSurfaceScattering("Enable", Float) = 1
		// Colour tint for primary light contribution
		_SubSurfaceColour("Colour", Color) = (0.0, 0.48, 0.36)
		// Amount of primary light contribution that always comes in
		_SubSurfaceBase("Base Mul", Range(0.0, 4.0)) = 1.0
		// Primary light contribution in direction of light to emulate light passing through waves
		_SubSurfaceSun("Sun Mul", Range(0.0, 10.0)) = 4.5
		// Fall-off for primary light scattering to affect directionality
		_SubSurfaceSunFallOff("Sun Fall-Off", Range(1.0, 16.0)) = 5.0

		[Header(Shallow Scattering)]
		// Enable light scattering in shallow water
		[Toggle] _SubSurfaceShallowColour("Enable", Float) = 1
		// Max depth that is considered 'shallow'
		_SubSurfaceDepthMax("Depth Max", Range(0.01, 50.0)) = 10.0
		// Fall off of shallow scattering
		_SubSurfaceDepthPower("Depth Power", Range(0.01, 10.0)) = 2.5
		// Colour in shallow water
		_SubSurfaceShallowCol("Shallow Colour", Color) = (0.552, 1.0, 1.0, 1.0)
		// Shallow water colour in shadow (see comment on Shadowing param above)
		_SubSurfaceShallowColShadow("Shallow Colour (Shadow)", Color) = (0.144, 0.226, 0.212, 1)

		// Reflection properites
		[Header(Reflection Environment)]
		// Strength of specular lighting response
		_Specular("Specular", Range(0.0, 1.0)) = 1.0
		// Controls blurriness of reflection
		_Roughness("Roughness", Range(0.0, 1.0)) = 0.0
		// Controls harshness of Fresnel behaviour
		_FresnelPower("Fresnel Power", Range(1.0, 20.0)) = 5.0
		// Index of refraction of air. Can be increased to almost 1.333 to increase visibility up through water surface.
		_RefractiveIndexOfAir("Refractive Index of Air", Range(1.0, 2.0)) = 1.0
		// Index of refraction of water. Typically left at 1.333.
		_RefractiveIndexOfWater("Refractive Index of Water", Range(1.0, 2.0)) = 1.333
		// Dynamically rendered 'reflection plane' style reflections. Requires OceanPlanarReflection script added to main camera.
		[Toggle] _PlanarReflections("Planar Reflections", Float) = 0
		// How much the water normal affects the planar reflection
		_PlanarReflectionNormalsStrength("Planar Reflections Distortion", Float) = 1
		// Multiplier to adjust how intense the reflection is
		_PlanarReflectionIntensity("Planar Reflection Intensity", Range(0.0, 1.0)) = 1.0
		// Whether to use an overridden reflection cubemap (provided in the next property)
		[Toggle] _OverrideReflectionCubemap("Override Reflection Cubemap", Float) = 0
		// Custom environment map to reflect
		[NoScaleOffset] _ReflectionCubemapOverride("Override Reflection Cubemap", CUBE) = "" {}

		[Header(Procedural Skybox)]
		// Enable a simple procedural skybox, not suitable for realistic reflections, but can be useful to give control over reflection colour
		// especially in stylized/non realistic applications
		[Toggle] _ProceduralSky("Enable", Float) = 0
		// Base sky colour
		[HDR] _SkyBase("Base", Color) = (1.0, 1.0, 1.0, 1.0)
		// Colour in sun direction
		[HDR] _SkyTowardsSun("Towards Sun", Color) = (1.0, 1.0, 1.0, 1.0)
		// Direction fall off
		_SkyDirectionality("Directionality", Range(0.0, 0.99)) = 1.0
		// Colour away from sun direction
		[HDR] _SkyAwayFromSun("Away From Sun", Color) = (1.0, 1.0, 1.0, 1.0)

		[Header(Add Directional Light)]
		[Toggle] _ComputeDirectionalLight("Enable", Float) = 1
		_DirectionalLightFallOff("Fall-Off", Range(1.0, 4096.0)) = 275.0
		[Toggle] _DirectionalLightVaryRoughness("Vary Fall-Off Over Distance", Float) = 0
		_DirectionalLightFarDistance("Far Distance", Float) = 137.0
		_DirectionalLightFallOffFar("Fall-Off At Far Distance", Range(1.0, 4096.0)) = 42.0
		_DirectionalLightBoost("Boost", Range(0.0, 512.0)) = 7.0

		[Header(Foam)]
		// Enable foam layer on ocean surface
		[Toggle] _Foam("Enable", Float) = 1
		// Foam texture
		[NoScaleOffset] _FoamTexture("Texture", 2D) = "white" {}
		// Foam texture scale
		_FoamScale("Scale", Range(0.01, 50.0)) = 10.0
		// Scale intensity of lighting
		_WaveFoamLightScale("Light Scale", Range(0.0, 2.0)) = 1.35
		// Colour tint for whitecaps / foam on water surface
		_FoamWhiteColor("White Foam Color", Color) = (1.0, 1.0, 1.0, 1.0)
		// Colour tint bubble foam underneath water surface
		_FoamBubbleColor("Bubble Foam Color", Color) = (0.64, 0.83, 0.82, 1.0)
		// Parallax for underwater bubbles to give feeling of volume
		_FoamBubbleParallax("Bubble Foam Parallax", Range(0.0, 0.5)) = 0.14
		// Proximity to sea floor where foam starts to get generated
		_ShorelineFoamMinDepth("Shoreline Foam Min Depth", Range(0.01, 5.0)) = 0.27
		// Controls how gradual the transition is from full foam to no foam
		_WaveFoamFeather("Wave Foam Feather", Range(0.001, 1.0)) = 0.4
		// How much underwater bubble foam is generated
		_WaveFoamBubblesCoverage("Wave Foam Bubbles Coverage", Range(0.0, 5.0)) = 1.68

		[Header(Foam 3D Lighting)]
		// Generates normals for the foam based on foam values/texture and use it for foam lighting
		[Toggle] _Foam3DLighting("Enable", Float) = 1
		// Strength of the generated normals
		_WaveFoamNormalStrength("Normals Strength", Range(0.0, 30.0)) = 3.5
		// Acts like a gloss parameter for specular response
		_WaveFoamSpecularFallOff("Specular Fall-Off", Range(1.0, 512.0)) = 293.0
		// Strength of specular response
		_WaveFoamSpecularBoost("Specular Boost", Range(0.0, 16.0)) = 0.15

		[Header(Transparency)]
		// Whether light can pass through the water surface
		[Toggle] _Transparency("Enable", Float) = 1
		// Scattering coefficient within water volume, per channel
		_DepthFogDensity("Fog Density", Vector) = (0.33, 0.23, 0.37, 1.0)
		// How strongly light is refracted when passing through water surface
		_RefractionStrength("Refraction Strength", Range(0.0, 2.0)) = 0.1

		[Header(Caustics)]
		// Approximate rays being focused/defocused on underwater surfaces
		[Toggle] _Caustics("Enable", Float) = 1
		// Caustics texture
		[NoScaleOffset] _CausticsTexture("Caustics", 2D) = "black" {}
		// Caustics texture scale
		_CausticsTextureScale("Scale", Range(0.0, 25.0)) = 5.0
		// The 'mid' value of the caustics texture, around which the caustic texture values are scaled
		_CausticsTextureAverage("Texture Average Value", Range(0.0, 1.0)) = 0.07
		// Scaling / intensity
		_CausticsStrength("Strength", Range(0.0, 10.0)) = 3.2
		// The depth at which the caustics are in focus
		_CausticsFocalDepth("Focal Depth", Range(0.0, 250.0)) = 2.0
		// The range of depths over which the caustics are in focus
		_CausticsDepthOfField("Depth Of Field", Range(0.01, 1000.0)) = 0.33
		// How much the caustics texture is distorted
		_CausticsDistortionStrength("Distortion Strength", Range(0.0, 0.25)) = 0.16
		// The scale of the distortion pattern used to distort the caustics
		_CausticsDistortionScale("Distortion Scale", Range(0.01, 50.0)) = 25.0

		// To use the underwater effect the UnderWaterCurtainGeom and UnderWaterMeniscus prefabs must be parented to the camera.
		[Header(Underwater)]
		// Whether the underwater effect is being used. This enables code that shades the surface correctly from underneath.
		[Toggle] _Underwater("Enable", Float) = 0
		// Ordinarily set this to Back to cull back faces, but set to Off to make sure both sides of the surface draw if the
		// underwater effect is being used.
		[Enum(CullMode)] _CullMode("Cull Mode", Int) = 2

		[Header(Flow)]
		// Flow is horizontal motion in water as demonstrated in the 'whirlpool' example scene. 'Create Flow Sim' must be
		// enabled on the OceanRenderer to generate flow data.
		[Toggle] _Flow("Enable", Float) = 0

		[Header(Clip Surface)]
		// Discards ocean surface pixels. Requires 'Create Clip Surface Data' enabled on OceanRenderer script.
		[Toggle] _ClipSurface("Enable", Float) = 0
		// Clips purely based on water depth
		[Toggle] _ClipUnderTerrain("Clip Below Terrain (Requires depth cache)", Float) = 0

		[Header(Rendering)]
		// What projection modes will this material support? Choosing perspective or orthographic is an optimisation.
		[KeywordEnum(Both, Perspective, Orthographic)] _Projection("Projection Support", Float) = 0.0

		[Header(Debug Options)]
		// Build shader with debug info which allows stepping through the code in a GPU debugger. I typically use RenderDoc or
		// PIX for Windows (requires DX12 API to be selected).
		[Toggle] _CompileShaderWithDebugInfo("Compile Shader With Debug Info (D3D11)", Float) = 0
		[Toggle] _DebugDisableShapeTextures("Debug Disable Shape Textures", Float) = 0
		[Toggle] _DebugVisualiseShapeSample("Debug Visualise Shape Sample", Float) = 0
		[Toggle] _DebugVisualiseFlow("Debug Visualise Flow", Float) = 0
		[Toggle] _DebugDisableSmoothLOD("Debug Disable Smooth LOD", Float) = 0
	}

	SubShader
	{
		Tags
		{
			// Tell Unity we're going to render water in forward manner and we're going to do lighting and it will set
			// the appropriate uniforms.
			"LightMode"="ForwardBase"
			// Unity treats anything after Geometry+500 as transparent, and will render it in a forward manner and copy
			// out the gbuffer data and do post processing before running it. Discussion of this in issue #53.
			"Queue"="Geometry+510"
			"IgnoreProjector"="True"
			"RenderType"="Opaque"
			"DisableBatching"="True"
		}

		GrabPass
		{
			"_BackgroundTexture"
		}

		Pass
		{
			// Culling user defined - can be inverted for under water
			Cull [_CullMode]

			CGPROGRAM
			#pragma vertex Vert
			#pragma fragment Frag
			// for VFACE
			#pragma target 3.0
			#pragma multi_compile_fog
			#pragma multi_compile_instancing

			#pragma shader_feature_local _APPLYNORMALMAPPING_ON
			#pragma shader_feature_local _COMPUTEDIRECTIONALLIGHT_ON
			#pragma shader_feature_local _DIRECTIONALLIGHTVARYROUGHNESS_ON
			#pragma shader_feature_local _SUBSURFACESCATTERING_ON
			#pragma shader_feature_local _SUBSURFACESHALLOWCOLOUR_ON
			#pragma shader_feature_local _TRANSPARENCY_ON
			#pragma shader_feature_local _CAUSTICS_ON
			#pragma shader_feature_local _FOAM_ON
			#pragma shader_feature_local _FOAM3DLIGHTING_ON
			#pragma shader_feature_local _PLANARREFLECTIONS_ON
			#pragma shader_feature_local _OVERRIDEREFLECTIONCUBEMAP_ON

			#pragma shader_feature_local _PROCEDURALSKY_ON
			#pragma shader_feature_local _UNDERWATER_ON
			#pragma shader_feature_local _FLOW_ON
			#pragma shader_feature_local _SHADOWS_ON
			#pragma shader_feature_local _CLIPSURFACE_ON
			#pragma shader_feature_local _CLIPUNDERTERRAIN_ON

			#pragma shader_feature_local _ _PROJECTION_PERSPECTIVE _PROJECTION_ORTHOGRAPHIC

			#pragma shader_feature_local _DEBUGDISABLESHAPETEXTURES_ON
			#pragma shader_feature_local _DEBUGVISUALISESHAPESAMPLE_ON
			#pragma shader_feature_local _DEBUGVISUALISEFLOW_ON
			#pragma shader_feature_local _DEBUGDISABLESMOOTHLOD_ON
			#pragma shader_feature_local _COMPILESHADERWITHDEBUGINFO_ON

			#if _COMPILESHADERWITHDEBUGINFO_ON
			#pragma enable_d3d11_debug_symbols
			#endif

			#include "UnityCG.cginc"
			#include "Lighting.cginc"

			#include "OceanGlobals.hlsl"
			#include "OceanInputsDriven.hlsl"
			#include "OceanShaderData.hlsl"
			#include "OceanHelpersNew.hlsl"
			#include "OceanVertHelpers.hlsl"
			#include "OceanShaderHelpers.hlsl"

			#include "OceanEmission.hlsl"
			#include "OceanNormalMapping.hlsl"
			#include "OceanReflection.hlsl"
			#include "OceanFoam.hlsl"

			struct Attributes
			{
				// The old unity macros require this name and type.
				float4 vertex : POSITION;

				UNITY_VERTEX_INPUT_INSTANCE_ID
			};

			struct Varyings
			{
				float4 positionCS : SV_POSITION;
				half4 flow_shadow : TEXCOORD1;
				half4 foam_screenPosXYW : TEXCOORD4;
				float4 lodAlpha_worldXZUndisplaced_oceanDepth : TEXCOORD5;
				float3 worldPos : TEXCOORD7;
				#if _DEBUGVISUALISESHAPESAMPLE_ON
				half3 debugtint : TEXCOORD8;
				#endif
				half4 grabPos : TEXCOORD9;

				UNITY_FOG_COORDS(3)

				UNITY_VERTEX_OUTPUT_STEREO
			};

<<<<<<< HEAD
			UNITY_DECLARE_SCREENSPACE_TEXTURE(_CameraDepthTexture);

			#include "OceanConstants.hlsl"
			#include "OceanGlobals.hlsl"
			#include "OceanInputsDriven.hlsl"
			#include "OceanHelpersNew.hlsl"
			#include "OceanVertHelpers.hlsl"
			#include "OceanLightingHelpers.hlsl"

=======
>>>>>>> 276fda0e
			// Argument name is v because some macros like COMPUTE_EYEDEPTH require it.
			Varyings Vert(Attributes v)
			{
				Varyings o;

				UNITY_SETUP_INSTANCE_ID(v);
				UNITY_INITIALIZE_OUTPUT(Varyings, o);
				UNITY_INITIALIZE_VERTEX_OUTPUT_STEREO(o);

				const CascadeParams cascadeData0 = _CrestCascadeData[_LD_SliceIndex];
				const CascadeParams cascadeData1 = _CrestCascadeData[_LD_SliceIndex + 1];
				const PerCascadeInstanceData instanceData = _CrestPerCascadeInstanceData[_LD_SliceIndex];

				// Move to world space
				o.worldPos = mul(unity_ObjectToWorld, float4(v.vertex.xyz, 1.0));

				// Vertex snapping and lod transition
				float lodAlpha;
				const float meshScaleLerp = instanceData._meshScaleLerp;
				const float gridSize = instanceData._geoGridWidth;
				SnapAndTransitionVertLayout(meshScaleLerp, cascadeData0, gridSize, o.worldPos, lodAlpha);

				// Scale up by small "epsilon" to solve numerical issues. Expand slightly about tile center.
				// :OceanGridPrecisionErrors
				const float2 tileCenterXZ = UNITY_MATRIX_M._m03_m23;
				o.worldPos.xz = lerp( tileCenterXZ, o.worldPos.xz, 1.0001 );

				o.lodAlpha_worldXZUndisplaced_oceanDepth.x = lodAlpha;
				o.lodAlpha_worldXZUndisplaced_oceanDepth.yz = o.worldPos.xz;

				// sample shape textures - always lerp between 2 LOD scales, so sample two textures
				o.flow_shadow = half4(0., 0., 0., 0.);
				o.foam_screenPosXYW.x = 0.;

				o.lodAlpha_worldXZUndisplaced_oceanDepth.w = CREST_OCEAN_DEPTH_BASELINE;
				// Sample shape textures - always lerp between 2 LOD scales, so sample two textures

				// Calculate sample weights. params.z allows shape to be faded out (used on last lod to support pop-less scale transitions)
				const float wt_smallerLod = (1. - lodAlpha) * cascadeData0._weight;
				const float wt_biggerLod = (1. - wt_smallerLod) * cascadeData1._weight;
				// Sample displacement textures, add results to current world pos / normal / foam
				const float2 positionWS_XZ_before = o.worldPos.xz;

				// Data that needs to be sampled at the undisplaced position
				if (wt_smallerLod > 0.001)
				{
					const float3 uv_slice_smallerLod = WorldToUV(positionWS_XZ_before, cascadeData0, _LD_SliceIndex);

					#if !_DEBUGDISABLESHAPETEXTURES_ON
					SampleDisplacements(_LD_TexArray_AnimatedWaves, uv_slice_smallerLod, wt_smallerLod, o.worldPos);
					#endif

					#if _FOAM_ON
					SampleFoam(_LD_TexArray_Foam, uv_slice_smallerLod, wt_smallerLod, o.foam_screenPosXYW.x);
					#endif

					#if _FLOW_ON
					SampleFlow(_LD_TexArray_Flow, uv_slice_smallerLod, wt_smallerLod, o.flow_shadow.xy);
					#endif
				}
				if (wt_biggerLod > 0.001)
				{
					const float3 uv_slice_biggerLod = WorldToUV(positionWS_XZ_before, cascadeData1, _LD_SliceIndex + 1);

					#if !_DEBUGDISABLESHAPETEXTURES_ON
					SampleDisplacements(_LD_TexArray_AnimatedWaves, uv_slice_biggerLod, wt_biggerLod, o.worldPos);
					#endif

					#if _FOAM_ON
					SampleFoam(_LD_TexArray_Foam, uv_slice_biggerLod, wt_biggerLod, o.foam_screenPosXYW.x);
					#endif

					#if _FLOW_ON
					SampleFlow(_LD_TexArray_Flow, uv_slice_biggerLod, wt_biggerLod, o.flow_shadow.xy);
					#endif
				}

				// Data that needs to be sampled at the displaced position
				if (wt_smallerLod > 0.0001)
				{
					const float3 uv_slice_smallerLodDisp = WorldToUV(o.worldPos.xz, cascadeData0, _LD_SliceIndex);

					#if _SUBSURFACESHALLOWCOLOUR_ON
					// The minimum sampling weight is lower (0.0001) than others to fix shallow water colour popping.
					SampleSeaDepth(_LD_TexArray_SeaFloorDepth, uv_slice_smallerLodDisp, wt_smallerLod, o.lodAlpha_worldXZUndisplaced_oceanDepth.w);
					#endif

					#if _SHADOWS_ON
					if (wt_smallerLod > 0.001)
					{
						SampleShadow(_LD_TexArray_Shadow, uv_slice_smallerLodDisp, wt_smallerLod, o.flow_shadow.zw);
					}
					#endif
				}
				if (wt_biggerLod > 0.0001)
				{
					const float3 uv_slice_biggerLodDisp = WorldToUV(o.worldPos.xz, cascadeData1, _LD_SliceIndex + 1);

					#if _SUBSURFACESHALLOWCOLOUR_ON
					// The minimum sampling weight is lower (0.0001) than others to fix shallow water colour popping.
					SampleSeaDepth(_LD_TexArray_SeaFloorDepth, uv_slice_biggerLodDisp, wt_biggerLod, o.lodAlpha_worldXZUndisplaced_oceanDepth.w);
					#endif

					#if _SHADOWS_ON
					if (wt_biggerLod > 0.001)
					{
						SampleShadow(_LD_TexArray_Shadow, uv_slice_biggerLodDisp, wt_biggerLod, o.flow_shadow.zw);
					}
					#endif
				}

				// Foam can saturate
				o.foam_screenPosXYW.x = saturate(o.foam_screenPosXYW.x);

				// debug tinting to see which shape textures are used
				#if _DEBUGVISUALISESHAPESAMPLE_ON
				#define TINT_COUNT (uint)7
				half3 tintCols[TINT_COUNT]; tintCols[0] = half3(1., 0., 0.); tintCols[1] = half3(1., 1., 0.); tintCols[2] = half3(1., 0., 1.); tintCols[3] = half3(0., 1., 1.); tintCols[4] = half3(0., 0., 1.); tintCols[5] = half3(1., 0., 1.); tintCols[6] = half3(.5, .5, 1.);
				o.debugtint = wt_smallerLod * tintCols[_LD_LodIdx_0 % TINT_COUNT] + wt_biggerLod * tintCols[_LD_LodIdx_1 % TINT_COUNT];
				#endif

				// view-projection
				o.positionCS = mul(UNITY_MATRIX_VP, float4(o.worldPos, 1.));

				UNITY_TRANSFER_FOG(o, o.positionCS);

				// unfortunate hoop jumping - this is inputs for refraction. depending on whether HDR is on or off, the grabbed scene
				// colours may or may not come from the backbuffer, which means they may or may not be flipped in y. use these macros
				// to get the right results, every time.
				o.grabPos = ComputeGrabScreenPos(o.positionCS);
				o.foam_screenPosXYW.yzw = ComputeScreenPos(o.positionCS).xyw;
				return o;
			}

<<<<<<< HEAD
			// frag shader uniforms

			#include "OceanFoam.hlsl"
			#include "OceanEmission.hlsl"
			#include "OceanReflection.hlsl"
			uniform sampler2D _Normals;
			#include "OceanNormalMapping.hlsl"

			// Hack - due to SV_IsFrontFace occasionally coming through as true for backfaces,
			// add a param here that forces ocean to be in undrwater state. I think the root
			// cause here might be imprecision or numerical issues at ocean tile boundaries, although
			// i'm not sure why cracks are not visible in this case.
			uniform float _ForceUnderwater;
=======
			float3 WorldSpaceLightDir(float3 worldPos)
			{
				float3 lightDir = _WorldSpaceLightPos0.xyz;
				if (_WorldSpaceLightPos0.w > 0.)
				{
					// non-directional light - this is a position, not a direction
					lightDir = normalize(lightDir - worldPos.xyz);
				}
				return lightDir;
			}

			bool IsUnderwater(const float facing)
			{
#if !_UNDERWATER_ON
				return false;
#endif
				const bool backface = facing < 0.0;
				return backface || _ForceUnderwater > 0.0;
			}
>>>>>>> 276fda0e

			half4 Frag(const Varyings input, const float facing : VFACE) : SV_Target
			{
				// We need this when sampling a screenspace texture.
				UNITY_SETUP_STEREO_EYE_INDEX_POST_VERTEX(input);

				const CascadeParams cascadeData0 = _CrestCascadeData[_LD_SliceIndex];
				const CascadeParams cascadeData1 = _CrestCascadeData[_LD_SliceIndex + 1];
				const PerCascadeInstanceData instanceData = _CrestPerCascadeInstanceData[_LD_SliceIndex];

				#if _UNDERWATER_ON
				const bool underwater = IsUnderwater(facing, _ForceUnderwater);
				#else
				const bool underwater = false;
				#endif

				const float lodAlpha = input.lodAlpha_worldXZUndisplaced_oceanDepth.x;
				const float wt_smallerLod = (1.0 - lodAlpha) * cascadeData0._weight;
				const float wt_biggerLod = (1.0 - wt_smallerLod) * cascadeData1._weight;

				#if _CLIPSURFACE_ON
				// Clip surface
				half clipVal = 0.0;
				if (wt_smallerLod > 0.001)
				{
					const float3 uv_slice_smallerLod = WorldToUV(input.worldPos.xz, cascadeData0, _LD_SliceIndex);
					SampleClip(_LD_TexArray_ClipSurface, uv_slice_smallerLod, wt_smallerLod, clipVal);
				}
				if (wt_biggerLod > 0.001)
				{
					const float3 uv_slice_biggerLod = WorldToUV(input.worldPos.xz, cascadeData1, _LD_SliceIndex + 1);
					SampleClip(_LD_TexArray_ClipSurface, uv_slice_biggerLod, wt_biggerLod, clipVal);
				}
				clipVal = lerp(_CrestClipByDefault, clipVal, wt_smallerLod + wt_biggerLod);
				// Add 0.5 bias for LOD blending and texel resolution correction. This will help to tighten and smooth clipped edges
				clip(-clipVal + 0.5);
				#endif

				#if _CLIPUNDERTERRAIN_ON
				clip(input.lodAlpha_worldXZUndisplaced_oceanDepth.w + 2.0);
				#endif

				half3 view = normalize(_WorldSpaceCameraPos - input.worldPos);

				// water surface depth, and underlying scene opaque surface depth
				float pixelZ = CrestLinearEyeDepth(input.positionCS.z);
				half3 screenPos = input.foam_screenPosXYW.yzw;
				half2 uvDepth = screenPos.xy / screenPos.z;
				// Raw depth is logarithmic for perspective, and linear (0-1) for orthographic.
				float rawDepth = SAMPLE_DEPTH_TEXTURE(_CameraDepthTexture, uvDepth).x;
				float sceneZ = CrestLinearEyeDepth(rawDepth);

				float3 lightDir = WorldSpaceLightDir(input.worldPos);
				// Soft shadow, hard shadow
				fixed2 shadow = (fixed2)1.0
				#if _SHADOWS_ON
					- input.flow_shadow.zw
				#endif
					;

				// Normal - geom + normal mapping. Subsurface scattering.
				float3 dummy = 0.;
				half3 n_geom = half3(0.0, 1.0, 0.0);
				half sss = 0.;
				if (wt_smallerLod > 0.001)
				{
					const float3 uv_slice_smallerLod = WorldToUV(input.lodAlpha_worldXZUndisplaced_oceanDepth.yz, _CrestCascadeData[_LD_SliceIndex], _LD_SliceIndex);
					SampleDisplacementsNormals(_LD_TexArray_AnimatedWaves, uv_slice_smallerLod, wt_smallerLod, _CrestCascadeData[_LD_SliceIndex]._oneOverTextureRes, cascadeData0._texelWidth, dummy, n_geom.xz, sss);
				}
				if (wt_biggerLod > 0.001)
				{
					const uint si = _LD_SliceIndex + 1;
					const float3 uv_slice_biggerLod = WorldToUV(input.lodAlpha_worldXZUndisplaced_oceanDepth.yz, _CrestCascadeData[si], si);
					SampleDisplacementsNormals(_LD_TexArray_AnimatedWaves, uv_slice_biggerLod, wt_biggerLod, cascadeData1._oneOverTextureRes, cascadeData1._texelWidth, dummy, n_geom.xz, sss);
				}
				n_geom = normalize(n_geom);

				half3 n_pixel = n_geom;
				#if _APPLYNORMALMAPPING_ON
				#if _FLOW_ON
				ApplyNormalMapsWithFlow(input.lodAlpha_worldXZUndisplaced_oceanDepth.yz, input.flow_shadow.xy, lodAlpha, cascadeData0, instanceData, n_pixel);
				#else
				n_pixel.xz += SampleNormalMaps(input.lodAlpha_worldXZUndisplaced_oceanDepth.yz, lodAlpha, cascadeData0, instanceData);
				n_pixel = normalize(n_pixel);
				#endif
				#endif
				// We do not flip n_geom because we do not use it.
				if (underwater) n_pixel = -n_pixel;

				// Foam - underwater bubbles and whitefoam
				half3 bubbleCol = (half3)0.;
				#if _FOAM_ON
				half4 whiteFoamCol;
				#if !_FLOW_ON
				ComputeFoam(input.foam_screenPosXYW.x, input.lodAlpha_worldXZUndisplaced_oceanDepth.yz, input.worldPos.xz, n_pixel, pixelZ, sceneZ, view, lightDir, shadow.y, lodAlpha, bubbleCol, whiteFoamCol, cascadeData0, cascadeData1);
				#else
				ComputeFoamWithFlow(input.flow_shadow.xy, input.foam_screenPosXYW.x, input.lodAlpha_worldXZUndisplaced_oceanDepth.yz, input.worldPos.xz, n_pixel, pixelZ, sceneZ, view, lightDir, shadow.y, lodAlpha, bubbleCol, whiteFoamCol, cascadeData0, cascadeData1);
				#endif // _FLOW_ON
				#endif // _FOAM_ON

				// Compute color of ocean - in-scattered light + refracted scene
				const float baseCascadeScale = _CrestCascadeData[0]._scale;
				const float meshScaleLerp = instanceData._meshScaleLerp;
<<<<<<< HEAD
				half3 scatterCol = ScatterColour(AmbientLight(), input.lodAlpha_worldXZUndisplaced_oceanDepth.w, _WorldSpaceCameraPos, lightDir, view, shadow.x, underwater, true, sss, meshScaleLerp, baseCascadeScale, cascadeData0);
				half3 col = OceanEmission(view, n_pixel, lightDir, input.grabPos, pixelZ, uvDepth, sceneZ, sceneZ01, bubbleCol, _Normals, underwater, scatterCol, cascadeData0, cascadeData1);
=======
				half3 scatterCol = ScatterColour(input.lodAlpha_worldXZUndisplaced_oceanDepth.w, _WorldSpaceCameraPos, lightDir, view, shadow.x, underwater, true, sss, meshScaleLerp, baseCascadeScale, cascadeData0);
				half3 col = OceanEmission(view, n_pixel, lightDir, input.grabPos, pixelZ, uvDepth, sceneZ, bubbleCol, _Normals, underwater, scatterCol, cascadeData0, cascadeData1);
>>>>>>> 276fda0e

				// Light that reflects off water surface

				// Soften reflection at intersections with objects/surfaces
				#if _TRANSPARENCY_ON
				float reflAlpha = saturate((sceneZ - pixelZ) / 0.2);
				#else
				// This addresses the problem where screenspace depth doesnt work in VR, and so neither will this. In VR people currently
				// disable transparency, so this will always be 1.0.
				float reflAlpha = 1.0;
				#endif

				#if _UNDERWATER_ON
				if (underwater)
				{
					ApplyReflectionUnderwater(view, n_pixel, lightDir, shadow.y, input.foam_screenPosXYW.yzzw, scatterCol, reflAlpha, col);
				}
				else
				#endif
				{
					ApplyReflectionSky(view, n_pixel, lightDir, shadow.y, input.foam_screenPosXYW.yzzw, pixelZ, reflAlpha, col);
				}

				// Override final result with white foam - bubbles on surface
				#if _FOAM_ON
				col = lerp(col, whiteFoamCol.rgb, whiteFoamCol.a);
				#endif

				// Fog
				if (!underwater)
				{
					// Above water - do atmospheric fog. If you are using a third party sky package such as Azure, replace this with their stuff!
					UNITY_APPLY_FOG(input.fogCoord, col);
				}
				#if _DEBUGVISUALISESHAPESAMPLE_ON
				col = lerp(col.rgb, input.debugtint, 0.5);
				#endif
				#if _DEBUGVISUALISEFLOW_ON
				#if _FLOW_ON
				col.rg = lerp(col.rg, input.flow_shadow.xy, 0.5);
				#endif
				#endif

				return half4(col, 1.);
			}

			ENDCG
		}
	}

	// If the above doesn't work then error.
	FallBack "Hidden/InternalErrorShader"
}<|MERGE_RESOLUTION|>--- conflicted
+++ resolved
@@ -261,6 +261,7 @@
 			#include "OceanHelpersNew.hlsl"
 			#include "OceanVertHelpers.hlsl"
 			#include "OceanShaderHelpers.hlsl"
+			#include "OceanLightingHelpers.hlsl"
 
 			#include "OceanEmission.hlsl"
 			#include "OceanNormalMapping.hlsl"
@@ -292,18 +293,6 @@
 				UNITY_VERTEX_OUTPUT_STEREO
 			};
 
-<<<<<<< HEAD
-			UNITY_DECLARE_SCREENSPACE_TEXTURE(_CameraDepthTexture);
-
-			#include "OceanConstants.hlsl"
-			#include "OceanGlobals.hlsl"
-			#include "OceanInputsDriven.hlsl"
-			#include "OceanHelpersNew.hlsl"
-			#include "OceanVertHelpers.hlsl"
-			#include "OceanLightingHelpers.hlsl"
-
-=======
->>>>>>> 276fda0e
 			// Argument name is v because some macros like COMPUTE_EYEDEPTH require it.
 			Varyings Vert(Attributes v)
 			{
@@ -437,42 +426,6 @@
 				o.foam_screenPosXYW.yzw = ComputeScreenPos(o.positionCS).xyw;
 				return o;
 			}
-
-<<<<<<< HEAD
-			// frag shader uniforms
-
-			#include "OceanFoam.hlsl"
-			#include "OceanEmission.hlsl"
-			#include "OceanReflection.hlsl"
-			uniform sampler2D _Normals;
-			#include "OceanNormalMapping.hlsl"
-
-			// Hack - due to SV_IsFrontFace occasionally coming through as true for backfaces,
-			// add a param here that forces ocean to be in undrwater state. I think the root
-			// cause here might be imprecision or numerical issues at ocean tile boundaries, although
-			// i'm not sure why cracks are not visible in this case.
-			uniform float _ForceUnderwater;
-=======
-			float3 WorldSpaceLightDir(float3 worldPos)
-			{
-				float3 lightDir = _WorldSpaceLightPos0.xyz;
-				if (_WorldSpaceLightPos0.w > 0.)
-				{
-					// non-directional light - this is a position, not a direction
-					lightDir = normalize(lightDir - worldPos.xyz);
-				}
-				return lightDir;
-			}
-
-			bool IsUnderwater(const float facing)
-			{
-#if !_UNDERWATER_ON
-				return false;
-#endif
-				const bool backface = facing < 0.0;
-				return backface || _ForceUnderwater > 0.0;
-			}
->>>>>>> 276fda0e
 
 			half4 Frag(const Varyings input, const float facing : VFACE) : SV_Target
 			{
@@ -576,13 +529,8 @@
 				// Compute color of ocean - in-scattered light + refracted scene
 				const float baseCascadeScale = _CrestCascadeData[0]._scale;
 				const float meshScaleLerp = instanceData._meshScaleLerp;
-<<<<<<< HEAD
 				half3 scatterCol = ScatterColour(AmbientLight(), input.lodAlpha_worldXZUndisplaced_oceanDepth.w, _WorldSpaceCameraPos, lightDir, view, shadow.x, underwater, true, sss, meshScaleLerp, baseCascadeScale, cascadeData0);
-				half3 col = OceanEmission(view, n_pixel, lightDir, input.grabPos, pixelZ, uvDepth, sceneZ, sceneZ01, bubbleCol, _Normals, underwater, scatterCol, cascadeData0, cascadeData1);
-=======
-				half3 scatterCol = ScatterColour(input.lodAlpha_worldXZUndisplaced_oceanDepth.w, _WorldSpaceCameraPos, lightDir, view, shadow.x, underwater, true, sss, meshScaleLerp, baseCascadeScale, cascadeData0);
 				half3 col = OceanEmission(view, n_pixel, lightDir, input.grabPos, pixelZ, uvDepth, sceneZ, bubbleCol, _Normals, underwater, scatterCol, cascadeData0, cascadeData1);
->>>>>>> 276fda0e
 
 				// Light that reflects off water surface
 
