// Crest Ocean System

// This file is subject to the MIT License as seen in the root of this folder structure (LICENSE)

Shader "Crest/Ocean"
{
	Properties
	{
		[Toggle] _ApplyScalingFudge("Apply Scale Fudge", Float) = 1
		_ScaleFudge("Scale Fudge", Range(1.0, 1.1)) = 1.00001
		[Toggle] _ApplyGridFudge("Apply Grid Fudge", Float) = 1
		_GridFudge("Grid Fudge", Range(2.0, 2.1)) = 2.000001

		[Header(Normal Mapping)]
		// Whether to add normal detail from a texture. Can be used to add visual detail to the water surface
		[Toggle] _ApplyNormalMapping("Enable", Float) = 1
		// Normal map texture (should be set to Normals type in the properties)
		[NoScaleOffset] _Normals("Normal Map", 2D) = "bump" {}
		// Strength of normal map influence
		_NormalsStrength("Strength", Range(0.01, 2.0)) = 0.36
		// Scale of normal map texture
		_NormalsScale("Scale", Range(0.01, 200.0)) = 40.0

		// Base light scattering settings which give water colour
		[Header(Scattering)]
		// Base colour when looking straight down into water
		_Diffuse("Diffuse", Color) = (0.0, 0.0124, 0.566, 1.0)
		// Base colour when looking into water at shallow/grazing angle
		_DiffuseGrazing("Diffuse Grazing", Color) = (0.184, 0.393, 0.519, 1)
		// Changes colour in shadow. Requires 'Create Shadow Data' enabled on OceanRenderer script.
		[Toggle] _Shadows("Shadowing", Float) = 0
		// Base colour in shadow
		_DiffuseShadow("Diffuse (Shadow)", Color) = (0.0, 0.356, 0.565, 1.0)

		[Header(Subsurface Scattering)]
		// Whether to to emulate light scattering through the water volume
		[Toggle] _SubSurfaceScattering("Enable", Float) = 1
		// Colour tint for primary light contribution
		_SubSurfaceColour("Colour", Color) = (0.0, 0.48, 0.36)
		// Amount of primary light contribution that always comes in
		_SubSurfaceBase("Base Mul", Range(0.0, 4.0)) = 1.0
		// Primary light contribution in direction of light to emulate light passing through waves
		_SubSurfaceSun("Sun Mul", Range(0.0, 10.0)) = 4.5
		// Fall-off for primary light scattering to affect directionality
		_SubSurfaceSunFallOff("Sun Fall-Off", Range(1.0, 16.0)) = 5.0

		[Header(Shallow Scattering)]
		// Enable light scattering in shallow water
		[Toggle] _SubSurfaceShallowColour("Enable", Float) = 1
		// Max depth that is considered 'shallow'
		_SubSurfaceDepthMax("Depth Max", Range(0.01, 50.0)) = 10.0
		// Fall off of shallow scattering
		_SubSurfaceDepthPower("Depth Power", Range(0.01, 10.0)) = 2.5
		// Colour in shallow water
		_SubSurfaceShallowCol("Shallow Colour", Color) = (0.552, 1.0, 1.0, 1.0)
		// Shallow water colour in shadow (see comment on Shadowing param above)
		_SubSurfaceShallowColShadow("Shallow Colour (Shadow)", Color) = (0.144, 0.226, 0.212, 1)

		// Reflection properites
		[Header(Reflection Environment)]
		// Strength of specular lighting response
		_Specular("Specular", Range(0.0, 1.0)) = 1.0
		// Controls blurriness of reflection
		_Roughness("Roughness", Range(0.0, 1.0)) = 0.0
		// Controls harshness of Fresnel behaviour
		_FresnelPower("Fresnel Power", Range(1.0, 20.0)) = 5.0
		// Index of refraction of air. Can be increased to almost 1.333 to increase visibility up through water surface.
		_RefractiveIndexOfAir("Refractive Index of Air", Range(1.0, 2.0)) = 1.0
		// Index of refraction of water. Typically left at 1.333.
		_RefractiveIndexOfWater("Refractive Index of Water", Range(1.0, 2.0)) = 1.333
		// Dynamically rendered 'reflection plane' style reflections. Requires OceanPlanarReflection script added to main camera.
		[Toggle] _PlanarReflections("Planar Reflections", Float) = 0
		// How much the water normal affects the planar reflection
		_PlanarReflectionNormalsStrength("Planar Reflections Distortion", Float) = 1
		// Multiplier to adjust how intense the reflection is
		_PlanarReflectionIntensity("Planar Reflection Intensity", Range(0.0, 1.0)) = 1.0
		// Whether to use an overridden reflection cubemap (provided in the next property)
		[Toggle] _OverrideReflectionCubemap("Override Reflection Cubemap", Float) = 0
		// Custom environment map to reflect
		[NoScaleOffset] _ReflectionCubemapOverride("Override Reflection Cubemap", CUBE) = "" {}

		[Header(Procedural Skybox)]
		// Enable a simple procedural skybox, not suitable for realistic reflections, but can be useful to give control over reflection colour
		// especially in stylized/non realistic applications
		[Toggle] _ProceduralSky("Enable", Float) = 0
		// Base sky colour
		[HDR] _SkyBase("Base", Color) = (1.0, 1.0, 1.0, 1.0)
		// Colour in sun direction
		[HDR] _SkyTowardsSun("Towards Sun", Color) = (1.0, 1.0, 1.0, 1.0)
		// Direction fall off
		_SkyDirectionality("Directionality", Range(0.0, 0.99)) = 1.0
		// Colour away from sun direction
		[HDR] _SkyAwayFromSun("Away From Sun", Color) = (1.0, 1.0, 1.0, 1.0)

		[Header(Add Directional Light)]
		[Toggle] _ComputeDirectionalLight("Enable", Float) = 1
		_DirectionalLightFallOff("Fall-Off", Range(1.0, 4096.0)) = 275.0
		[Toggle] _DirectionalLightVaryRoughness("Vary Fall-Off Over Distance", Float) = 0
		_DirectionalLightFarDistance("Far Distance", Float) = 137.0
		_DirectionalLightFallOffFar("Fall-Off At Far Distance", Range(1.0, 4096.0)) = 42.0
		_DirectionalLightBoost("Boost", Range(0.0, 512.0)) = 7.0

		[Header(Foam)]
		// Enable foam layer on ocean surface
		[Toggle] _Foam("Enable", Float) = 1
		// Foam texture
		[NoScaleOffset] _FoamTexture("Texture", 2D) = "white" {}
		// Foam texture scale
		_FoamScale("Scale", Range(0.01, 50.0)) = 10.0
		// Scale intensity of lighting
		_WaveFoamLightScale("Light Scale", Range(0.0, 2.0)) = 1.35
		// Colour tint for whitecaps / foam on water surface
		_FoamWhiteColor("White Foam Color", Color) = (1.0, 1.0, 1.0, 1.0)
		// Colour tint bubble foam underneath water surface
		_FoamBubbleColor("Bubble Foam Color", Color) = (0.64, 0.83, 0.82, 1.0)
		// Parallax for underwater bubbles to give feeling of volume
		_FoamBubbleParallax("Bubble Foam Parallax", Range(0.0, 0.5)) = 0.14
		// Proximity to sea floor where foam starts to get generated
		_ShorelineFoamMinDepth("Shoreline Foam Min Depth", Range(0.01, 5.0)) = 0.27
		// Controls how gradual the transition is from full foam to no foam
		_WaveFoamFeather("Wave Foam Feather", Range(0.001, 1.0)) = 0.4
		// How much underwater bubble foam is generated
		_WaveFoamBubblesCoverage("Wave Foam Bubbles Coverage", Range(0.0, 5.0)) = 1.68

		[Header(Foam 3D Lighting)]
		// Generates normals for the foam based on foam values/texture and use it for foam lighting
		[Toggle] _Foam3DLighting("Enable", Float) = 1
		// Strength of the generated normals
		_WaveFoamNormalStrength("Normals Strength", Range(0.0, 30.0)) = 3.5
		// Acts like a gloss parameter for specular response
		_WaveFoamSpecularFallOff("Specular Fall-Off", Range(1.0, 512.0)) = 293.0
		// Strength of specular response
		_WaveFoamSpecularBoost("Specular Boost", Range(0.0, 16.0)) = 0.15

		[Header(Transparency)]
		// Whether light can pass through the water surface
		[Toggle] _Transparency("Enable", Float) = 1
		// Scattering coefficient within water volume, per channel
		_DepthFogDensity("Fog Density", Vector) = (0.33, 0.23, 0.37, 1.0)
		// How strongly light is refracted when passing through water surface
		_RefractionStrength("Refraction Strength", Range(0.0, 2.0)) = 0.1

		[Header(Caustics)]
		// Approximate rays being focused/defocused on underwater surfaces
		[Toggle] _Caustics("Enable", Float) = 1
		// Caustics texture
		[NoScaleOffset] _CausticsTexture("Caustics", 2D) = "black" {}
		// Caustics texture scale
		_CausticsTextureScale("Scale", Range(0.0, 25.0)) = 5.0
		// The 'mid' value of the caustics texture, around which the caustic texture values are scaled
		_CausticsTextureAverage("Texture Average Value", Range(0.0, 1.0)) = 0.07
		// Scaling / intensity
		_CausticsStrength("Strength", Range(0.0, 10.0)) = 3.2
		// The depth at which the caustics are in focus
		_CausticsFocalDepth("Focal Depth", Range(0.0, 250.0)) = 2.0
		// The range of depths over which the caustics are in focus
		_CausticsDepthOfField("Depth Of Field", Range(0.01, 1000.0)) = 0.33
		// How much the caustics texture is distorted
		_CausticsDistortionStrength("Distortion Strength", Range(0.0, 0.25)) = 0.16
		// The scale of the distortion pattern used to distort the caustics
		_CausticsDistortionScale("Distortion Scale", Range(0.01, 50.0)) = 25.0

		// To use the underwater effect the UnderWaterCurtainGeom and UnderWaterMeniscus prefabs must be parented to the camera.
		[Header(Underwater)]
		// Whether the underwater effect is being used. This enables code that shades the surface correctly from underneath.
		[Toggle] _Underwater("Enable", Float) = 0
		// Ordinarily set this to Back to cull back faces, but set to Off to make sure both sides of the surface draw if the
		// underwater effect is being used.
		[Enum(CullMode)] _CullMode("Cull Mode", Int) = 2

		[Header(Flow)]
		// Flow is horizontal motion in water as demonstrated in the 'whirlpool' example scene. 'Create Flow Sim' must be
		// enabled on the OceanRenderer to generate flow data.
		[Toggle] _Flow("Enable", Float) = 0

		[Header(Clip Surface)]
		// Discards ocean surface pixels. Requires 'Create Clip Surface Data' enabled on OceanRenderer script.
		[Toggle] _ClipSurface("Enable", Float) = 0
		// Clips purely based on water depth
		[Toggle] _ClipUnderTerrain("Clip Below Terrain (Requires depth cache)", Float) = 0

		[Header(Rendering)]
		// What projection modes will this material support? Choosing perspective or orthographic is an optimisation.
		[KeywordEnum(Both, Perspective, Orthographic)] _Projection("Projection Support", Float) = 0.0

		[Header(Debug Options)]
		// Build shader with debug info which allows stepping through the code in a GPU debugger. I typically use RenderDoc or
		// PIX for Windows (requires DX12 API to be selected).
		[Toggle] _CompileShaderWithDebugInfo("Compile Shader With Debug Info (D3D11)", Float) = 0
		[Toggle] _DebugDisableShapeTextures("Debug Disable Shape Textures", Float) = 0
		[Toggle] _DebugVisualiseShapeSample("Debug Visualise Shape Sample", Float) = 0
		[Toggle] _DebugVisualiseFlow("Debug Visualise Flow", Float) = 0
		[Toggle] _DebugDisableSmoothLOD("Debug Disable Smooth LOD", Float) = 0
	}

	SubShader
	{
		Tags
		{
			// Tell Unity we're going to render water in forward manner and we're going to do lighting and it will set
			// the appropriate uniforms.
			"LightMode"="ForwardBase"
			// Unity treats anything after Geometry+500 as transparent, and will render it in a forward manner and copy
			// out the gbuffer data and do post processing before running it. Discussion of this in issue #53.
			"Queue"="Geometry+510"
			"IgnoreProjector"="True"
			"RenderType"="Opaque"
			"DisableBatching"="True"
		}

		GrabPass
		{
			"_BackgroundTexture"
		}

		Pass
		{
			// Culling user defined - can be inverted for under water
			Cull [_CullMode]

			CGPROGRAM
			#pragma vertex Vert
			#pragma fragment Frag
			// for VFACE
			#pragma target 3.0
			#pragma multi_compile_fog
			#pragma multi_compile_instancing

			#pragma shader_feature_local _APPLYNORMALMAPPING_ON
			#pragma shader_feature_local _COMPUTEDIRECTIONALLIGHT_ON
			#pragma shader_feature_local _DIRECTIONALLIGHTVARYROUGHNESS_ON
			#pragma shader_feature_local _SUBSURFACESCATTERING_ON
			#pragma shader_feature_local _SUBSURFACESHALLOWCOLOUR_ON
			#pragma shader_feature_local _TRANSPARENCY_ON
			#pragma shader_feature_local _CAUSTICS_ON
			#pragma shader_feature_local _FOAM_ON
			#pragma shader_feature_local _FOAM3DLIGHTING_ON
			#pragma shader_feature_local _PLANARREFLECTIONS_ON
			#pragma shader_feature_local _OVERRIDEREFLECTIONCUBEMAP_ON

			#pragma shader_feature_local _PROCEDURALSKY_ON
			#pragma shader_feature_local _UNDERWATER_ON
			#pragma shader_feature_local _FLOW_ON
			#pragma shader_feature_local _SHADOWS_ON
			#pragma shader_feature_local _CLIPSURFACE_ON
			#pragma shader_feature_local _CLIPUNDERTERRAIN_ON

			#pragma shader_feature_local _ _PROJECTION_PERSPECTIVE _PROJECTION_ORTHOGRAPHIC

			#pragma shader_feature_local _DEBUGDISABLESHAPETEXTURES_ON
			#pragma shader_feature_local _DEBUGVISUALISESHAPESAMPLE_ON
			#pragma shader_feature_local _DEBUGVISUALISEFLOW_ON
			#pragma shader_feature_local _DEBUGDISABLESMOOTHLOD_ON
			#pragma shader_feature_local _COMPILESHADERWITHDEBUGINFO_ON

			#pragma shader_feature_local _APPLYSCALEFUDGE_ON
			#pragma shader_feature_local _APPLYGRIDFUDGE_ON

			#if _COMPILESHADERWITHDEBUGINFO_ON
			#pragma enable_d3d11_debug_symbols
			#endif

			#include "UnityCG.cginc"
			#include "Lighting.cginc"

			#include "OceanGlobals.hlsl"
			#include "OceanInputsDriven.hlsl"
			#include "OceanShaderData.hlsl"
			#include "OceanHelpersNew.hlsl"
			#include "OceanVertHelpers.hlsl"
			#include "OceanShaderHelpers.hlsl"

			#include "OceanEmission.hlsl"
			#include "OceanNormalMapping.hlsl"
			#include "OceanReflection.hlsl"
			#include "OceanFoam.hlsl"

			struct Attributes
			{
				// The old unity macros require this name and type.
				float4 vertex : POSITION;

				UNITY_VERTEX_INPUT_INSTANCE_ID
			};

			struct Varyings
			{
				float4 positionCS : SV_POSITION;
				half4 flow_shadow : TEXCOORD1;
				half4 foam_screenPosXYW : TEXCOORD4;
				float4 lodAlpha_worldXZUndisplaced_oceanDepth : TEXCOORD5;
				float3 worldPos : TEXCOORD7;
				#if _DEBUGVISUALISESHAPESAMPLE_ON
				half3 debugtint : TEXCOORD8;
				#endif
				half4 grabPos : TEXCOORD9;

				UNITY_FOG_COORDS(3)

				UNITY_VERTEX_OUTPUT_STEREO
			};

<<<<<<< HEAD
			UNITY_DECLARE_SCREENSPACE_TEXTURE(_CameraDepthTexture);

			#include "OceanConstants.hlsl"
			#include "OceanGlobals.hlsl"
			#include "OceanInputsDriven.hlsl"
			#include "OceanHelpersNew.hlsl"
			#include "OceanVertHelpers.hlsl"

			float _ScaleFudge;

=======
>>>>>>> ad6d11bd
			// Argument name is v because some macros like COMPUTE_EYEDEPTH require it.
			Varyings Vert(Attributes v)
			{
				Varyings o;

				UNITY_SETUP_INSTANCE_ID(v);
				UNITY_INITIALIZE_OUTPUT(Varyings, o);
				UNITY_INITIALIZE_VERTEX_OUTPUT_STEREO(o);

				const CascadeParams cascadeData0 = _CrestCascadeData[_LD_SliceIndex];
				const CascadeParams cascadeData1 = _CrestCascadeData[_LD_SliceIndex + 1];
				const PerCascadeInstanceData instanceData = _CrestPerCascadeInstanceData[_LD_SliceIndex];

				// Move to world space
				o.worldPos = mul(unity_ObjectToWorld, float4(v.vertex.xyz, 1.0));

				// Vertex snapping and lod transition
				float lodAlpha;
				const float meshScaleLerp = instanceData._meshScaleLerp;
				const float gridSize = instanceData._geoGridWidth;
				SnapAndTransitionVertLayout(meshScaleLerp, cascadeData0, gridSize, o.worldPos, lodAlpha);

				// Scale up by small "epsilon" to solve numerical issues. Expand slightly about tile center.
				// :OceanGridPrecisionErrors
				const float2 tileCenterXZ = UNITY_MATRIX_M._m03_m23;
				o.worldPos.xz = lerp( tileCenterXZ, o.worldPos.xz, 1.0001 );

				o.lodAlpha_worldXZUndisplaced_oceanDepth.x = lodAlpha;
				o.lodAlpha_worldXZUndisplaced_oceanDepth.yz = o.worldPos.xz;

				// sample shape textures - always lerp between 2 LOD scales, so sample two textures
				o.flow_shadow = half4(0., 0., 0., 0.);
				o.foam_screenPosXYW.x = 0.;

				o.lodAlpha_worldXZUndisplaced_oceanDepth.w = CREST_OCEAN_DEPTH_BASELINE;
				// Sample shape textures - always lerp between 2 LOD scales, so sample two textures

				// Calculate sample weights. params.z allows shape to be faded out (used on last lod to support pop-less scale transitions)
				const float wt_smallerLod = (1. - lodAlpha) * cascadeData0._weight;
				const float wt_biggerLod = (1. - wt_smallerLod) * cascadeData1._weight;
				// Sample displacement textures, add results to current world pos / normal / foam
				const float2 positionWS_XZ_before = o.worldPos.xz;

				// Data that needs to be sampled at the undisplaced position
				if (wt_smallerLod > 0.001)
				{
					const float3 uv_slice_smallerLod = WorldToUV(positionWS_XZ_before, cascadeData0, _LD_SliceIndex);

					#if !_DEBUGDISABLESHAPETEXTURES_ON
					SampleDisplacements(_LD_TexArray_AnimatedWaves, uv_slice_smallerLod, wt_smallerLod, o.worldPos);
					#endif

					#if _FOAM_ON
					SampleFoam(_LD_TexArray_Foam, uv_slice_smallerLod, wt_smallerLod, o.foam_screenPosXYW.x);
					#endif

					#if _FLOW_ON
					SampleFlow(_LD_TexArray_Flow, uv_slice_smallerLod, wt_smallerLod, o.flow_shadow.xy);
					#endif
				}
				if (wt_biggerLod > 0.001)
				{
					const float3 uv_slice_biggerLod = WorldToUV(positionWS_XZ_before, cascadeData1, _LD_SliceIndex + 1);

					#if !_DEBUGDISABLESHAPETEXTURES_ON
					SampleDisplacements(_LD_TexArray_AnimatedWaves, uv_slice_biggerLod, wt_biggerLod, o.worldPos);
					#endif

					#if _FOAM_ON
					SampleFoam(_LD_TexArray_Foam, uv_slice_biggerLod, wt_biggerLod, o.foam_screenPosXYW.x);
					#endif

					#if _FLOW_ON
					SampleFlow(_LD_TexArray_Flow, uv_slice_biggerLod, wt_biggerLod, o.flow_shadow.xy);
					#endif
				}

				// Data that needs to be sampled at the displaced position
				if (wt_smallerLod > 0.0001)
				{
					const float3 uv_slice_smallerLodDisp = WorldToUV(o.worldPos.xz, cascadeData0, _LD_SliceIndex);

					#if _SUBSURFACESHALLOWCOLOUR_ON
					// The minimum sampling weight is lower (0.0001) than others to fix shallow water colour popping.
					SampleSeaDepth(_LD_TexArray_SeaFloorDepth, uv_slice_smallerLodDisp, wt_smallerLod, o.lodAlpha_worldXZUndisplaced_oceanDepth.w);
					#endif

					#if _SHADOWS_ON
					if (wt_smallerLod > 0.001)
					{
						SampleShadow(_LD_TexArray_Shadow, uv_slice_smallerLodDisp, wt_smallerLod, o.flow_shadow.zw);
					}
					#endif
				}
				if (wt_biggerLod > 0.0001)
				{
					const float3 uv_slice_biggerLodDisp = WorldToUV(o.worldPos.xz, cascadeData1, _LD_SliceIndex + 1);

					#if _SUBSURFACESHALLOWCOLOUR_ON
					// The minimum sampling weight is lower (0.0001) than others to fix shallow water colour popping.
					SampleSeaDepth(_LD_TexArray_SeaFloorDepth, uv_slice_biggerLodDisp, wt_biggerLod, o.lodAlpha_worldXZUndisplaced_oceanDepth.w);
					#endif

					#if _SHADOWS_ON
					if (wt_biggerLod > 0.001)
					{
						SampleShadow(_LD_TexArray_Shadow, uv_slice_biggerLodDisp, wt_biggerLod, o.flow_shadow.zw);
					}
					#endif
				}

				// Foam can saturate
				o.foam_screenPosXYW.x = saturate(o.foam_screenPosXYW.x);

				// debug tinting to see which shape textures are used
				#if _DEBUGVISUALISESHAPESAMPLE_ON
				#define TINT_COUNT (uint)7
				half3 tintCols[TINT_COUNT]; tintCols[0] = half3(1., 0., 0.); tintCols[1] = half3(1., 1., 0.); tintCols[2] = half3(1., 0., 1.); tintCols[3] = half3(0., 1., 1.); tintCols[4] = half3(0., 0., 1.); tintCols[5] = half3(1., 0., 1.); tintCols[6] = half3(.5, .5, 1.);
				o.debugtint = wt_smallerLod * tintCols[_LD_LodIdx_0 % TINT_COUNT] + wt_biggerLod * tintCols[_LD_LodIdx_1 % TINT_COUNT];
				#endif

				// view-projection
				o.positionCS = mul(UNITY_MATRIX_VP, float4(o.worldPos, 1.));

				UNITY_TRANSFER_FOG(o, o.positionCS);

				// unfortunate hoop jumping - this is inputs for refraction. depending on whether HDR is on or off, the grabbed scene
				// colours may or may not come from the backbuffer, which means they may or may not be flipped in y. use these macros
				// to get the right results, every time.
				o.grabPos = ComputeGrabScreenPos(o.positionCS);
				o.foam_screenPosXYW.yzw = ComputeScreenPos(o.positionCS).xyw;
				return o;
			}

			float3 WorldSpaceLightDir(float3 worldPos)
			{
				float3 lightDir = _WorldSpaceLightPos0.xyz;
				if (_WorldSpaceLightPos0.w > 0.)
				{
					// non-directional light - this is a position, not a direction
					lightDir = normalize(lightDir - worldPos.xyz);
				}
				return lightDir;
			}

			bool IsUnderwater(const float facing)
			{
#if !_UNDERWATER_ON
				return false;
#endif
				const bool backface = facing < 0.0;
				return backface || _ForceUnderwater > 0.0;
			}

			half4 Frag(const Varyings input, const float facing : VFACE) : SV_Target
			{
				// We need this when sampling a screenspace texture.
				UNITY_SETUP_STEREO_EYE_INDEX_POST_VERTEX(input);

				const CascadeParams cascadeData0 = _CrestCascadeData[_LD_SliceIndex];
				const CascadeParams cascadeData1 = _CrestCascadeData[_LD_SliceIndex + 1];
				const PerCascadeInstanceData instanceData = _CrestPerCascadeInstanceData[_LD_SliceIndex];

				const bool underwater = IsUnderwater(facing);
				const float lodAlpha = input.lodAlpha_worldXZUndisplaced_oceanDepth.x;
				const float wt_smallerLod = (1.0 - lodAlpha) * cascadeData0._weight;
				const float wt_biggerLod = (1.0 - wt_smallerLod) * cascadeData1._weight;

				#if _CLIPSURFACE_ON
				// Clip surface
				half clipVal = 0.0;
				if (wt_smallerLod > 0.001)
				{
					const float3 uv_slice_smallerLod = WorldToUV(input.worldPos.xz, cascadeData0, _LD_SliceIndex);
					SampleClip(_LD_TexArray_ClipSurface, uv_slice_smallerLod, wt_smallerLod, clipVal);
				}
				if (wt_biggerLod > 0.001)
				{
					const float3 uv_slice_biggerLod = WorldToUV(input.worldPos.xz, cascadeData1, _LD_SliceIndex + 1);
					SampleClip(_LD_TexArray_ClipSurface, uv_slice_biggerLod, wt_biggerLod, clipVal);
				}
				clipVal = lerp(_CrestClipByDefault, clipVal, wt_smallerLod + wt_biggerLod);
				// Add 0.5 bias for LOD blending and texel resolution correction. This will help to tighten and smooth clipped edges
				clip(-clipVal + 0.5);
				#endif

				#if _CLIPUNDERTERRAIN_ON
				clip(input.lodAlpha_worldXZUndisplaced_oceanDepth.w + 2.0);
				#endif

				half3 view = normalize(_WorldSpaceCameraPos - input.worldPos);

				// water surface depth, and underlying scene opaque surface depth
				float pixelZ = CrestLinearEyeDepth(input.positionCS.z);
				half3 screenPos = input.foam_screenPosXYW.yzw;
				half2 uvDepth = screenPos.xy / screenPos.z;
				// Raw depth is logarithmic for perspective, and linear (0-1) for orthographic.
				float rawDepth = SAMPLE_DEPTH_TEXTURE(_CameraDepthTexture, uvDepth).x;
				float sceneZ = CrestLinearEyeDepth(rawDepth);

				float3 lightDir = WorldSpaceLightDir(input.worldPos);
				// Soft shadow, hard shadow
				fixed2 shadow = (fixed2)1.0
				#if _SHADOWS_ON
					- input.flow_shadow.zw
				#endif
					;

				// Normal - geom + normal mapping. Subsurface scattering.
				float3 dummy = 0.;
				half3 n_geom = half3(0.0, 1.0, 0.0);
				half sss = 0.;
				if (wt_smallerLod > 0.001)
				{
					const float3 uv_slice_smallerLod = WorldToUV(input.lodAlpha_worldXZUndisplaced_oceanDepth.yz, _CrestCascadeData[_LD_SliceIndex], _LD_SliceIndex);
					SampleDisplacementsNormals(_LD_TexArray_AnimatedWaves, uv_slice_smallerLod, wt_smallerLod, _CrestCascadeData[_LD_SliceIndex]._oneOverTextureRes, cascadeData0._texelWidth, dummy, n_geom.xz, sss);
				}
				if (wt_biggerLod > 0.001)
				{
					const uint si = _LD_SliceIndex + 1;
					const float3 uv_slice_biggerLod = WorldToUV(input.lodAlpha_worldXZUndisplaced_oceanDepth.yz, _CrestCascadeData[si], si);
					SampleDisplacementsNormals(_LD_TexArray_AnimatedWaves, uv_slice_biggerLod, wt_biggerLod, cascadeData1._oneOverTextureRes, cascadeData1._texelWidth, dummy, n_geom.xz, sss);
				}
				n_geom = normalize(n_geom);

				half3 n_pixel = n_geom;
				#if _APPLYNORMALMAPPING_ON
				#if _FLOW_ON
				ApplyNormalMapsWithFlow(input.lodAlpha_worldXZUndisplaced_oceanDepth.yz, input.flow_shadow.xy, lodAlpha, cascadeData0, instanceData, n_pixel);
				#else
				n_pixel.xz += SampleNormalMaps(input.lodAlpha_worldXZUndisplaced_oceanDepth.yz, lodAlpha, cascadeData0, instanceData);
				n_pixel = normalize(n_pixel);
				#endif
				#endif
				// We do not flip n_geom because we do not use it.
				if (underwater) n_pixel = -n_pixel;

				// Foam - underwater bubbles and whitefoam
				half3 bubbleCol = (half3)0.;
				#if _FOAM_ON
				half4 whiteFoamCol;
				#if !_FLOW_ON
				ComputeFoam(input.foam_screenPosXYW.x, input.lodAlpha_worldXZUndisplaced_oceanDepth.yz, input.worldPos.xz, n_pixel, pixelZ, sceneZ, view, lightDir, shadow.y, lodAlpha, bubbleCol, whiteFoamCol, cascadeData0, cascadeData1);
				#else
				ComputeFoamWithFlow(input.flow_shadow.xy, input.foam_screenPosXYW.x, input.lodAlpha_worldXZUndisplaced_oceanDepth.yz, input.worldPos.xz, n_pixel, pixelZ, sceneZ, view, lightDir, shadow.y, lodAlpha, bubbleCol, whiteFoamCol, cascadeData0, cascadeData1);
				#endif // _FLOW_ON
				#endif // _FOAM_ON

				// Compute color of ocean - in-scattered light + refracted scene
				const float baseCascadeScale = _CrestCascadeData[0]._scale;
				const float meshScaleLerp = instanceData._meshScaleLerp;
				half3 scatterCol = ScatterColour(input.lodAlpha_worldXZUndisplaced_oceanDepth.w, _WorldSpaceCameraPos, lightDir, view, shadow.x, underwater, true, sss, meshScaleLerp, baseCascadeScale, cascadeData0);
				half3 col = OceanEmission(view, n_pixel, lightDir, input.grabPos, pixelZ, uvDepth, sceneZ, bubbleCol, _Normals, underwater, scatterCol, cascadeData0, cascadeData1);

				// Light that reflects off water surface

				// Soften reflection at intersections with objects/surfaces
				#if _TRANSPARENCY_ON
				float reflAlpha = saturate((sceneZ - pixelZ) / 0.2);
				#else
				// This addresses the problem where screenspace depth doesnt work in VR, and so neither will this. In VR people currently
				// disable transparency, so this will always be 1.0.
				float reflAlpha = 1.0;
				#endif

				#if _UNDERWATER_ON
				if (underwater)
				{
					ApplyReflectionUnderwater(view, n_pixel, lightDir, shadow.y, input.foam_screenPosXYW.yzzw, scatterCol, reflAlpha, col);
				}
				else
				#endif
				{
					ApplyReflectionSky(view, n_pixel, lightDir, shadow.y, input.foam_screenPosXYW.yzzw, pixelZ, reflAlpha, col);
				}

				// Override final result with white foam - bubbles on surface
				#if _FOAM_ON
				col = lerp(col, whiteFoamCol.rgb, whiteFoamCol.a);
				#endif

				// Fog
				if (!underwater)
				{
					// Above water - do atmospheric fog. If you are using a third party sky package such as Azure, replace this with their stuff!
					UNITY_APPLY_FOG(input.fogCoord, col);
				}
				else
				{
					// underwater - do depth fog
					col = lerp(col, scatterCol, saturate(1. - exp(-_DepthFogDensity.xyz * pixelZ)));
				}

				#if _DEBUGVISUALISESHAPESAMPLE_ON
				col = lerp(col.rgb, input.debugtint, 0.5);
				#endif
				#if _DEBUGVISUALISEFLOW_ON
				#if _FLOW_ON
				col.rg = lerp(col.rg, input.flow_shadow.xy, 0.5);
				#endif
				#endif

				return half4(col, 1.);
			}

			ENDCG
		}
	}

	// If the above doesn't work then error.
	FallBack "Hidden/InternalErrorShader"
}<|MERGE_RESOLUTION|>--- conflicted
+++ resolved
@@ -300,19 +300,8 @@
 				UNITY_VERTEX_OUTPUT_STEREO
 			};
 
-<<<<<<< HEAD
-			UNITY_DECLARE_SCREENSPACE_TEXTURE(_CameraDepthTexture);
-
-			#include "OceanConstants.hlsl"
-			#include "OceanGlobals.hlsl"
-			#include "OceanInputsDriven.hlsl"
-			#include "OceanHelpersNew.hlsl"
-			#include "OceanVertHelpers.hlsl"
-
 			float _ScaleFudge;
 
-=======
->>>>>>> ad6d11bd
 			// Argument name is v because some macros like COMPUTE_EYEDEPTH require it.
 			Varyings Vert(Attributes v)
 			{
