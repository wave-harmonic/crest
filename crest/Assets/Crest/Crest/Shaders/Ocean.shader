// Crest Ocean System

// This file is subject to the MIT License as seen in the root of this folder structure (LICENSE)

Shader "Crest/Ocean"
{
	Properties
	{
		[Header(Normal Mapping)]
		// Whether to add normal detail from a texture. Can be used to add visual detail to the water surface
		[Toggle] _ApplyNormalMapping("Enable", Float) = 1
		// Normal map texture (should be set to Normals type in the properties)
		[NoScaleOffset] _Normals("Normal Map", 2D) = "bump" {}
		// Strength of normal map influence
		_NormalsStrength("Strength", Range(0.01, 2.0)) = 0.36
		// Scale of normal map texture
		_NormalsScale("Scale", Range(0.01, 200.0)) = 40.0

		// Base light scattering settings which give water colour
		[Header(Scattering)]
		// Base colour when looking straight down into water
		_Diffuse("Diffuse", Color) = (0.0, 0.0124, 0.566, 1.0)
		// Base colour when looking into water at shallow/grazing angle
		_DiffuseGrazing("Diffuse Grazing", Color) = (0.184, 0.393, 0.519, 1)
		// Changes colour in shadow. Requires 'Create Shadow Data' enabled on OceanRenderer script.
		[Toggle] _Shadows("Shadowing", Float) = 0
		// Base colour in shadow
		_DiffuseShadow("Diffuse (Shadow)", Color) = (0.0, 0.356, 0.565, 1.0)

		[Header(Subsurface Scattering)]
		// Whether to to emulate light scattering through the water volume
		[Toggle] _SubSurfaceScattering("Enable", Float) = 1
		// Colour tint for primary light contribution
		_SubSurfaceColour("Colour", Color) = (0.0, 0.48, 0.36)
		// Amount of primary light contribution that always comes in
		_SubSurfaceBase("Base Mul", Range(0.0, 4.0)) = 1.0
		// Primary light contribution in direction of light to emulate light passing through waves
		_SubSurfaceSun("Sun Mul", Range(0.0, 10.0)) = 4.5
		// Fall-off for primary light scattering to affect directionality
		_SubSurfaceSunFallOff("Sun Fall-Off", Range(1.0, 16.0)) = 5.0

		[Header(Shallow Scattering)]
		// Enable light scattering in shallow water
		[Toggle] _SubSurfaceShallowColour("Enable", Float) = 1
		// Max depth that is considered 'shallow'
		_SubSurfaceDepthMax("Depth Max", Range(0.01, 50.0)) = 10.0
		// Fall off of shallow scattering
		_SubSurfaceDepthPower("Depth Power", Range(0.01, 10.0)) = 2.5
		// Colour in shallow water
		_SubSurfaceShallowCol("Shallow Colour", Color) = (0.552, 1.0, 1.0, 1.0)
		// Shallow water colour in shadow (see comment on Shadowing param above)
		_SubSurfaceShallowColShadow("Shallow Colour (Shadow)", Color) = (0.144, 0.226, 0.212, 1)

		// Reflection properites
		[Header(Reflection Environment)]
		// Strength of specular lighting response
		_Specular("Specular", Range(0.0, 1.0)) = 1.0
		// Controls blurriness of reflection
		_Roughness("Roughness", Range(0.0, 1.0)) = 0.0
		// Controls harshness of Fresnel behaviour
		_FresnelPower("Fresnel Power", Range(1.0, 20.0)) = 5.0
		// Index of refraction of air. Can be increased to almost 1.333 to increase visibility up through water surface.
		_RefractiveIndexOfAir("Refractive Index of Air", Range(1.0, 2.0)) = 1.0
		// Index of refraction of water. Typically left at 1.333.
		_RefractiveIndexOfWater("Refractive Index of Water", Range(1.0, 2.0)) = 1.333
		// Dynamically rendered 'reflection plane' style reflections. Requires OceanPlanarReflection script added to main camera.
		[Toggle] _PlanarReflections("Planar Reflections", Float) = 0
		// How much the water normal affects the planar reflection
		_PlanarReflectionNormalsStrength("Planar Reflections Distortion", Float) = 1
		// Multiplier to adjust how intense the reflection is
		_PlanarReflectionIntensity("Planar Reflection Intensity", Range(0.0, 1.0)) = 1.0
		// Whether to use an overridden reflection cubemap (provided in the next property)
		[Toggle] _OverrideReflectionCubemap("Override Reflection Cubemap", Float) = 0
		// Custom environment map to reflect
		[NoScaleOffset] _ReflectionCubemapOverride("Override Reflection Cubemap", CUBE) = "" {}

		[Header(Procedural Skybox)]
		// Enable a simple procedural skybox, not suitable for realistic reflections, but can be useful to give control over reflection colour
		// especially in stylized/non realistic applications
		[Toggle] _ProceduralSky("Enable", Float) = 0
		// Base sky colour
		[HDR] _SkyBase("Base", Color) = (1.0, 1.0, 1.0, 1.0)
		// Colour in sun direction
		[HDR] _SkyTowardsSun("Towards Sun", Color) = (1.0, 1.0, 1.0, 1.0)
		// Direction fall off
		_SkyDirectionality("Directionality", Range(0.0, 0.99)) = 1.0
		// Colour away from sun direction
		[HDR] _SkyAwayFromSun("Away From Sun", Color) = (1.0, 1.0, 1.0, 1.0)

		[Header(Add Directional Light)]
		[Toggle] _ComputeDirectionalLight("Enable", Float) = 1
		_DirectionalLightFallOff("Fall-Off", Range(1.0, 4096.0)) = 275.0
		[Toggle] _DirectionalLightVaryRoughness("Vary Fall-Off Over Distance", Float) = 0
		_DirectionalLightFarDistance("Far Distance", Float) = 137.0
		_DirectionalLightFallOffFar("Fall-Off At Far Distance", Range(1.0, 4096.0)) = 42.0
		_DirectionalLightBoost("Boost", Range(0.0, 512.0)) = 7.0

		[Header(Foam)]
		// Enable foam layer on ocean surface
		[Toggle] _Foam("Enable", Float) = 1
		// Foam texture
		[NoScaleOffset] _FoamTexture("Texture", 2D) = "white" {}
		// Foam texture scale
		_FoamScale("Scale", Range(0.01, 50.0)) = 10.0
		// Scale intensity of lighting
		_WaveFoamLightScale("Light Scale", Range(0.0, 2.0)) = 1.35
		// Colour tint for whitecaps / foam on water surface
		_FoamWhiteColor("White Foam Color", Color) = (1.0, 1.0, 1.0, 1.0)
		// Colour tint bubble foam underneath water surface
		_FoamBubbleColor("Bubble Foam Color", Color) = (0.64, 0.83, 0.82, 1.0)
		// Parallax for underwater bubbles to give feeling of volume
		_FoamBubbleParallax("Bubble Foam Parallax", Range(0.0, 0.5)) = 0.14
		// Proximity to sea floor where foam starts to get generated
		_ShorelineFoamMinDepth("Shoreline Foam Min Depth", Range(0.01, 5.0)) = 0.27
		// Controls how gradual the transition is from full foam to no foam
		_WaveFoamFeather("Wave Foam Feather", Range(0.001, 1.0)) = 0.4
		// How much underwater bubble foam is generated
		_WaveFoamBubblesCoverage("Wave Foam Bubbles Coverage", Range(0.0, 5.0)) = 1.68

		[Header(Foam 3D Lighting)]
		// Generates normals for the foam based on foam values/texture and use it for foam lighting
		[Toggle] _Foam3DLighting("Enable", Float) = 1
		// Strength of the generated normals
		_WaveFoamNormalStrength("Normals Strength", Range(0.0, 30.0)) = 3.5
		// Acts like a gloss parameter for specular response
		_WaveFoamSpecularFallOff("Specular Fall-Off", Range(1.0, 512.0)) = 293.0
		// Strength of specular response
		_WaveFoamSpecularBoost("Specular Boost", Range(0.0, 16.0)) = 0.15

		[Header(Transparency)]
		// Whether light can pass through the water surface
		[Toggle] _Transparency("Enable", Float) = 1
		// Scattering coefficient within water volume, per channel
		_DepthFogDensity("Fog Density", Vector) = (0.33, 0.23, 0.37, 1.0)
		// How strongly light is refracted when passing through water surface
		_RefractionStrength("Refraction Strength", Range(0.0, 2.0)) = 0.1

		[Header(Caustics)]
		// Approximate rays being focused/defocused on underwater surfaces
		[Toggle] _Caustics("Enable", Float) = 1
		// Caustics texture
		[NoScaleOffset] _CausticsTexture("Caustics", 2D) = "black" {}
		// Caustics texture scale
		_CausticsTextureScale("Scale", Range(0.0, 25.0)) = 5.0
		// The 'mid' value of the caustics texture, around which the caustic texture values are scaled
		_CausticsTextureAverage("Texture Average Value", Range(0.0, 1.0)) = 0.07
		// Scaling / intensity
		_CausticsStrength("Strength", Range(0.0, 10.0)) = 3.2
		// The depth at which the caustics are in focus
		_CausticsFocalDepth("Focal Depth", Range(0.0, 25.0)) = 2.0
		// The range of depths over which the caustics are in focus
		_CausticsDepthOfField("Depth Of Field", Range(0.01, 10.0)) = 0.33
		// How much the caustics texture is distorted
		_CausticsDistortionStrength("Distortion Strength", Range(0.0, 0.25)) = 0.16
		// The scale of the distortion pattern used to distort the caustics
		_CausticsDistortionScale("Distortion Scale", Range(0.01, 50.0)) = 25.0

		// To use the underwater effect the UnderWaterCurtainGeom and UnderWaterMeniscus prefabs must be parented to the camera.
		[Header(Underwater)]
		// Whether the underwater effect is being used. This enables code that shades the surface correctly from underneath.
		[Toggle] _Underwater("Enable", Float) = 0
		// Ordinarily set this to Back to cull back faces, but set to Off to make sure both sides of the surface draw if the
		// underwater effect is being used.
		[Enum(CullMode)] _CullMode("Cull Mode", Int) = 2

		[Header(Flow)]
		// Flow is horizontal motion in water as demonstrated in the 'whirlpool' example scene. 'Create Flow Sim' must be
		// enabled on the OceanRenderer to generate flow data.
		[Toggle] _Flow("Enable", Float) = 0

		[Header(Clip Surface)]
		// Discards ocean surface pixels. Requires 'Create Clip Surface Data' enabled on OceanRenderer script.
		[Toggle] _ClipSurface("Enable", Float) = 0

		[Header(Debug Options)]
		// Build shader with debug info which allows stepping through the code in a GPU debugger. I typically use RenderDoc or
		// PIX for Windows (requires DX12 API to be selected).
		[Toggle] _CompileShaderWithDebugInfo("Compile Shader With Debug Info (D3D11)", Float) = 0
		[Toggle] _DebugDisableShapeTextures("Debug Disable Shape Textures", Float) = 0
		[Toggle] _DebugVisualiseShapeSample("Debug Visualise Shape Sample", Float) = 0
		[Toggle] _DebugVisualiseFlow("Debug Visualise Flow", Float) = 0
		[Toggle] _DebugDisableSmoothLOD("Debug Disable Smooth LOD", Float) = 0
	}

	SubShader
	{
		Tags
		{
			// Tell Unity we're going to render water in forward manner and we're going to do lighting and it will set
			// the appropriate uniforms.
			"LightMode"="ForwardBase"
			// Unity treats anything after Geometry+500 as transparent, and will render it in a forward manner and copy
			// out the gbuffer data and do post processing before running it. Discussion of this in issue #53.
			"Queue"="Geometry+510"
			"IgnoreProjector"="True"
			"RenderType"="Opaque"
			"DisableBatching"="True"
		}

		GrabPass
		{
			"_BackgroundTexture"
		}

		Pass
		{
			// Culling user defined - can be inverted for under water
			Cull [_CullMode]

			CGPROGRAM
			#pragma vertex Vert
			#pragma fragment Frag
			// for VFACE
			#pragma target 3.0
			#pragma multi_compile_fog

			#pragma shader_feature _APPLYNORMALMAPPING_ON
			#pragma shader_feature _COMPUTEDIRECTIONALLIGHT_ON
			#pragma shader_feature _DIRECTIONALLIGHTVARYROUGHNESS_ON
			#pragma shader_feature _SUBSURFACESCATTERING_ON
			#pragma shader_feature _SUBSURFACESHALLOWCOLOUR_ON
			#pragma shader_feature _TRANSPARENCY_ON
			#pragma shader_feature _CAUSTICS_ON
			#pragma shader_feature _FOAM_ON
			#pragma shader_feature _FOAM3DLIGHTING_ON
			#pragma shader_feature _PLANARREFLECTIONS_ON
			#pragma shader_feature _OVERRIDEREFLECTIONCUBEMAP_ON

			#pragma shader_feature _PROCEDURALSKY_ON
			#pragma shader_feature _UNDERWATER_ON
			#pragma shader_feature _FLOW_ON
			#pragma shader_feature _SHADOWS_ON
			#pragma shader_feature _CLIPSURFACE_ON

			#pragma shader_feature _DEBUGDISABLESHAPETEXTURES_ON
			#pragma shader_feature _DEBUGVISUALISESHAPESAMPLE_ON
			#pragma shader_feature _DEBUGVISUALISEFLOW_ON
			#pragma shader_feature _DEBUGDISABLESMOOTHLOD_ON
			#pragma shader_feature _COMPILESHADERWITHDEBUGINFO_ON

			#if _COMPILESHADERWITHDEBUGINFO_ON
			#pragma enable_d3d11_debug_symbols
			#endif

			#include "UnityCG.cginc"
			#include "Lighting.cginc"

			struct Attributes
			{
				// The old unity macros require this name and type.
				float4 vertex : POSITION;
			};

			struct Varyings
			{
				float4 positionCS : SV_POSITION;
				half4 flow_shadow : TEXCOORD1;
				half4 foam_screenPosXYW : TEXCOORD4;
				float4 lodAlpha_worldXZUndisplaced_oceanDepth : TEXCOORD5;
				float3 worldPos : TEXCOORD7;
				#if _DEBUGVISUALISESHAPESAMPLE_ON
				half3 debugtint : TEXCOORD8;
				#endif
				half4 grabPos : TEXCOORD9;

				UNITY_FOG_COORDS(3)
			};

			#include "OceanConstants.hlsl"
			#include "OceanGlobals.hlsl"
			#include "OceanInputsDriven.hlsl"
			#include "OceanLODData.hlsl"
			#include "OceanHelpersNew.hlsl"
			#include "OceanHelpers.hlsl"

			// Argument name is v because some macros like COMPUTE_EYEDEPTH require it.
			Varyings Vert(Attributes v)
			{
				Varyings o;

				// Move to world space
				o.worldPos = mul(unity_ObjectToWorld, float4(v.vertex.xyz, 1.0));

				// Vertex snapping and lod transition
				float lodAlpha;
				SnapAndTransitionVertLayout(_InstanceData.x, o.worldPos, lodAlpha);
				o.lodAlpha_worldXZUndisplaced_oceanDepth.x = lodAlpha;
				o.lodAlpha_worldXZUndisplaced_oceanDepth.yz = o.worldPos.xz;

				// sample shape textures - always lerp between 2 LOD scales, so sample two textures
				o.flow_shadow = half4(0., 0., 0., 0.);
				o.foam_screenPosXYW.x = 0.;

				o.lodAlpha_worldXZUndisplaced_oceanDepth.w = CREST_OCEAN_DEPTH_BASELINE;
				// Sample shape textures - always lerp between 2 LOD scales, so sample two textures

				// Calculate sample weights. params.z allows shape to be faded out (used on last lod to support pop-less scale transitions)
				const float wt_smallerLod = (1. - lodAlpha) * _LD_Params[_LD_SliceIndex].z;
				const float wt_biggerLod = (1. - wt_smallerLod) * _LD_Params[_LD_SliceIndex + 1].z;
				// Sample displacement textures, add results to current world pos / normal / foam
				const float2 positionWS_XZ_before = o.worldPos.xz;

				// Data that needs to be sampled at the undisplaced position
				if (wt_smallerLod > 0.001)
				{
					const float3 uv_slice_smallerLod = WorldToUV(positionWS_XZ_before);

					#if !_DEBUGDISABLESHAPETEXTURES_ON
					half sss = 0.;
					SampleDisplacements(_LD_TexArray_AnimatedWaves, uv_slice_smallerLod, wt_smallerLod, o.worldPos, sss);
					#endif

					#if _FOAM_ON
					SampleFoam(_LD_TexArray_Foam, uv_slice_smallerLod, wt_smallerLod, o.foam_screenPosXYW.x);
					#endif

					#if _FLOW_ON
					SampleFlow(_LD_TexArray_Flow, uv_slice_smallerLod, wt_smallerLod, o.flow_shadow.xy);
					#endif
				}
				if (wt_biggerLod > 0.001)
				{
					const float3 uv_slice_biggerLod = WorldToUV_BiggerLod(positionWS_XZ_before);

					#if !_DEBUGDISABLESHAPETEXTURES_ON
					half sss = 0.;
					SampleDisplacements(_LD_TexArray_AnimatedWaves, uv_slice_biggerLod, wt_biggerLod, o.worldPos, sss);
					#endif

					#if _FOAM_ON
					SampleFoam(_LD_TexArray_Foam, uv_slice_biggerLod, wt_biggerLod, o.foam_screenPosXYW.x);
					#endif

					#if _FLOW_ON
					SampleFlow(_LD_TexArray_Flow, uv_slice_biggerLod, wt_biggerLod, o.flow_shadow.xy);
					#endif
				}

				// Data that needs to be sampled at the displaced position
				half seaLevelOffset = 0.0;
				if (wt_smallerLod > 0.0001)
				{
					const float3 uv_slice_smallerLodDisp = WorldToUV(o.worldPos.xz);

					SampleSeaDepth(_LD_TexArray_SeaFloorDepth, uv_slice_smallerLodDisp, wt_smallerLod, o.lodAlpha_worldXZUndisplaced_oceanDepth.w, seaLevelOffset);
					// The minimum sampling weight is lower (0.0001) than others to fix shallow water colour popping.

					#if _SHADOWS_ON
					if (wt_smallerLod > 0.001)
					{
						SampleShadow(_LD_TexArray_Shadow, uv_slice_smallerLodDisp, wt_smallerLod, o.flow_shadow.zw);
					}
					#endif
				}
				if (wt_biggerLod > 0.0001)
				{
					const float3 uv_slice_biggerLodDisp = WorldToUV_BiggerLod(o.worldPos.xz);

					SampleSeaDepth(_LD_TexArray_SeaFloorDepth, uv_slice_biggerLodDisp, wt_biggerLod, o.lodAlpha_worldXZUndisplaced_oceanDepth.w, seaLevelOffset);
					// The minimum sampling weight is lower (0.0001) than others to fix shallow water colour popping.

					#if _SHADOWS_ON
					if (wt_biggerLod > 0.001)
					{
						SampleShadow(_LD_TexArray_Shadow, uv_slice_biggerLodDisp, wt_biggerLod, o.flow_shadow.zw);
					}
					#endif
				}

				o.worldPos.y += seaLevelOffset;

				// Foam can saturate
				o.foam_screenPosXYW.x = saturate(o.foam_screenPosXYW.x);

				// debug tinting to see which shape textures are used
				#if _DEBUGVISUALISESHAPESAMPLE_ON
				#define TINT_COUNT (uint)7
				half3 tintCols[TINT_COUNT]; tintCols[0] = half3(1., 0., 0.); tintCols[1] = half3(1., 1., 0.); tintCols[2] = half3(1., 0., 1.); tintCols[3] = half3(0., 1., 1.); tintCols[4] = half3(0., 0., 1.); tintCols[5] = half3(1., 0., 1.); tintCols[6] = half3(.5, .5, 1.);
				o.debugtint = wt_smallerLod * tintCols[_LD_LodIdx_0 % TINT_COUNT] + wt_biggerLod * tintCols[_LD_LodIdx_1 % TINT_COUNT];
				#endif

				// view-projection
				o.positionCS = mul(UNITY_MATRIX_VP, float4(o.worldPos, 1.));

				UNITY_TRANSFER_FOG(o, o.positionCS);

				// unfortunate hoop jumping - this is inputs for refraction. depending on whether HDR is on or off, the grabbed scene
				// colours may or may not come from the backbuffer, which means they may or may not be flipped in y. use these macros
				// to get the right results, every time.
				o.grabPos = ComputeGrabScreenPos(o.positionCS);
				o.foam_screenPosXYW.yzw = ComputeScreenPos(o.positionCS).xyw;
				return o;
			}

			// frag shader uniforms

			#include "OceanFoam.hlsl"
			#include "OceanEmission.hlsl"
			#include "OceanReflection.hlsl"
			uniform sampler2D _Normals;
			#include "OceanNormalMapping.hlsl"

			uniform sampler2D _CameraDepthTexture;

			// Hack - due to SV_IsFrontFace occasionally coming through as true for backfaces,
			// add a param here that forces ocean to be in undrwater state. I think the root
			// cause here might be imprecision or numerical issues at ocean tile boundaries, although
			// i'm not sure why cracks are not visible in this case.
			uniform float _ForceUnderwater;

			float3 WorldSpaceLightDir(float3 worldPos)
			{
				float3 lightDir = _WorldSpaceLightPos0.xyz;
				if (_WorldSpaceLightPos0.w > 0.)
				{
					// non-directional light - this is a position, not a direction
					lightDir = normalize(lightDir - worldPos.xyz);
				}
				return lightDir;
			}

			bool IsUnderwater(const float facing)
			{
#if !_UNDERWATER_ON
				return false;
#endif
				const bool backface = facing < 0.0;
				return backface || _ForceUnderwater > 0.0;
			}

			half4 Frag(const Varyings input, const float facing : VFACE) : SV_Target
			{
				const bool underwater = IsUnderwater(facing);
				const float lodAlpha = input.lodAlpha_worldXZUndisplaced_oceanDepth.x;

				half3 view = normalize(_WorldSpaceCameraPos - input.worldPos);

				// water surface depth, and underlying scene opaque surface depth
				float pixelZ = LinearEyeDepth(input.positionCS.z);
				half3 screenPos = input.foam_screenPosXYW.yzw;
				half2 uvDepth = screenPos.xy / screenPos.z;
				float sceneZ01 = tex2D(_CameraDepthTexture, uvDepth).x;
				float sceneZ = LinearEyeDepth(sceneZ01);

				float3 lightDir = WorldSpaceLightDir(input.worldPos);
				// Soft shadow, hard shadow
				fixed2 shadow = (fixed2)1.0
				#if _SHADOWS_ON
					- input.flow_shadow.zw
				#endif
					;

				// Normal - geom + normal mapping. Subsurface scattering.
				const float3 uv_slice_smallerLod = WorldToUV(input.lodAlpha_worldXZUndisplaced_oceanDepth.yz);
				const float3 uv_slice_biggerLod = WorldToUV_BiggerLod(input.lodAlpha_worldXZUndisplaced_oceanDepth.yz);
				const float wt_smallerLod = (1. - lodAlpha) * _LD_Params[_LD_SliceIndex].z;
				const float wt_biggerLod = (1. - wt_smallerLod) * _LD_Params[_LD_SliceIndex + 1].z;
				float3 dummy = 0.;
				half3 n_geom = half3(0.0, 1.0, 0.0);
				half sss = 0.;
				if (wt_smallerLod > 0.001) SampleDisplacementsNormals(_LD_TexArray_AnimatedWaves, uv_slice_smallerLod, wt_smallerLod, _LD_Params[_LD_SliceIndex].w, _LD_Params[_LD_SliceIndex].x, dummy, n_geom.xz, sss);
				if (wt_biggerLod > 0.001) SampleDisplacementsNormals(_LD_TexArray_AnimatedWaves, uv_slice_biggerLod, wt_biggerLod, _LD_Params[_LD_SliceIndex + 1].w, _LD_Params[_LD_SliceIndex + 1].x, dummy, n_geom.xz, sss);
				n_geom = normalize(n_geom);

				if (underwater) n_geom = -n_geom;
				half3 n_pixel = n_geom;
				#if _APPLYNORMALMAPPING_ON
				#if _FLOW_ON
				ApplyNormalMapsWithFlow(input.lodAlpha_worldXZUndisplaced_oceanDepth.yz, input.flow_shadow.xy, lodAlpha, n_pixel);
				#else
				n_pixel.xz += (underwater ? -1. : 1.) * SampleNormalMaps(input.lodAlpha_worldXZUndisplaced_oceanDepth.yz, lodAlpha);
				n_pixel = normalize(n_pixel);
				#endif
				#endif

				#if _CLIPSURFACE_ON
				// Clip surface
				half clipVal = 0.0;
				if (wt_smallerLod > 0.001)
				{
					SampleClip(_LD_TexArray_ClipSurface, WorldToUV(input.worldPos.xz), wt_smallerLod, clipVal);
				}
				if (wt_biggerLod > 0.001)
				{
					SampleClip(_LD_TexArray_ClipSurface, WorldToUV_BiggerLod(input.worldPos.xz), wt_biggerLod, clipVal);
				}
<<<<<<< HEAD
				clipVal = lerp(_ClipByDefault, clipVal, wt_smallerLod + wt_biggerLod);
=======
				clipVal = lerp(_CrestClipByDefault, clipVal, wt_smallerLod + wt_biggerLod);
>>>>>>> 011f67d4
				// Add 0.5 bias for LOD blending and texel resolution correction. This will help to tighten and smooth clipped edges
				clip(-clipVal + 0.5);
				#endif

				// Foam - underwater bubbles and whitefoam
				half3 bubbleCol = (half3)0.;
				#if _FOAM_ON
				half4 whiteFoamCol;
				#if !_FLOW_ON
				ComputeFoam(input.foam_screenPosXYW.x, input.lodAlpha_worldXZUndisplaced_oceanDepth.yz, input.worldPos.xz, n_pixel, pixelZ, sceneZ, view, lightDir, shadow.y, lodAlpha, bubbleCol, whiteFoamCol);
				#else
				ComputeFoamWithFlow(input.flow_shadow.xy, input.foam_screenPosXYW.x, input.lodAlpha_worldXZUndisplaced_oceanDepth.yz, input.worldPos.xz, n_pixel, pixelZ, sceneZ, view, lightDir, shadow.y, lodAlpha, bubbleCol, whiteFoamCol);
				#endif // _FLOW_ON
				#endif // _FOAM_ON

				// Compute color of ocean - in-scattered light + refracted scene
				half3 scatterCol = ScatterColour(input.lodAlpha_worldXZUndisplaced_oceanDepth.w, _WorldSpaceCameraPos, lightDir, view, shadow.x, underwater, true, sss);
				half3 col = OceanEmission(view, n_pixel, lightDir, input.grabPos, pixelZ, uvDepth, sceneZ, sceneZ01, bubbleCol, _Normals, _CameraDepthTexture, underwater, scatterCol);

				// Light that reflects off water surface

				// Soften reflection at intersections with objects/surfaces
				#if _TRANSPARENCY_ON
				float reflAlpha = saturate((sceneZ - pixelZ) / 0.2);
				#else
				// This addresses the problem where screenspace depth doesnt work in VR, and so neither will this. In VR people currently
				// disable transparency, so this will always be 1.0.
				float reflAlpha = 1.0;
				#endif

				#if _UNDERWATER_ON
				if (underwater)
				{
					ApplyReflectionUnderwater(view, n_pixel, lightDir, shadow.y, input.foam_screenPosXYW.yzzw, scatterCol, reflAlpha, col);
				}
				else
				#endif
				{
					ApplyReflectionSky(view, n_pixel, lightDir, shadow.y, input.foam_screenPosXYW.yzzw, pixelZ, reflAlpha, col);
				}

				// Override final result with white foam - bubbles on surface
				#if _FOAM_ON
				col = lerp(col, whiteFoamCol.rgb, whiteFoamCol.a);
				#endif

				// Fog
				if (!underwater)
				{
					// Above water - do atmospheric fog. If you are using a third party sky package such as Azure, replace this with their stuff!
					UNITY_APPLY_FOG(input.fogCoord, col);
				}
				else
				{
					// underwater - do depth fog
					col = lerp(col, scatterCol, saturate(1. - exp(-_DepthFogDensity.xyz * pixelZ)));
				}

				#if _DEBUGVISUALISESHAPESAMPLE_ON
				col = lerp(col.rgb, input.debugtint, 0.5);
				#endif
				#if _DEBUGVISUALISEFLOW_ON
				#if _FLOW_ON
				col.rg = lerp(col.rg, input.flow_shadow.xy, 0.5);
				#endif
				#endif

				return half4(col, 1.);
			}

			ENDCG
		}
	}
}<|MERGE_RESOLUTION|>--- conflicted
+++ resolved
@@ -484,11 +484,7 @@
 				{
 					SampleClip(_LD_TexArray_ClipSurface, WorldToUV_BiggerLod(input.worldPos.xz), wt_biggerLod, clipVal);
 				}
-<<<<<<< HEAD
-				clipVal = lerp(_ClipByDefault, clipVal, wt_smallerLod + wt_biggerLod);
-=======
 				clipVal = lerp(_CrestClipByDefault, clipVal, wt_smallerLod + wt_biggerLod);
->>>>>>> 011f67d4
 				// Add 0.5 bias for LOD blending and texel resolution correction. This will help to tighten and smooth clipped edges
 				clip(-clipVal + 0.5);
 				#endif
