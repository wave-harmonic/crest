--- conflicted
+++ resolved
@@ -268,12 +268,7 @@
 				o.flow_shadow = half4(0., 0., 0., 0.);
 				o.foam_screenPos.x = 0.;
 
-<<<<<<< HEAD
-				o.lodAlpha_worldXZUndisplaced_oceanDepth.w = 0.;
-
-=======
 				o.lodAlpha_worldXZUndisplaced_oceanDepth.w = CREST_OCEAN_DEPTH_BASELINE;
->>>>>>> a479ccf0
 				// Sample shape textures - always lerp between 2 LOD scales, so sample two textures
 
 				// Calculate sample weights. params.z allows shape to be faded out (used on last lod to support pop-less scale transitions)
