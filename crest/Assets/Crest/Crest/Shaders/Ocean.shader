--- conflicted
+++ resolved
@@ -257,16 +257,9 @@
 
 			#pragma multi_compile_local _ _OLD_UNDERWATER
 
-<<<<<<< HEAD
 			// Clipping the ocean surface for underwater volumes.
 			#pragma multi_compile_local _ CREST_BOUNDARY_2D CREST_BOUNDARY_HAS_BACKFACE
 
-			#if _COMPILESHADERWITHDEBUGINFO_ON
-			#pragma enable_d3d11_debug_symbols
-			#endif
-
-=======
->>>>>>> 1440b556
 			#include "UnityCG.cginc"
 			#include "Lighting.cginc"
 
