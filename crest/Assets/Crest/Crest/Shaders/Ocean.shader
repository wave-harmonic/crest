--- conflicted
+++ resolved
@@ -259,11 +259,8 @@
 			};
 
 			#include "OceanConstants.hlsl"
-<<<<<<< HEAD
-=======
 			#include "OceanGlobals.hlsl"
 			#include "OceanInputsDriven.hlsl"
->>>>>>> 7bdc6021
 			#include "OceanHelpers.hlsl"
 
 			// Argument name is v because some macros like COMPUTE_EYEDEPTH require it.
