--- conflicted
+++ resolved
@@ -272,6 +272,7 @@
 			#include "OceanVertHelpers.hlsl"
 			#include "OceanShaderHelpers.hlsl"
 			#include "OceanLightingHelpers.hlsl"
+			#include "OceanOccluderHelpers.hlsl"
 
 			#include "OceanEmission.hlsl"
 			#include "OceanNormalMapping.hlsl"
@@ -303,17 +304,6 @@
 				UNITY_VERTEX_OUTPUT_STEREO
 			};
 
-<<<<<<< HEAD
-			#include "OceanConstants.hlsl"
-			#include "OceanGlobals.hlsl"
-			#include "OceanInputsDriven.hlsl"
-			#include "OceanLODData.hlsl"
-			#include "OceanHelpersNew.hlsl"
-			#include "OceanHelpers.hlsl"
-			#include "OceanOccluderHelpers.hlsl"
-
-=======
->>>>>>> 7f2a6622
 			// Argument name is v because some macros like COMPUTE_EYEDEPTH require it.
 			Varyings Vert(Attributes v)
 			{
@@ -504,17 +494,12 @@
 				float pixelZ = CrestLinearEyeDepth(input.positionCS.z);
 				half3 screenPos = input.foam_screenPosXYW.yzw;
 				half2 uvDepth = screenPos.xy / screenPos.z;
-<<<<<<< HEAD
 				{
 					DiscardOceanSurfaceFromOccluderMask(uvDepth, input.positionCS.z);
 				}
-				float sceneZ01 = tex2D(_CameraDepthTexture, uvDepth).x;
-				float sceneZ = LinearEyeDepth(sceneZ01);
-=======
 				// Raw depth is logarithmic for perspective, and linear (0-1) for orthographic.
 				float rawDepth = SAMPLE_DEPTH_TEXTURE(_CameraDepthTexture, uvDepth).x;
 				float sceneZ = CrestLinearEyeDepth(rawDepth);
->>>>>>> 7f2a6622
 
 				float3 lightDir = WorldSpaceLightDir(input.worldPos);
 				// Soft shadow, hard shadow
