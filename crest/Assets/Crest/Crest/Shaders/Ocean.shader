// Crest Ocean System

// This file is subject to the MIT License as seen in the root of this folder structure (LICENSE)

Shader "Crest/Ocean"
{
	Properties
	{
		[Header(Normal Mapping)]
		[Toggle] _ApplyNormalMapping("Enable", Float) = 1
		[NoScaleOffset] _Normals("Normal Map", 2D) = "bump" {}
		_NormalsStrength("Strength", Range(0.01, 2.0)) = 0.3
		_NormalsScale("Scale", Range(0.01, 50.0)) = 1.0

		// Base light scattering settings which give water colour
		[Header(Scattering)]
		// Base colour
		_Diffuse("Diffuse", Color) = (0.2, 0.05, 0.05, 1.0)
		// TODO
		_DiffuseGrazing("Diffuse Grazing", Color) = (0.2, 0.05, 0.05, 1.0)
		// Changes colour in shadow. Requires 'Create Shadow Data' enabled on OceanRenderer script.
		[Toggle] _Shadows("Shadowing", Float) = 0
		// Base colour in shadow
		_DiffuseShadow("Diffuse (Shadow)", Color) = (0.2, 0.05, 0.05, 1.0)

		// Light scattering contribution from primary light
		[Header(Subsurface Scattering)]
		[Toggle] _SubSurfaceScattering("Enable", Float) = 1
		// Colour tint for primary light contribution
		_SubSurfaceColour("Colour", Color) = (0.0, 0.48, 0.36)
		// Amount of primary light contribution that always comes in
		_SubSurfaceBase("Base Mul", Range(0.0, 2.0)) = 0.6
		// Primary light contribution in direction of light to emulate light passing through waves
		_SubSurfaceSun("Sun Mul", Range(0.0, 10.0)) = 0.8
		// Fall-off for primary light scattering to affect directionality
		_SubSurfaceSunFallOff("Sun Fall-Off", Range(1.0, 16.0)) = 4.0

		// Light scattering in shallow water
		[Header(Shallow Scattering)]
		[Toggle] _SubSurfaceShallowColour("Enable", Float) = 1
		// Max depth that is considered 'shallow'
		_SubSurfaceDepthMax("Depth Max", Range(0.01, 50.0)) = 3.0
		// Fall off of shallow scattering
		_SubSurfaceDepthPower("Depth Power", Range(0.01, 10.0)) = 1.0
		// Colour in shallow water
		_SubSurfaceShallowCol("Shallow Colour", Color) = (0.42, 0.75, 0.69)
		// Shallow water colour in shadow (see comment on Shadowing param above)
		_SubSurfaceShallowColShadow("Shallow Colour (Shadow)", Color) = (0.42, 0.75, 0.69)

		// Reflection properites
		[Header(Reflection Environment)]
		// Controls specular response of water surface
		_Specular("Specular", Range(0.0, 1.0)) = 1.0
		// Controls harshness of Fresnel behaviour
		_FresnelPower("Fresnel Power", Range(1.0, 20.0)) = 5.0
		// Refractive indices
		_RefractiveIndexOfAir("Refractive Index of Air", Range(1.0, 2.0)) = 1.0
		_RefractiveIndexOfWater("Refractive Index of Water", Range(1.0, 2.0)) = 1.333
		// Dynamically rendered 'reflection plane' style reflections. Requires OceanPlanarReflection script added to main camera.
		[Toggle] _PlanarReflections("Planar Reflections", Float) = 0
		// How much the water normal affects the planar reflection
		_PlanarReflectionNormalsStrength("Planar Reflections Distortion", Float) = 1
		// Whether to use an overridden reflection cubemap (provided in the next property)
		[Toggle] _OverrideReflectionCubemap("Override Reflection Cubemap", Float) = 0
		// Custom environment map to reflect
		[NoScaleOffset] _ReflectionCubemapOverride("Override Reflection Cubemap", CUBE) = "" {}

		// A simple procedural skybox, not suitable for rendering on screen, but can be useful to give control over reflection colour
		// especially in stylized/non realistic applications
		[Header(Procedural Skybox)]
		[Toggle] _ProceduralSky("Enable", Float) = 0
		// Base sky colour
		[HDR] _SkyBase("Base", Color) = (1.0, 1.0, 1.0, 1.0)
		// Colour in sun direction
		[HDR] _SkyTowardsSun("Towards Sun", Color) = (1.0, 1.0, 1.0, 1.0)
		// Direction fall off
		_SkyDirectionality("Directionality", Range(0.0, 0.99)) = 1.0
		// Colour away from sun direction
		[HDR] _SkyAwayFromSun("Away From Sun", Color) = (1.0, 1.0, 1.0, 1.0)

		[Header(Add Directional Light)]
		[Toggle] _ComputeDirectionalLight("Enable", Float) = 1
		_DirectionalLightFallOff("Fall-Off", Range(1.0, 4096.0)) = 128.0
		_DirectionalLightBoost("Boost", Range(0.0, 512.0)) = 5.0

		[Header(Foam)]
		[Toggle] _Foam("Enable", Float) = 1
		[NoScaleOffset] _FoamTexture("Texture", 2D) = "white" {}
		_FoamScale("Scale", Range(0.01, 50.0)) = 10.0
		// Colour tint for whitecaps / foam on water surface
		_FoamWhiteColor("White Foam Color", Color) = (1.0, 1.0, 1.0, 1.0)
		// Colour tint bubble foam underneath water surface
		_FoamBubbleColor("Bubble Foam Color", Color) = (0.64, 0.83, 0.82, 1.0)
		// Parallax for underwater bubbles to give feeling of volume
		_FoamBubbleParallax("Bubble Foam Parallax", Range(0.0, 0.5)) = 0.05
		// Proximity to sea floor where foam starts to get generated
		_ShorelineFoamMinDepth("Shoreline Foam Min Depth", Range(0.01, 5.0)) = 0.27
		// Controls how gradual the transition is from full foam to no foam
		_WaveFoamFeather("Wave Foam Feather", Range(0.001, 1.0)) = 0.32
		// How much underwater bubble foam is generated
		_WaveFoamBubblesCoverage("Wave Foam Bubbles Coverage", Range(0.0, 5.0)) = 0.95

		// Generates normals for the foam based on foam values/texture and use it for foam lighting
		[Header(Foam 3D Lighting)]
		[Toggle] _Foam3DLighting("Enable", Float) = 1
		_WaveFoamLightScale("Light Scale", Range(0.0, 2.0)) = 0.7
		// Strength of the generated normals
		_WaveFoamNormalStrength("Normals Strength", Range(0.0, 30.0)) = 3.5
		// Acts like a gloss parameter for specular response
		_WaveFoamSpecularFallOff("Specular Fall-Off", Range(1.0, 512.0)) = 275.0
		// Strength of specular response
		_WaveFoamSpecularBoost("Specular Boost", Range(0.0, 16.0)) = 4.0

		[Header(Transparency)]
		// Whether light can pass through the water surface
		[Toggle] _Transparency("Enable", Float) = 1
		// Scattering coefficient within water volume, per channel
		_DepthFogDensity("Fog Density", Vector) = (0.28, 0.16, 0.24, 1.0)
		// How strongly light is refracted when passing through water surface
		_RefractionStrength("Refraction Strength", Range(0.0, 2.0)) = 0.1

		// Appoximate rays being focused/defocused on geometry under water
		[Header(Caustics)]
		[Toggle] _Caustics("Enable", Float) = 1
		[NoScaleOffset] _CausticsTexture("Caustics", 2D) = "black" {}
		_CausticsTextureScale("Scale", Range(0.0, 25.0)) = 5.0
		// The 'mid' value of the caustics texture, around which the caustic texture values are scaled
		_CausticsTextureAverage("Texture Average Value", Range(0.0, 1.0)) = 0.07
		// Scaling / intensity
		_CausticsStrength("Strength", Range(0.0, 10.0)) = 3.2
		// The depth at which the caustics are in focus
		_CausticsFocalDepth("Focal Depth", Range(0.0, 25.0)) = 2.0
		// The range of depths over which the caustics are in focus
		_CausticsDepthOfField("Depth Of Field", Range(0.01, 10.0)) = 0.33
		// How much the caustics texture is distorted
		_CausticsDistortionStrength("Distortion Strength", Range(0.0, 0.25)) = 0.075
		// The scale of the distortion pattern used to distort the caustics
		_CausticsDistortionScale("Distortion Scale", Range(0.01, 50.0)) = 10.0

		// To use the underwater effect the UnderWaterCurtainGeom and UnderWaterMeniscus prefabs must be parented to the camera.
		[Header(Underwater)]
		// Whether the underwater effect is being used. This enables code that shades the surface correctly from underneath.
		[Toggle] _Underwater("Enable", Float) = 0
		// Ordinarily set this to Back to cull back faces, but set to Off to make sure both sides of the surface draw if the
		// underwater effect is being used.
		[Enum(CullMode)] _CullMode("Cull Mode", Int) = 2

		// Flow is horizontal motion in water as demonstrated in the 'whirlpool' example scene. 'Create Flow Sim' must be
		// enabled on the OceanRenderer to generate flow data.
		[Header(Flow)]
		[Toggle] _Flow("Enable", Float) = 0

		[Header(Debug Options)]
		// Build shader with debug info which allows stepping through the code in a GPU debugger. I typically use RenderDoc or
		// PIX for Windows (requires DX12 API to be selected).
		[Toggle] _CompileShaderWithDebugInfo("Compile Shader With Debug Info (D3D11)", Float) = 0
		[Toggle] _DebugDisableShapeTextures("Debug Disable Shape Textures", Float) = 0
		[Toggle] _DebugVisualiseShapeSample("Debug Visualise Shape Sample", Float) = 0
		[Toggle] _DebugVisualiseFlow("Debug Visualise Flow", Float) = 0
		[Toggle] _DebugDisableSmoothLOD("Debug Disable Smooth LOD", Float) = 0
	}

	SubShader
	{
		// ForwardBase - tell unity we're going to render water in forward manner and we're going to do lighting and it will set the appropriate uniforms
		// Geometry+510 - unity treats anything after Geometry+500 as transparent, and will render it in a forward manner and copy out the gbuffer data
		//     and do post processing before running it. Discussion of this in issue #53.
		Tags { "LightMode"="ForwardBase" "Queue"="Geometry+510" "IgnoreProjector"="True" "RenderType"="Opaque" }

		GrabPass
		{
			"_BackgroundTexture"
		}

		Pass
		{
			// Culling user defined - can be inverted for under water
			Cull [_CullMode]

			CGPROGRAM
			#pragma vertex Vert
			#pragma fragment Frag
			// for VFACE
			#pragma target 3.0
			#pragma multi_compile_fog

			#pragma shader_feature _APPLYNORMALMAPPING_ON
			#pragma shader_feature _COMPUTEDIRECTIONALLIGHT_ON
			#pragma shader_feature _SUBSURFACESCATTERING_ON
			#pragma shader_feature _SUBSURFACESHALLOWCOLOUR_ON
			#pragma shader_feature _TRANSPARENCY_ON
			#pragma shader_feature _CAUSTICS_ON
			#pragma shader_feature _FOAM_ON
			#pragma shader_feature _FOAM3DLIGHTING_ON
			#pragma shader_feature _PLANARREFLECTIONS_ON
			#pragma shader_feature _OVERRIDEREFLECTIONCUBEMAP_ON

			#pragma shader_feature _PROCEDURALSKY_ON
			#pragma shader_feature _UNDERWATER_ON
			#pragma shader_feature _FLOW_ON
			#pragma shader_feature _SHADOWS_ON

			#pragma shader_feature _DEBUGDISABLESHAPETEXTURES_ON
			#pragma shader_feature _DEBUGVISUALISESHAPESAMPLE_ON
			#pragma shader_feature _DEBUGVISUALISEFLOW_ON
			#pragma shader_feature _DEBUGDISABLESMOOTHLOD_ON
			#pragma shader_feature _COMPILESHADERWITHDEBUGINFO_ON

			#if _COMPILESHADERWITHDEBUGINFO_ON
			#pragma enable_d3d11_debug_symbols
			#endif

			#include "UnityCG.cginc"
			#include "Lighting.cginc"

			struct Attributes
			{
				// The old unity macros require this name and type.
				float4 vertex : POSITION;
			};

			struct Varyings
			{
				float4 positionCS : SV_POSITION;
				half4 flow_shadow : TEXCOORD1;
				half4 foam_screenPos : TEXCOORD4;
				half4 lodAlpha_worldXZUndisplaced_oceanDepth : TEXCOORD5;
				float3 worldPos : TEXCOORD7;
				#if _DEBUGVISUALISESHAPESAMPLE_ON
				half3 debugtint : TEXCOORD8;
				#endif
				half4 grabPos : TEXCOORD9;

				UNITY_FOG_COORDS(3)
			};

			#include "OceanHelpers.hlsl"

			uniform float _CrestTime;

			// MeshScaleLerp, FarNormalsWeight, LODIndex (debug), unused
			uniform float4 _InstanceData;

			// Argument name is v because some macros like COMPUTE_EYEDEPTH require it.
			Varyings Vert(Attributes v)
			{
				Varyings o;

				// Move to world space
				o.worldPos = mul(unity_ObjectToWorld, float4(v.vertex.xyz, 1.0));

				// Vertex snapping and lod transition
				float lodAlpha;
				SnapAndTransitionVertLayout(_InstanceData.x, o.worldPos, lodAlpha);
				o.lodAlpha_worldXZUndisplaced_oceanDepth.x = lodAlpha;
				o.lodAlpha_worldXZUndisplaced_oceanDepth.yz = o.worldPos.xz;

				// sample shape textures - always lerp between 2 LOD scales, so sample two textures
				o.flow_shadow = half4(0., 0., 0., 0.);
				o.foam_screenPos.x = 0.;

				o.lodAlpha_worldXZUndisplaced_oceanDepth.w = CREST_OCEAN_DEPTH_BASELINE;
				// Sample shape textures - always lerp between 2 LOD scales, so sample two textures

				// Calculate sample weights. params.z allows shape to be faded out (used on last lod to support pop-less scale transitions)
				const float wt_smallerLod = (1. - lodAlpha) * _LD_Params[_LD_SliceIndex].z;
				const float wt_biggerLod = (1. - wt_smallerLod) * _LD_Params[_LD_SliceIndex + 1].z;
				// Sample displacement textures, add results to current world pos / normal / foam
				const float2 positionWS_XZ_before = o.worldPos.xz;

				// Data that needs to be sampled at the undisplaced position
				if (wt_smallerLod > 0.001)
				{
					const float3 uv_slice_smallerLod = WorldToUV(positionWS_XZ_before);

					#if !_DEBUGDISABLESHAPETEXTURES_ON
<<<<<<< HEAD
					half sss = 0.;
					SampleDisplacements(_LD_Sampler_AnimatedWaves_0, uv_0, wt_0, o.worldPos, sss);
=======
					SampleDisplacements(_LD_TexArray_AnimatedWaves, uv_slice_smallerLod, wt_smallerLod, o.worldPos);
>>>>>>> de8169cb
					#endif

					#if _FOAM_ON
					SampleFoam(_LD_TexArray_Foam, uv_slice_smallerLod, wt_smallerLod, o.foam_screenPos.x);
					#endif

					#if _FLOW_ON
					SampleFlow(_LD_TexArray_Flow, uv_slice_smallerLod, wt_smallerLod, o.flow_shadow.xy);
					#endif
				}
				if (wt_biggerLod > 0.001)
				{
					const float3 uv_slice_biggerLod = WorldToUV_BiggerLod(positionWS_XZ_before);

					#if !_DEBUGDISABLESHAPETEXTURES_ON
<<<<<<< HEAD
					half sss = 0.;
					SampleDisplacements(_LD_Sampler_AnimatedWaves_1, uv_1, wt_1, o.worldPos, sss);
=======
					SampleDisplacements(_LD_TexArray_AnimatedWaves, uv_slice_biggerLod, wt_biggerLod, o.worldPos);
>>>>>>> de8169cb
					#endif

					#if _FOAM_ON
					SampleFoam(_LD_TexArray_Foam, uv_slice_biggerLod, wt_biggerLod, o.foam_screenPos.x);
					#endif

					#if _FLOW_ON
					SampleFlow(_LD_TexArray_Flow, uv_slice_biggerLod, wt_biggerLod, o.flow_shadow.xy);
					#endif
				}

				// Data that needs to be sampled at the displaced position
				if (wt_smallerLod > 0.001)
				{
					const float3 uv_slice_smallerLodDisp = WorldToUV(o.worldPos.xz);

					#if _SUBSURFACESHALLOWCOLOUR_ON
					SampleSeaDepth(_LD_TexArray_SeaFloorDepth, uv_slice_smallerLodDisp, wt_smallerLod, o.lodAlpha_worldXZUndisplaced_oceanDepth.w);
					#endif

					#if _SHADOWS_ON
					SampleShadow(_LD_TexArray_Shadow, uv_slice_smallerLodDisp, wt_smallerLod, o.flow_shadow.zw);
					#endif
				}
				if (wt_biggerLod > 0.001)
				{
					const float3 uv_slice_biggerLodDisp = WorldToUV_BiggerLod(o.worldPos.xz);

					#if _SUBSURFACESHALLOWCOLOUR_ON
					SampleSeaDepth(_LD_TexArray_SeaFloorDepth, uv_slice_biggerLodDisp, wt_biggerLod, o.lodAlpha_worldXZUndisplaced_oceanDepth.w);
					#endif

					#if _SHADOWS_ON
					SampleShadow(_LD_TexArray_Shadow, uv_slice_biggerLodDisp, wt_biggerLod, o.flow_shadow.zw);
					#endif
				}

				// Foam can saturate
				o.foam_screenPos.x = saturate(o.foam_screenPos.x);

				// debug tinting to see which shape textures are used
				#if _DEBUGVISUALISESHAPESAMPLE_ON
				#define TINT_COUNT (uint)7
				half3 tintCols[TINT_COUNT]; tintCols[0] = half3(1., 0., 0.); tintCols[1] = half3(1., 1., 0.); tintCols[2] = half3(1., 0., 1.); tintCols[3] = half3(0., 1., 1.); tintCols[4] = half3(0., 0., 1.); tintCols[5] = half3(1., 0., 1.); tintCols[6] = half3(.5, .5, 1.);
				o.debugtint = wt_smallerLod * tintCols[_LD_LodIdx_0 % TINT_COUNT] + wt_biggerLod * tintCols[_LD_LodIdx_1 % TINT_COUNT];
				#endif

				// view-projection
				o.positionCS = mul(UNITY_MATRIX_VP, float4(o.worldPos, 1.));

				UNITY_TRANSFER_FOG(o, o.positionCS);

				// unfortunate hoop jumping - this is inputs for refraction. depending on whether HDR is on or off, the grabbed scene
				// colours may or may not come from the backbuffer, which means they may or may not be flipped in y. use these macros
				// to get the right results, every time.
				o.grabPos = ComputeGrabScreenPos(o.positionCS);
				o.foam_screenPos.yzw = ComputeScreenPos(o.positionCS).xyw;
				return o;
			}

			// frag shader uniforms

			#include "OceanFoam.hlsl"
			#include "OceanEmission.hlsl"
			#include "OceanReflection.hlsl"
			uniform sampler2D _Normals;
			#include "OceanNormalMapping.hlsl"

			uniform sampler2D _CameraDepthTexture;

			// Hack - due to SV_IsFrontFace occasionally coming through as true for backfaces,
			// add a param here that forces ocean to be in undrwater state. I think the root
			// cause here might be imprecision or numerical issues at ocean tile boundaries, although
			// i'm not sure why cracks are not visible in this case.
			uniform float _ForceUnderwater;

			float3 WorldSpaceLightDir(float3 worldPos)
			{
				float3 lightDir = _WorldSpaceLightPos0.xyz;
				if (_WorldSpaceLightPos0.w > 0.)
				{
					// non-directional light - this is a position, not a direction
					lightDir = normalize(lightDir - worldPos.xyz);
				}
				return lightDir;
			}

			bool IsUnderwater(const float facing)
			{
#if !_UNDERWATER_ON
				return false;
#endif
				const bool backface = facing < 0.0;
				return backface || _ForceUnderwater > 0.0;
			}

			half4 Frag(const Varyings input, const float facing : VFACE) : SV_Target
			{
				const bool underwater = IsUnderwater(facing);
				const float lodAlpha = input.lodAlpha_worldXZUndisplaced_oceanDepth.x;

				half3 view = normalize(_WorldSpaceCameraPos - input.worldPos);

				// water surface depth, and underlying scene opaque surface depth
				float pixelZ = LinearEyeDepth(input.positionCS.z);
				half3 screenPos = input.foam_screenPos.yzw;
				half2 uvDepth = screenPos.xy / screenPos.z;
				float sceneZ01 = tex2D(_CameraDepthTexture, uvDepth).x;
				float sceneZ = LinearEyeDepth(sceneZ01);

				float3 lightDir = WorldSpaceLightDir(input.worldPos);
				// Soft shadow, hard shadow
				fixed2 shadow = (fixed2)1.0
				#if _SHADOWS_ON
					- input.flow_shadow.zw
				#endif
					;

				// Normal - geom + normal mapping. Subsurface scattering.
				const float2 uv_0 = LD_0_WorldToUV(input.lodAlpha_worldXZUndisplaced_oceanDepth.yz);
				const float2 uv_1 = LD_1_WorldToUV(input.lodAlpha_worldXZUndisplaced_oceanDepth.yz);
				const float wt_0 = (1. - lodAlpha) * _LD_Params_0.z;
				const float wt_1 = (1. - wt_0) * _LD_Params_1.z;
				float3 dummy = 0.;
				half3 n_geom = half3(0.0, 1.0, 0.0);
<<<<<<< HEAD
				half sss = 0.;
				if (wt_0 > 0.001) SampleDisplacementsNormals(_LD_Sampler_AnimatedWaves_0, uv_0, wt_0, _LD_Params_0.w, _LD_Params_0.x, dummy, n_geom.xz, sss);
				if (wt_1 > 0.001) SampleDisplacementsNormals(_LD_Sampler_AnimatedWaves_1, uv_1, wt_1, _LD_Params_1.w, _LD_Params_1.x, dummy, n_geom.xz, sss);
				n_geom = normalize(n_geom);
=======
				const float lodAlpha = input.lodAlpha_worldXZUndisplaced_oceanDepth.x;

				//if(false)
				{
					const float3 uv_slice_smallerLod = WorldToUV(input.lodAlpha_worldXZUndisplaced_oceanDepth.yz);
					const float3 uv_slice_biggerLod = WorldToUV_BiggerLod(input.lodAlpha_worldXZUndisplaced_oceanDepth.yz);
					const float wt_smallerLod = (1. - lodAlpha) * _LD_Params[_LD_SliceIndex].z;
					const float wt_biggerLod = (1. - wt_smallerLod) * _LD_Params[_LD_SliceIndex + 1].z;
					float3 dummy = 0.;
					if (wt_smallerLod > 0.001) SampleDisplacementsNormals(_LD_TexArray_AnimatedWaves, uv_slice_smallerLod, wt_smallerLod, _LD_Params[_LD_SliceIndex].w, _LD_Params[_LD_SliceIndex].x, dummy, n_geom.xz);
					if (wt_biggerLod > 0.001) SampleDisplacementsNormals(_LD_TexArray_AnimatedWaves, uv_slice_biggerLod, wt_biggerLod, _LD_Params[_LD_SliceIndex + 1].w, _LD_Params[_LD_SliceIndex + 1].x, dummy, n_geom.xz);
					n_geom = normalize(n_geom);
				}
>>>>>>> de8169cb

				if (underwater) n_geom = -n_geom;
				half3 n_pixel = n_geom;
				#if _APPLYNORMALMAPPING_ON
				#if _FLOW_ON
				ApplyNormalMapsWithFlow(input.lodAlpha_worldXZUndisplaced_oceanDepth.yz, input.flow_shadow.xy, lodAlpha, n_pixel);
				#else
				n_pixel.xz += (underwater ? -1. : 1.) * SampleNormalMaps(input.lodAlpha_worldXZUndisplaced_oceanDepth.yz, lodAlpha);
				n_pixel = normalize(n_pixel);
				#endif
				#endif

				// Foam - underwater bubbles and whitefoam
				half3 bubbleCol = (half3)0.;
				#if _FOAM_ON
				half4 whiteFoamCol;
				#if !_FLOW_ON
				ComputeFoam(input.foam_screenPos.x, input.lodAlpha_worldXZUndisplaced_oceanDepth.yz, input.worldPos.xz, n_pixel, pixelZ, sceneZ, view, lightDir, shadow.y, lodAlpha, bubbleCol, whiteFoamCol);
				#else
				ComputeFoamWithFlow(input.flow_shadow.xy, input.foam_screenPos.x, input.lodAlpha_worldXZUndisplaced_oceanDepth.yz, input.worldPos.xz, n_pixel, pixelZ, sceneZ, view, lightDir, shadow.y, lodAlpha, bubbleCol, whiteFoamCol);
				#endif // _FLOW_ON
				#endif // _FOAM_ON

				// Compute color of ocean - in-scattered light + refracted scene
				half3 scatterCol = ScatterColour(input.worldPos, input.lodAlpha_worldXZUndisplaced_oceanDepth.w, _WorldSpaceCameraPos, lightDir, view, shadow.x, underwater, true, sss);
				half3 col = OceanEmission(view, n_pixel, lightDir, input.grabPos, pixelZ, uvDepth, sceneZ, sceneZ01, bubbleCol, _Normals, _CameraDepthTexture, underwater, scatterCol);

				// Light that reflects off water surface
				#if _UNDERWATER_ON
				if (underwater)
				{
					ApplyReflectionUnderwater(view, n_pixel, lightDir, shadow.y, input.foam_screenPos.yzzw, scatterCol, col);
				}
				else
				#endif
				{
					ApplyReflectionSky(view, n_pixel, lightDir, shadow.y, input.foam_screenPos.yzzw, col);
				}

				// Override final result with white foam - bubbles on surface
				#if _FOAM_ON
				col = lerp(col, whiteFoamCol.rgb, whiteFoamCol.a);
				#endif

				// Fog
				if (!underwater)
				{
					// Above water - do atmospheric fog. If you are using a third party sky package such as Azure, replace this with their stuff!
					UNITY_APPLY_FOG(input.fogCoord, col);
				}
				else
				{
					// underwater - do depth fog
					col = lerp(col, scatterCol, 1. - exp(-_DepthFogDensity.xyz * pixelZ));
				}

				#if _DEBUGVISUALISESHAPESAMPLE_ON
				col = lerp(col.rgb, input.debugtint, 0.5);
				#endif
				#if _DEBUGVISUALISEFLOW_ON
				#if _FLOW_ON
				col.rg = lerp(col.rg, input.flow_shadow.xy, 0.5);
				#endif
				#endif

				return half4(col, 1.);
			}

			ENDCG
		}
	}
}<|MERGE_RESOLUTION|>--- conflicted
+++ resolved
@@ -274,12 +274,8 @@
 					const float3 uv_slice_smallerLod = WorldToUV(positionWS_XZ_before);
 
 					#if !_DEBUGDISABLESHAPETEXTURES_ON
-<<<<<<< HEAD
 					half sss = 0.;
-					SampleDisplacements(_LD_Sampler_AnimatedWaves_0, uv_0, wt_0, o.worldPos, sss);
-=======
-					SampleDisplacements(_LD_TexArray_AnimatedWaves, uv_slice_smallerLod, wt_smallerLod, o.worldPos);
->>>>>>> de8169cb
+					SampleDisplacements(_LD_TexArray_AnimatedWaves, uv_slice_smallerLod, wt_smallerLod, o.worldPos, sss);
 					#endif
 
 					#if _FOAM_ON
@@ -295,12 +291,8 @@
 					const float3 uv_slice_biggerLod = WorldToUV_BiggerLod(positionWS_XZ_before);
 
 					#if !_DEBUGDISABLESHAPETEXTURES_ON
-<<<<<<< HEAD
 					half sss = 0.;
-					SampleDisplacements(_LD_Sampler_AnimatedWaves_1, uv_1, wt_1, o.worldPos, sss);
-=======
-					SampleDisplacements(_LD_TexArray_AnimatedWaves, uv_slice_biggerLod, wt_biggerLod, o.worldPos);
->>>>>>> de8169cb
+					SampleDisplacements(_LD_TexArray_AnimatedWaves, uv_slice_biggerLod, wt_biggerLod, o.worldPos, sss);
 					#endif
 
 					#if _FOAM_ON
@@ -420,32 +412,16 @@
 					;
 
 				// Normal - geom + normal mapping. Subsurface scattering.
-				const float2 uv_0 = LD_0_WorldToUV(input.lodAlpha_worldXZUndisplaced_oceanDepth.yz);
-				const float2 uv_1 = LD_1_WorldToUV(input.lodAlpha_worldXZUndisplaced_oceanDepth.yz);
-				const float wt_0 = (1. - lodAlpha) * _LD_Params_0.z;
-				const float wt_1 = (1. - wt_0) * _LD_Params_1.z;
+				const float3 uv_slice_smallerLod = WorldToUV(input.lodAlpha_worldXZUndisplaced_oceanDepth.yz);
+				const float3 uv_slice_biggerLod = WorldToUV_BiggerLod(input.lodAlpha_worldXZUndisplaced_oceanDepth.yz);
+				const float wt_smallerLod = (1. - lodAlpha) * _LD_Params[_LD_SliceIndex].z;
+				const float wt_biggerLod = (1. - wt_smallerLod) * _LD_Params[_LD_SliceIndex + 1].z;
 				float3 dummy = 0.;
 				half3 n_geom = half3(0.0, 1.0, 0.0);
-<<<<<<< HEAD
 				half sss = 0.;
-				if (wt_0 > 0.001) SampleDisplacementsNormals(_LD_Sampler_AnimatedWaves_0, uv_0, wt_0, _LD_Params_0.w, _LD_Params_0.x, dummy, n_geom.xz, sss);
-				if (wt_1 > 0.001) SampleDisplacementsNormals(_LD_Sampler_AnimatedWaves_1, uv_1, wt_1, _LD_Params_1.w, _LD_Params_1.x, dummy, n_geom.xz, sss);
+				if (wt_smallerLod > 0.001) SampleDisplacementsNormals(_LD_TexArray_AnimatedWaves, uv_slice_smallerLod, wt_smallerLod, _LD_Params[_LD_SliceIndex].w, _LD_Params[_LD_SliceIndex].x, dummy, n_geom.xz, sss);
+				if (wt_biggerLod > 0.001) SampleDisplacementsNormals(_LD_TexArray_AnimatedWaves, uv_slice_biggerLod, wt_biggerLod, _LD_Params[_LD_SliceIndex + 1].w, _LD_Params[_LD_SliceIndex + 1].x, dummy, n_geom.xz, sss);
 				n_geom = normalize(n_geom);
-=======
-				const float lodAlpha = input.lodAlpha_worldXZUndisplaced_oceanDepth.x;
-
-				//if(false)
-				{
-					const float3 uv_slice_smallerLod = WorldToUV(input.lodAlpha_worldXZUndisplaced_oceanDepth.yz);
-					const float3 uv_slice_biggerLod = WorldToUV_BiggerLod(input.lodAlpha_worldXZUndisplaced_oceanDepth.yz);
-					const float wt_smallerLod = (1. - lodAlpha) * _LD_Params[_LD_SliceIndex].z;
-					const float wt_biggerLod = (1. - wt_smallerLod) * _LD_Params[_LD_SliceIndex + 1].z;
-					float3 dummy = 0.;
-					if (wt_smallerLod > 0.001) SampleDisplacementsNormals(_LD_TexArray_AnimatedWaves, uv_slice_smallerLod, wt_smallerLod, _LD_Params[_LD_SliceIndex].w, _LD_Params[_LD_SliceIndex].x, dummy, n_geom.xz);
-					if (wt_biggerLod > 0.001) SampleDisplacementsNormals(_LD_TexArray_AnimatedWaves, uv_slice_biggerLod, wt_biggerLod, _LD_Params[_LD_SliceIndex + 1].w, _LD_Params[_LD_SliceIndex + 1].x, dummy, n_geom.xz);
-					n_geom = normalize(n_geom);
-				}
->>>>>>> de8169cb
 
 				if (underwater) n_geom = -n_geom;
 				half3 n_pixel = n_geom;
