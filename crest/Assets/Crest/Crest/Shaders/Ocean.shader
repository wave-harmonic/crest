--- conflicted
+++ resolved
@@ -305,11 +305,7 @@
 					const float2 uv_0_disp = LD_0_WorldToUV(o.worldPos.xz);
 
 					#if _SUBSURFACESHALLOWCOLOUR_ON
-<<<<<<< HEAD
-					SampleSeaFloorHeightAboveBaseline(_LD_Sampler_SeaFloorDepth_0, uv_0_disp, wt_0, o.lodAlpha_worldXZUndisplaced_oceanDepth.w);
-=======
 					SampleSeaDepth(_LD_Sampler_SeaFloorDepth_0, uv_0, wt_0, o.lodAlpha_worldXZUndisplaced_oceanDepth.w);
->>>>>>> 1d50a9d8
 					#endif
 
 					#if _SHADOWS_ON
@@ -335,11 +331,7 @@
 					const float2 uv_1_disp = LD_1_WorldToUV(o.worldPos.xz);
 
 					#if _SUBSURFACESHALLOWCOLOUR_ON
-<<<<<<< HEAD
-					SampleSeaFloorHeightAboveBaseline(_LD_Sampler_SeaFloorDepth_1, uv_1_disp, wt_1, o.lodAlpha_worldXZUndisplaced_oceanDepth.w);
-=======
 					SampleSeaDepth(_LD_Sampler_SeaFloorDepth_1, uv_1, wt_1, o.lodAlpha_worldXZUndisplaced_oceanDepth.w);
->>>>>>> 1d50a9d8
 					#endif
 
 					#if _SHADOWS_ON
