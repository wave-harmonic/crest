--- conflicted
+++ resolved
@@ -337,23 +337,13 @@
 				}
 
 				// Data that needs to be sampled at the displaced position
-<<<<<<< HEAD
 				half seaLevelOffset = 0.0;
-				if (wt_smallerLod > 0.001)
+				if (wt_smallerLod > 0.0001)
 				{
 					const float3 uv_slice_smallerLodDisp = WorldToUV(o.worldPos.xz);
 
 					SampleSeaDepth(_LD_TexArray_SeaFloorDepth, uv_slice_smallerLodDisp, wt_smallerLod, o.lodAlpha_worldXZUndisplaced_oceanDepth.w, seaLevelOffset);
-=======
-				if (wt_smallerLod > 0.0001)
-				{
-					const float3 uv_slice_smallerLodDisp = WorldToUV(o.worldPos.xz);
-
-					#if _SUBSURFACESHALLOWCOLOUR_ON
 					// The minimum sampling weight is lower (0.0001) than others to fix shallow water colour popping.
-					SampleSeaDepth(_LD_TexArray_SeaFloorDepth, uv_slice_smallerLodDisp, wt_smallerLod, o.lodAlpha_worldXZUndisplaced_oceanDepth.w);
-					#endif
->>>>>>> 1aa58e48
 
 					#if _SHADOWS_ON
 					if (wt_smallerLod > 0.001)
@@ -366,14 +356,8 @@
 				{
 					const float3 uv_slice_biggerLodDisp = WorldToUV_BiggerLod(o.worldPos.xz);
 
-<<<<<<< HEAD
 					SampleSeaDepth(_LD_TexArray_SeaFloorDepth, uv_slice_biggerLodDisp, wt_biggerLod, o.lodAlpha_worldXZUndisplaced_oceanDepth.w, seaLevelOffset);
-=======
-					#if _SUBSURFACESHALLOWCOLOUR_ON
 					// The minimum sampling weight is lower (0.0001) than others to fix shallow water colour popping.
-					SampleSeaDepth(_LD_TexArray_SeaFloorDepth, uv_slice_biggerLodDisp, wt_biggerLod, o.lodAlpha_worldXZUndisplaced_oceanDepth.w);
-					#endif
->>>>>>> 1aa58e48
 
 					#if _SHADOWS_ON
 					if (wt_biggerLod > 0.001)
