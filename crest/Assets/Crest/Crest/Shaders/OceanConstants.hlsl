--- conflicted
+++ resolved
@@ -23,27 +23,14 @@
 #define CREST_SHADOW_INDEX_SOFT 0
 #define CREST_SHADOW_INDEX_HARD 1
 
-<<<<<<< HEAD
-// @volatile: UnderwaterMaskValues These MUST match the values in UnderwaterPostProcessUtils.cs
-
-// Background
-#define UNDERWATER_MASK_NO_MASK 1.0
-// Water rendered from above
-#define UNDERWATER_MASK_WATER_SURFACE_ABOVE 0.0
-// Water rendered from below
-#define UNDERWATER_MASK_WATER_SURFACE_BELOW 2.0
-// Underwater effect applied from a distance (Only works for geometry not in the depth buffer)
-#define UNDERWATER_MASK_WINDOW 3.0
-
-#if defined(UNITY_SINGLE_PASS_STEREO) || defined(UNITY_STEREO_INSTANCING_ENABLED) || defined(UNITY_STEREO_MULTIVIEW_ENABLED)
-=======
 // Water rendered from above.
 #define UNDERWATER_MASK_ABOVE_SURFACE 0.0
 // Water rendered from below. Used to invert meniscus sampling so keep as 2.0.
 #define UNDERWATER_MASK_BELOW_SURFACE 2.0
+// Underwater effect applied from a distance (Only works for geometry not in the depth buffer)
+#define UNDERWATER_MASK_WINDOW 3.0
 
 #if defined(STEREO_INSTANCING_ON) || defined(STEREO_MULTIVIEW_ON)
->>>>>>> 644cc8c7
 #define CREST_HANDLE_XR 1
 #else
 #define CREST_HANDLE_XR 0
