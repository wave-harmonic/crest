--- conflicted
+++ resolved
@@ -19,15 +19,12 @@
 // Bias ocean floor depth so that default (0) values in texture are not interpreted as shallow and generating foam everywhere
 #define CREST_OCEAN_DEPTH_BASELINE 1000.0
 
-<<<<<<< HEAD
-
-// @volatie:UnderwaterMaskValues These MUST match the values in UnderwaterPostProcessUtils.cs
-=======
 // Soft shadows is red, hard shadows is green.
 #define CREST_SHADOW_INDEX_SOFT 0
 #define CREST_SHADOW_INDEX_HARD 1
 
->>>>>>> 7f2a6622
+// @volatile: UnderwaterMaskValues These MUST match the values in UnderwaterPostProcessUtils.cs
+
 // Background
 #define UNDERWATER_MASK_NO_MASK 1.0
 // Water rendered from above
