// Crest Ocean System

// This file is subject to the MIT License as seen in the root of this folder structure (LICENSE)

uniform half3 _Diffuse;

// this is copied from the render target by unity
uniform sampler2D _BackgroundTexture;

#define DEPTH_OUTSCATTER_CONSTANT 0.25

#if _TRANSPARENCY_ON
uniform half _RefractionStrength;
#endif // _TRANSPARENCY_ON
uniform half4 _DepthFogDensity;

#if _SUBSURFACESCATTERING_ON
uniform half3 _SubSurfaceColour;
uniform half _SubSurfaceBase;
uniform half _SubSurfaceSun;
uniform half _SubSurfaceSunFallOff;
uniform half _SubSurfaceHeightMax;
uniform half _SubSurfaceHeightPower;
uniform half3 _SubSurfaceCrestColour;
#endif // _SUBSURFACESCATTERING_ON

#if _SUBSURFACESHALLOWCOLOUR_ON
uniform half _SubSurfaceDepthMax;
uniform half _SubSurfaceDepthPower;
uniform half3 _SubSurfaceShallowCol;
#if _SHADOWS_ON
uniform half3 _SubSurfaceShallowColShadow;
#endif // _SHADOWS_ON
#endif // _SUBSURFACESHALLOWCOLOUR_ON

#if _CAUSTICS_ON
uniform sampler2D _CausticsTexture;
uniform half _CausticsTextureScale;
uniform half _CausticsTextureAverage;
uniform half _CausticsStrength;
uniform half _CausticsFocalDepth;
uniform half _CausticsDepthOfField;
uniform half _CausticsDistortionScale;
uniform half _CausticsDistortionStrength;
#endif // _CAUSTICS_ON

#if _SHADOWS_ON
uniform half3 _DiffuseShadow;
#endif

half3 ScatterColour(
	in const float3 i_surfaceWorldPos, in const half i_surfaceOceanDepth, in const float3 i_cameraPos,
	in const half3 i_lightDir, in const half3 i_view, in const fixed i_shadow,
	in const bool i_underwater, in const bool i_outscatterLight)
{
	half depth;
	half waveHeight;
	half shadow = 1.0;
	if (i_underwater)
	{
		// compute scatter colour from cam pos. two scenarios this can be called:
		// 1. rendering ocean surface from bottom, in which case the surface may be some distance away. use the scatter
		//    colour at the camera, not at the surface, to make sure its consistent.
		// 2. for the underwater skirt geometry, we don't have the lod data sampled from the verts with lod transitions etc,
		//    so just approximate by sampling at the camera position.
		// this used to sample LOD1 but that doesnt work in last LOD, the data will be missing.
		const float3 uv_smallerLod = WorldToUV(i_cameraPos.xz);
		depth = CREST_OCEAN_DEPTH_BASELINE;
		SampleSeaDepth(_LD_TexArray_SeaFloorDepth, uv_smallerLod, 1.0, depth);
		waveHeight = 0.0;

#if _SHADOWS_ON
		half2 shadowSoftHard = 0.0;
		SampleShadow(_LD_TexArray_Shadow, uv_smallerLod, 1.0, shadowSoftHard);
		shadow = 1.0 - shadowSoftHard.x;
#endif
	}
	else
	{
		// above water - take data from geometry
		depth = i_surfaceOceanDepth;
		waveHeight = i_surfaceWorldPos.y - _OceanCenterPosWorld.y;
		shadow = i_shadow;
	}

	// base colour
	half3 col = _Diffuse;

#if _SHADOWS_ON
	col = lerp(_DiffuseShadow, col, shadow);
#endif

#if _SUBSURFACESCATTERING_ON
	{
#if _SUBSURFACESHALLOWCOLOUR_ON
		float shallowness = pow(1. - saturate(depth / _SubSurfaceDepthMax), _SubSurfaceDepthPower);
		half3 shallowCol = _SubSurfaceShallowCol;
#if _SHADOWS_ON
		shallowCol = lerp(_SubSurfaceShallowColShadow, shallowCol, shadow);
#endif
		col = lerp(col, shallowCol, shallowness);
#endif

#if _SUBSURFACEHEIGHTLERP_ON
		col += pow(saturate(0.5 + 2.0 * waveHeight / _SubSurfaceHeightMax), _SubSurfaceHeightPower) * _SubSurfaceCrestColour.rgb;
#endif

		// light
		// use the constant term (0th order) of SH stuff - this is the average. it seems to give the right kind of colour
		col *= half3(unity_SHAr.w, unity_SHAg.w, unity_SHAb.w);

		// Approximate subsurface scattering - add light when surface faces viewer. Use geometry normal - don't need high freqs.
		half towardsSun = pow(max(0., dot(i_lightDir, -i_view)), _SubSurfaceSunFallOff);
		col += (_SubSurfaceBase + _SubSurfaceSun * towardsSun) * _SubSurfaceColour.rgb * _LightColor0 * shadow;
	}
#endif // _SUBSURFACESCATTERING_ON

	// outscatter light - attenuate the final colour by the camera depth under the water, to approximate less
	// throughput due to light scatter as the camera gets further under water.
	if (i_outscatterLight)
	{
		half camDepth = max(_OceanCenterPosWorld.y - _WorldSpaceCameraPos.y, 0.0);
		if (i_underwater)
		{
			col *= exp(-_DepthFogDensity.xyz * camDepth * DEPTH_OUTSCATTER_CONSTANT);
		}
	}

	return col;
}


#if _CAUSTICS_ON
void ApplyCaustics(in const half3 i_view, in const half3 i_lightDir, in const float i_sceneZ, in sampler2D i_normals, in const bool i_underwater, inout half3 io_sceneColour)
{
	// could sample from the screen space shadow texture to attenuate this..
	// underwater caustics - dedicated to P
	// TODO(caustics): make i_view negative?
	float3 camForward = mul((float3x3)unity_CameraToWorld, float3(0., 0., 1.));
<<<<<<< HEAD
	float3 scenePos = _WorldSpaceCameraPos - i_view * i_sceneZ / dot(camForward, i_view);
	const float3 scenePosUV = WorldToUV_NextLod(scenePos.xz);
=======
	float3 scenePos = _WorldSpaceCameraPos - i_view * i_sceneZ / dot(camForward, -i_view);
	const float3 scenePosUV = WorldToUV_BiggerLod(scenePos.xz);
>>>>>>> d8d4f550
	half3 disp = 0.;
	// this gives height at displaced position, not exactly at query position.. but it helps. i cant pass this from vert shader
	// because i dont know it at scene pos.
	SampleDisplacements(_LD_TexArray_AnimatedWaves, scenePosUV, 1.0, disp);
	half waterHeight = _OceanCenterPosWorld.y + disp.y;
	half sceneDepth = waterHeight - scenePos.y;
	// Compute mip index manually, with bias based on sea floor depth. We compute it manually because if it is computed automatically it produces ugly patches
	// where samples are stretched/dilated. The bias is to give a focusing effect to caustics - they are sharpest at a particular depth. This doesn't work amazingly
	// well and could be replaced.
	float mipLod = log2(i_sceneZ) + abs(sceneDepth - _CausticsFocalDepth) / _CausticsDepthOfField;
	// project along light dir, but multiply by a fudge factor reduce the angle bit - compensates for fact that in real life
	// caustics come from many directions and don't exhibit such a strong directonality
	float2 surfacePosXZ = scenePos.xz + i_lightDir.xz * sceneDepth / (4.*i_lightDir.y);
	half2 causticN = _CausticsDistortionStrength * UnpackNormal(tex2D(i_normals, surfacePosXZ / _CausticsDistortionScale)).xy;
	float4 cuv1 = float4((surfacePosXZ / _CausticsTextureScale + 1.3 *causticN + float2(0.044*_CrestTime + 17.16, -0.169*_CrestTime)), 0., mipLod);
	float4 cuv2 = float4((1.37*surfacePosXZ / _CausticsTextureScale + 1.77*causticN + float2(0.248*_CrestTime, 0.117*_CrestTime)), 0., mipLod);

	half causticsStrength = _CausticsStrength;
#if _SHADOWS_ON
	{
		half2 causticShadow = 0.0;
		// As per the comment for the underwater code in ScatterColour,
		// LOD_1 data can be missing when underwater
		if(i_underwater)
		{
			const float3 uv_smallerLod = WorldToUV(surfacePosXZ);
			SampleShadow(_LD_TexArray_Shadow, uv_smallerLod, 1.0, causticShadow);
		}
		else
		{
			// only sample the bigger lod. if pops are noticeable this could lerp the 2 lods smoothly, but i didnt notice issues.
			float3 uv_biggerLod = WorldToUV_BiggerLod(surfacePosXZ);
			SampleShadow(_LD_TexArray_Shadow, uv_biggerLod, 1.0, causticShadow);
		}
		causticsStrength *= 1.0 - causticShadow.y;
	}
#endif // _SHADOWS_ON

	io_sceneColour *= 1.0 + causticsStrength *
		(0.5*tex2Dlod(_CausticsTexture, cuv1).x + 0.5*tex2Dlod(_CausticsTexture, cuv2).x - _CausticsTextureAverage);
}
#endif // _CAUSTICS_ON

#if _CAUSTICS_ON
void ApplyGodRays(in const half3 i_view, in const half3 i_lightDir, in const float i_sceneZ, in sampler2D i_normals, in const bool i_underwater, inout half3 io_sceneColour)
{
	const uint numSamples = 48;
	// Sampling a high mip gives a nice, soft effect whilst reducing artifacts caused by sample distance
	const float mipLod = 6;
	float sampleDistance = .15;
	float totalSampleDistance = 1;
	float3 camForward = mul((float3x3)unity_CameraToWorld, float3(0., 0., 1.));
	for(uint currentSample = 0; currentSample < numSamples; currentSample++)
	{
		float3 samplePos = _WorldSpaceCameraPos + (-i_view * totalSampleDistance);
		const float3 samplePosUV = WorldToUV_NextLod(samplePos.xz);

		half3 disp = 0.;
		SampleDisplacements(_LD_TexArray_AnimatedWaves, samplePosUV, 1.0, disp);
		const half waterHeightAboveSample = _OceanCenterPosWorld.y + disp.y;
		if(samplePos.y < waterHeightAboveSample) {

			const float2 surfacePosXZ = float2(samplePos.x, samplePos.z) - (i_lightDir * dot(i_lightDir, _OceanCenterPosWorld.y - samplePos.y)).xz;
			const float3 surfacePosUV = WorldToUV_NextLod(samplePos.xz);
			SampleDisplacements(_LD_TexArray_AnimatedWaves, surfacePosUV, 1.0, disp);
			const half waterHeightAtPointRayEntersOcean = _OceanCenterPosWorld.y + disp.y;

			half rayTravelDistanceInWater = waterHeightAtPointRayEntersOcean - samplePos.y;
			if (rayTravelDistanceInWater < 0) { rayTravelDistanceInWater = 0; }

			const half2 causticN = _CausticsDistortionStrength * UnpackNormal(tex2D(i_normals, surfacePosXZ / _CausticsDistortionScale)).xy;
			const half4 cuv1 = half4((surfacePosXZ / _CausticsTextureScale + 1.3 * causticN + half2(0.044*_CrestTime + 17.16, -0.169*_CrestTime)), 0., mipLod);
			const half4 cuv2 = half4((1.37*surfacePosXZ / _CausticsTextureScale + 1.77 * causticN + half2(0.248*_CrestTime, 0.117*_CrestTime)), 0., mipLod);

			half causticsStrength = _CausticsStrength;
			#if _SHADOWS_ON
			{
				fixed2 causticShadow = 0.;
				// As per the comment for the underwater code in ScatterColour,
				// LOD_1 data can be missing when underwater
				if(i_underwater)
				{
					const float3 uv_smallerLod = WorldToUV(surfacePosXZ);
					SampleShadow(_LD_TexArray_Shadow, uv_smallerLod, 1.0, causticShadow);
				}
				else
				{
					// only sample the bigger lod. if pops are noticeable this could lerp the 2 lods smoothly, but i didnt notice issues.
					float3 uv_biggerLod = WorldToUV_NextLod(surfacePosXZ);
					SampleShadow(_LD_TexArray_Shadow, uv_biggerLod, 1.0, causticShadow);
				}
				causticsStrength *= 1. - causticShadow.y;

				// Don't draw caustics behind the scene
				if (totalSampleDistance > (i_sceneZ / dot(-camForward, i_view))) causticsStrength = 0;
			}
			#endif // _SHADOWS_ON

			causticsStrength *=
				0.2 *
				(
					exp(-_DepthFogDensity * (totalSampleDistance + sampleDistance) * DEPTH_OUTSCATTER_CONSTANT)
					- exp(-_DepthFogDensity * (totalSampleDistance) * DEPTH_OUTSCATTER_CONSTANT)
				) /
				(-_DepthFogDensity * DEPTH_OUTSCATTER_CONSTANT * (rayTravelDistanceInWater + 1));

			io_sceneColour += causticsStrength *
				(0.5*tex2Dlod(_CausticsTexture, cuv1).x + 0.5*tex2Dlod(_CausticsTexture, cuv2).x - _CausticsTextureAverage);

		}
		totalSampleDistance += sampleDistance;
		sampleDistance *= 1.01;
	}
}
#endif // _CAUSTICS_ON


half3 OceanEmission(in const half3 i_view, in const half3 i_n_pixel, in const float3 i_lightDir,
	in const half4 i_grabPos, in const float i_pixelZ, in const half2 i_uvDepth, in const float i_sceneZ, in const float i_sceneZ01,
	in const half3 i_bubbleCol, in sampler2D i_normals, in sampler2D i_cameraDepths, in const bool i_underwater, in const half3 i_scatterCol)
{
	half3 col = i_scatterCol;

	// underwater bubbles reflect in light
	col += i_bubbleCol;

#if _TRANSPARENCY_ON

	// View ray intersects geometry surface either above or below ocean surface

	const half2 uvBackground = i_grabPos.xy / i_grabPos.w;
	half3 sceneColour;
	half3 alpha = 0.;
	float depthFogDistance;

	// Depth fog & caustics - only if view ray starts from above water
	if (!i_underwater)
	{
		const half2 refractOffset = _RefractionStrength * i_n_pixel.xz * min(1.0, 0.5*(i_sceneZ - i_pixelZ)) / i_sceneZ;
		const float sceneZRefract = LinearEyeDepth(tex2D(i_cameraDepths, i_uvDepth + refractOffset).x);
		half2 uvBackgroundRefract;

		// Compute depth fog alpha based on refracted position if it landed on an underwater surface, or on unrefracted depth otherwise
		if (sceneZRefract > i_pixelZ)
		{
			depthFogDistance = sceneZRefract - i_pixelZ;
			uvBackgroundRefract = uvBackground + refractOffset;
		}
		else
		{
			// It seems that when MSAA is enabled this can sometimes be negative
			depthFogDistance = max(i_sceneZ - i_pixelZ, 0.0);

			// We have refracted onto a surface in front of the water. Cancel the refraction offset.
			uvBackgroundRefract = uvBackground;
		}

		sceneColour = tex2D(_BackgroundTexture, uvBackgroundRefract).rgb;
#if _CAUSTICS_ON
		ApplyCaustics(i_view, i_lightDir, i_sceneZ, i_normals, i_underwater, sceneColour);
#endif
		alpha = 1.0 - exp(-_DepthFogDensity.xyz * depthFogDistance);
	}
	else
	{
		half2 uvBackgroundRefractSky = uvBackground + _RefractionStrength * i_n_pixel.xz;
		sceneColour = tex2D(_BackgroundTexture, uvBackgroundRefractSky).rgb;
		depthFogDistance = i_pixelZ;
		// keep alpha at 0 as UnderwaterReflection shader handles the blend
		// appropriately when looking at water from below
	}

	// blend from water colour to the scene colour
	col = lerp(sceneColour, col, alpha);
#endif // _TRANSPARENCY_ON

	return col;
}<|MERGE_RESOLUTION|>--- conflicted
+++ resolved
@@ -135,15 +135,9 @@
 {
 	// could sample from the screen space shadow texture to attenuate this..
 	// underwater caustics - dedicated to P
-	// TODO(caustics): make i_view negative?
 	float3 camForward = mul((float3x3)unity_CameraToWorld, float3(0., 0., 1.));
-<<<<<<< HEAD
-	float3 scenePos = _WorldSpaceCameraPos - i_view * i_sceneZ / dot(camForward, i_view);
-	const float3 scenePosUV = WorldToUV_NextLod(scenePos.xz);
-=======
 	float3 scenePos = _WorldSpaceCameraPos - i_view * i_sceneZ / dot(camForward, -i_view);
 	const float3 scenePosUV = WorldToUV_BiggerLod(scenePos.xz);
->>>>>>> d8d4f550
 	half3 disp = 0.;
 	// this gives height at displaced position, not exactly at query position.. but it helps. i cant pass this from vert shader
 	// because i dont know it at scene pos.
@@ -199,7 +193,7 @@
 	for(uint currentSample = 0; currentSample < numSamples; currentSample++)
 	{
 		float3 samplePos = _WorldSpaceCameraPos + (-i_view * totalSampleDistance);
-		const float3 samplePosUV = WorldToUV_NextLod(samplePos.xz);
+		const float3 samplePosUV = WorldToUV_BiggerLod(samplePos.xz);
 
 		half3 disp = 0.;
 		SampleDisplacements(_LD_TexArray_AnimatedWaves, samplePosUV, 1.0, disp);
@@ -207,7 +201,7 @@
 		if(samplePos.y < waterHeightAboveSample) {
 
 			const float2 surfacePosXZ = float2(samplePos.x, samplePos.z) - (i_lightDir * dot(i_lightDir, _OceanCenterPosWorld.y - samplePos.y)).xz;
-			const float3 surfacePosUV = WorldToUV_NextLod(samplePos.xz);
+			const float3 surfacePosUV = WorldToUV_BiggerLod(samplePos.xz);
 			SampleDisplacements(_LD_TexArray_AnimatedWaves, surfacePosUV, 1.0, disp);
 			const half waterHeightAtPointRayEntersOcean = _OceanCenterPosWorld.y + disp.y;
 
@@ -232,7 +226,7 @@
 				else
 				{
 					// only sample the bigger lod. if pops are noticeable this could lerp the 2 lods smoothly, but i didnt notice issues.
-					float3 uv_biggerLod = WorldToUV_NextLod(surfacePosXZ);
+					float3 uv_biggerLod = WorldToUV_BiggerLod(surfacePosXZ);
 					SampleShadow(_LD_TexArray_Shadow, uv_biggerLod, 1.0, causticShadow);
 				}
 				causticsStrength *= 1. - causticShadow.y;
