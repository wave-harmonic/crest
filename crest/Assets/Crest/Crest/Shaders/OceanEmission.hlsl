// Crest Ocean System

// This file is subject to the MIT License as seen in the root of this folder structure (LICENSE)

uniform half3 _Diffuse;

// this is copied from the render target by unity
uniform sampler2D _BackgroundTexture;

#define DEPTH_OUTSCATTER_CONSTANT 0.25

#if _TRANSPARENCY_ON
uniform half _RefractionStrength;
#endif // _TRANSPARENCY_ON
uniform half4 _DepthFogDensity;

#if _SUBSURFACESCATTERING_ON
uniform half3 _SubSurfaceColour;
uniform half _SubSurfaceBase;
uniform half _SubSurfaceSun;
uniform half _SubSurfaceSunFallOff;
uniform half _SubSurfaceHeightMax;
uniform half _SubSurfaceHeightPower;
uniform half3 _SubSurfaceCrestColour;
#endif // _SUBSURFACESCATTERING_ON

#if _SUBSURFACESHALLOWCOLOUR_ON
uniform half _SubSurfaceDepthMax;
uniform half _SubSurfaceDepthPower;
uniform half3 _SubSurfaceShallowCol;
#if _SHADOWS_ON
uniform half3 _SubSurfaceShallowColShadow;
#endif // _SHADOWS_ON
#endif // _SUBSURFACESHALLOWCOLOUR_ON

#if _CAUSTICS_ON
uniform sampler2D _CausticsTexture;
uniform half _CausticsTextureScale;
uniform half _CausticsTextureAverage;
uniform half _CausticsStrength;
uniform half _CausticsFocalDepth;
uniform half _CausticsDepthOfField;
uniform half _CausticsDistortionScale;
uniform half _CausticsDistortionStrength;
#endif // _CAUSTICS_ON

#if _SHADOWS_ON
uniform half3 _DiffuseShadow;
#endif

half3 ScatterColour(
	in const float3 i_surfaceWorldPos, in const half i_surfaceOceanDepth, in const float3 i_cameraPos,
	in const half3 i_lightDir, in const half3 i_view, in const fixed i_shadow,
	in const bool i_underwater, in const bool i_outscatterLight)
{
	half depth;
	half waveHeight;
	half shadow = 1.0;
	if (i_underwater)
	{
		// compute scatter colour from cam pos. two scenarios this can be called:
		// 1. rendering ocean surface from bottom, in which case the surface may be some distance away. use the scatter
		//    colour at the camera, not at the surface, to make sure its consistent.
		// 2. for the underwater skirt geometry, we don't have the lod data sampled from the verts with lod transitions etc,
		//    so just approximate by sampling at the camera position.
		// this used to sample LOD1 but that doesnt work in last LOD, the data will be missing.
		const float3 uv_smallerLod = WorldToUV(i_cameraPos.xz);
		depth = CREST_OCEAN_DEPTH_BASELINE;
		SampleSeaDepth(_LD_TexArray_SeaFloorDepth, uv_smallerLod, 1.0, depth);
		waveHeight = 0.0;

#if _SHADOWS_ON
		half2 shadowSoftHard = 0.0;
		SampleShadow(_LD_TexArray_Shadow, uv_smallerLod, 1.0, shadowSoftHard);
		shadow = 1.0 - shadowSoftHard.x;
#endif
	}
	else
	{
		// above water - take data from geometry
		depth = i_surfaceOceanDepth;
		waveHeight = i_surfaceWorldPos.y - _OceanCenterPosWorld.y;
		shadow = i_shadow;
	}

	// base colour
	half3 col = _Diffuse;

#if _SHADOWS_ON
	col = lerp(_DiffuseShadow, col, shadow);
#endif

#if _SUBSURFACESCATTERING_ON
	{
#if _SUBSURFACESHALLOWCOLOUR_ON
		float shallowness = pow(1. - saturate(depth / _SubSurfaceDepthMax), _SubSurfaceDepthPower);
		half3 shallowCol = _SubSurfaceShallowCol;
#if _SHADOWS_ON
		shallowCol = lerp(_SubSurfaceShallowColShadow, shallowCol, shadow);
#endif
		col = lerp(col, shallowCol, shallowness);
#endif

#if _SUBSURFACEHEIGHTLERP_ON
		col += pow(saturate(0.5 + 2.0 * waveHeight / _SubSurfaceHeightMax), _SubSurfaceHeightPower) * _SubSurfaceCrestColour.rgb;
#endif

		// light
		// use the constant term (0th order) of SH stuff - this is the average. it seems to give the right kind of colour
		col *= half3(unity_SHAr.w, unity_SHAg.w, unity_SHAb.w);

		// Approximate subsurface scattering - add light when surface faces viewer. Use geometry normal - don't need high freqs.
		half towardsSun = pow(max(0., dot(i_lightDir, -i_view)), _SubSurfaceSunFallOff);
		col += (_SubSurfaceBase + _SubSurfaceSun * towardsSun) * _SubSurfaceColour.rgb * _LightColor0 * shadow;
	}
#endif // _SUBSURFACESCATTERING_ON

	// outscatter light - attenuate the final colour by the camera depth under the water, to approximate less
	// throughput due to light scatter as the camera gets further under water.
	if (i_outscatterLight)
	{
		half camDepth = max(_OceanCenterPosWorld.y - _WorldSpaceCameraPos.y, 0.0);
		if (i_underwater)
		{
			col *= exp(-_DepthFogDensity.xyz * camDepth * DEPTH_OUTSCATTER_CONSTANT);
		}
	}

	return col;
}


#if _CAUSTICS_ON
void ApplyCaustics(in const half3 i_view, in const half3 i_lightDir, in const float i_sceneZ, in sampler2D i_normals, in const bool i_underwater, inout half3 io_sceneColour)
{
	// could sample from the screen space shadow texture to attenuate this..
	// underwater caustics - dedicated to P
	float3 camForward = mul((float3x3)unity_CameraToWorld, float3(0., 0., 1.));
<<<<<<< HEAD
	float3 scenePos = _WorldSpaceCameraPos + (i_view * i_sceneZ / dot(camForward, i_view));
	const float2 scenePosUV = LD_1_WorldToUV(scenePos.xz);
=======
	float3 scenePos = _WorldSpaceCameraPos - i_view * i_sceneZ / dot(camForward, -i_view);
	const float3 scenePosUV = WorldToUV_NextLod(scenePos.xz);
>>>>>>> a479ccf0
	half3 disp = 0.;
	// this gives height at displaced position, not exactly at query position.. but it helps. i cant pass this from vert shader
	// because i dont know it at scene pos.
	SampleDisplacements(_LD_TexArray_AnimatedWaves, scenePosUV, 1.0, disp);
	half waterHeight = _OceanCenterPosWorld.y + disp.y;
	half sceneDepth = waterHeight - scenePos.y;
	// Compute mip index manually, with bias based on sea floor depth. We compute it manually because if it is computed automatically it produces ugly patches
	// where samples are stretched/dilated. The bias is to give a focusing effect to caustics - they are sharpest at a particular depth. This doesn't work amazingly
	// well and could be replaced.
	float mipLod = log2(i_sceneZ) + abs(sceneDepth - _CausticsFocalDepth) / _CausticsDepthOfField;
	// project along light dir, but multiply by a fudge factor reduce the angle bit - compensates for fact that in real life
	// caustics come from many directions and don't exhibit such a strong directonality
	float2 surfacePosXZ = scenePos.xz + i_lightDir.xz * sceneDepth / (4.*i_lightDir.y);
	half2 causticN = _CausticsDistortionStrength * UnpackNormal(tex2D(i_normals, surfacePosXZ / _CausticsDistortionScale)).xy;
	float4 cuv1 = float4((surfacePosXZ / _CausticsTextureScale + 1.3 *causticN + float2(0.044*_CrestTime + 17.16, -0.169*_CrestTime)), 0., mipLod);
	float4 cuv2 = float4((1.37*surfacePosXZ / _CausticsTextureScale + 1.77*causticN + float2(0.248*_CrestTime, 0.117*_CrestTime)), 0., mipLod);

	half causticsStrength = _CausticsStrength;
#if _SHADOWS_ON
	{
		half2 causticShadow = 0.0;
		// As per the comment for the underwater code in ScatterColour,
		// LOD_1 data can be missing when underwater
		if(i_underwater)
		{
			const float3 uv_smallerLod = WorldToUV(surfacePosXZ);
			SampleShadow(_LD_TexArray_Shadow, uv_smallerLod, 1.0, causticShadow);
		}
		else
		{
			// only sample the bigger lod. if pops are noticeable this could lerp the 2 lods smoothly, but i didnt notice issues.
			float3 uv_biggerLod = WorldToUV_NextLod(surfacePosXZ);
			SampleShadow(_LD_TexArray_Shadow, uv_biggerLod, 1.0, causticShadow);
		}
		causticsStrength *= 1.0 - causticShadow.y;
	}
#endif // _SHADOWS_ON

	io_sceneColour *= 1.0 + causticsStrength *
		(0.5*tex2Dlod(_CausticsTexture, cuv1).x + 0.5*tex2Dlod(_CausticsTexture, cuv2).x - _CausticsTextureAverage);
}
#endif // _CAUSTICS_ON

#if _CAUSTICS_ON
void ApplyGodRays(in const half3 i_view, in const half3 i_lightDir, in const float i_sceneZ, in sampler2D i_normals, in const bool i_underwater, inout half3 io_sceneColour)
{
	const uint numSamples = 48;
	// Sampling a high mip gives a nice, soft effect whilst reducing artifacts caused by sample distance
	const float mipLod = 6;
	float sampleDistance = .15;
	float totalSampleDistance = 1;
	float3 camForward = mul((float3x3)unity_CameraToWorld, float3(0., 0., 1.));
	for(uint currentSample = 0; currentSample < numSamples; currentSample++)
	{
		float3 samplePos = _WorldSpaceCameraPos + (-i_view * totalSampleDistance);
		const float2 samplePosUV = LD_1_WorldToUV(samplePos.xz);

		half3 disp = 0.;
		SampleDisplacements(_LD_Sampler_AnimatedWaves_1, samplePosUV, 1.0, disp);
		const half waterHeightAboveSample = _OceanCenterPosWorld.y + disp.y;
		if(samplePos.y < waterHeightAboveSample) {

			const float2 surfacePosXZ = float2(samplePos.x, samplePos.z) - (i_lightDir * dot(i_lightDir, _OceanCenterPosWorld.y - samplePos.y)).xz;
			const float2 surfacePosUV = LD_1_WorldToUV(samplePos.xz);
			SampleDisplacements(_LD_Sampler_AnimatedWaves_1, surfacePosUV, 1.0, disp);
			const half waterHeightAtPointRayEntersOcean = _OceanCenterPosWorld.y + disp.y;

			half rayTravelDistanceInWater = waterHeightAtPointRayEntersOcean - samplePos.y;
			if (rayTravelDistanceInWater < 0) { rayTravelDistanceInWater = 0; }

			const half2 causticN = _CausticsDistortionStrength * UnpackNormal(tex2D(i_normals, surfacePosXZ / _CausticsDistortionScale)).xy;
			const half4 cuv1 = half4((surfacePosXZ / _CausticsTextureScale + 1.3 * causticN + half2(0.044*_CrestTime + 17.16, -0.169*_CrestTime)), 0., mipLod);
			const half4 cuv2 = half4((1.37*surfacePosXZ / _CausticsTextureScale + 1.77 * causticN + half2(0.248*_CrestTime, 0.117*_CrestTime)), 0., mipLod);

			half causticsStrength = _CausticsStrength;
			#if _SHADOWS_ON
			{
				fixed2 causticShadow = 0.;
				// As per the comment for the underwater code in ScatterColour,
				// LOD_1 data can be missing when underwater
				if(i_underwater)
				{
					const float2 uv_0 = LD_0_WorldToUV(surfacePosXZ);
					SampleShadow(_LD_Sampler_Shadow_0, uv_0, 1.0, causticShadow);
				}
				else
				{
					// only sample the bigger lod. if pops are noticeable this could lerp the 2 lods smoothly, but i didnt notice issues.
					float2 uv_1 = LD_1_WorldToUV(surfacePosXZ);
					SampleShadow(_LD_Sampler_Shadow_1, uv_1, 1.0, causticShadow);
				}
				causticsStrength *= 1. - causticShadow.y;

				// Don't draw caustics behind the scene
				if (totalSampleDistance > (i_sceneZ / dot(-camForward, i_view))) causticsStrength = 0;
			}
			#endif // _SHADOWS_ON

			causticsStrength *=
				0.2 *
				(
					exp(-_DepthFogDensity * (totalSampleDistance + sampleDistance) * DEPTH_OUTSCATTER_CONSTANT)
					- exp(-_DepthFogDensity * (totalSampleDistance) * DEPTH_OUTSCATTER_CONSTANT)
				) /
				(-_DepthFogDensity * DEPTH_OUTSCATTER_CONSTANT * (rayTravelDistanceInWater + 1));

			io_sceneColour += causticsStrength *
				(0.5*tex2Dlod(_CausticsTexture, cuv1).x + 0.5*tex2Dlod(_CausticsTexture, cuv2).x - _CausticsTextureAverage);

		}
		totalSampleDistance += sampleDistance;
		sampleDistance *= 1.01;
	}
}
#endif // _CAUSTICS_ON


half3 OceanEmission(in const half3 i_view, in const half3 i_n_pixel, in const float3 i_lightDir,
	in const half4 i_grabPos, in const float i_pixelZ, in const half2 i_uvDepth, in const float i_sceneZ, in const float i_sceneZ01,
	in const half3 i_bubbleCol, in sampler2D i_normals, in sampler2D i_cameraDepths, in const bool i_underwater, in const half3 i_scatterCol)
{
	half3 col = i_scatterCol;

	// underwater bubbles reflect in light
	col += i_bubbleCol;

#if _TRANSPARENCY_ON

	// View ray intersects geometry surface either above or below ocean surface

	const half2 uvBackground = i_grabPos.xy / i_grabPos.w;
	half3 sceneColour;
	half3 alpha = 0.;
	float depthFogDistance;

	// Depth fog & caustics - only if view ray starts from above water
	if (!i_underwater)
	{
		const half2 refractOffset = _RefractionStrength * i_n_pixel.xz * min(1.0, 0.5*(i_sceneZ - i_pixelZ)) / i_sceneZ;
		const float sceneZRefract = LinearEyeDepth(tex2D(i_cameraDepths, i_uvDepth + refractOffset).x);
		half2 uvBackgroundRefract;

		// Compute depth fog alpha based on refracted position if it landed on an underwater surface, or on unrefracted depth otherwise
		if (sceneZRefract > i_pixelZ)
		{
			depthFogDistance = sceneZRefract - i_pixelZ;
			uvBackgroundRefract = uvBackground + refractOffset;
		}
		else
		{
			// It seems that when MSAA is enabled this can sometimes be negative
			depthFogDistance = max(i_sceneZ - i_pixelZ, 0.0);

			// We have refracted onto a surface in front of the water. Cancel the refraction offset.
			uvBackgroundRefract = uvBackground;
		}

		sceneColour = tex2D(_BackgroundTexture, uvBackgroundRefract).rgb;
#if _CAUSTICS_ON
		ApplyCaustics(i_view, i_lightDir, i_sceneZ, i_normals, i_underwater, sceneColour);
#endif
		alpha = 1.0 - exp(-_DepthFogDensity.xyz * depthFogDistance);
	}
	else
	{
		half2 uvBackgroundRefractSky = uvBackground + _RefractionStrength * i_n_pixel.xz;
		sceneColour = tex2D(_BackgroundTexture, uvBackgroundRefractSky).rgb;
		depthFogDistance = i_pixelZ;
		// keep alpha at 0 as UnderwaterReflection shader handles the blend
		// appropriately when looking at water from below
	}

	// blend from water colour to the scene colour
	col = lerp(sceneColour, col, alpha);
#endif // _TRANSPARENCY_ON

	return col;
}<|MERGE_RESOLUTION|>--- conflicted
+++ resolved
@@ -135,14 +135,10 @@
 {
 	// could sample from the screen space shadow texture to attenuate this..
 	// underwater caustics - dedicated to P
+	// TODO(caustics): make i_view negative?
 	float3 camForward = mul((float3x3)unity_CameraToWorld, float3(0., 0., 1.));
-<<<<<<< HEAD
-	float3 scenePos = _WorldSpaceCameraPos + (i_view * i_sceneZ / dot(camForward, i_view));
-	const float2 scenePosUV = LD_1_WorldToUV(scenePos.xz);
-=======
-	float3 scenePos = _WorldSpaceCameraPos - i_view * i_sceneZ / dot(camForward, -i_view);
+	float3 scenePos = _WorldSpaceCameraPos - i_view * i_sceneZ / dot(camForward, i_view);
 	const float3 scenePosUV = WorldToUV_NextLod(scenePos.xz);
->>>>>>> a479ccf0
 	half3 disp = 0.;
 	// this gives height at displaced position, not exactly at query position.. but it helps. i cant pass this from vert shader
 	// because i dont know it at scene pos.
@@ -198,16 +194,16 @@
 	for(uint currentSample = 0; currentSample < numSamples; currentSample++)
 	{
 		float3 samplePos = _WorldSpaceCameraPos + (-i_view * totalSampleDistance);
-		const float2 samplePosUV = LD_1_WorldToUV(samplePos.xz);
+		const float3 samplePosUV = WorldToUV_NextLod(samplePos.xz);
 
 		half3 disp = 0.;
-		SampleDisplacements(_LD_Sampler_AnimatedWaves_1, samplePosUV, 1.0, disp);
+		SampleDisplacements(_LD_TexArray_AnimatedWaves, samplePosUV, 1.0, disp);
 		const half waterHeightAboveSample = _OceanCenterPosWorld.y + disp.y;
 		if(samplePos.y < waterHeightAboveSample) {
 
 			const float2 surfacePosXZ = float2(samplePos.x, samplePos.z) - (i_lightDir * dot(i_lightDir, _OceanCenterPosWorld.y - samplePos.y)).xz;
-			const float2 surfacePosUV = LD_1_WorldToUV(samplePos.xz);
-			SampleDisplacements(_LD_Sampler_AnimatedWaves_1, surfacePosUV, 1.0, disp);
+			const float3 surfacePosUV = WorldToUV_NextLod(samplePos.xz);
+			SampleDisplacements(_LD_TexArray_AnimatedWaves, surfacePosUV, 1.0, disp);
 			const half waterHeightAtPointRayEntersOcean = _OceanCenterPosWorld.y + disp.y;
 
 			half rayTravelDistanceInWater = waterHeightAtPointRayEntersOcean - samplePos.y;
@@ -225,14 +221,14 @@
 				// LOD_1 data can be missing when underwater
 				if(i_underwater)
 				{
-					const float2 uv_0 = LD_0_WorldToUV(surfacePosXZ);
-					SampleShadow(_LD_Sampler_Shadow_0, uv_0, 1.0, causticShadow);
+					const float3 uv_smallerLod = WorldToUV(surfacePosXZ);
+					SampleShadow(_LD_TexArray_Shadow, uv_smallerLod, 1.0, causticShadow);
 				}
 				else
 				{
 					// only sample the bigger lod. if pops are noticeable this could lerp the 2 lods smoothly, but i didnt notice issues.
-					float2 uv_1 = LD_1_WorldToUV(surfacePosXZ);
-					SampleShadow(_LD_Sampler_Shadow_1, uv_1, 1.0, causticShadow);
+					float3 uv_biggerLod = WorldToUV_NextLod(surfacePosXZ);
+					SampleShadow(_LD_TexArray_Shadow, uv_biggerLod, 1.0, causticShadow);
 				}
 				causticsStrength *= 1. - causticShadow.y;
 
