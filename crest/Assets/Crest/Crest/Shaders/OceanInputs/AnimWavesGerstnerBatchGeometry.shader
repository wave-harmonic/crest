// Crest Ocean System

// This file is subject to the MIT License as seen in the root of this folder structure (LICENSE)

// Renders gerstner waves from geometry. Allows localised wave areas. Can fade waves based on UVs - fades to 0
// as U or V approach 0 or 1, with configurable feather width. Can also take weight from vertex colour (red channel).
Shader "Crest/Inputs/Animated Waves/Gerstner Batch Geometry"
{
	Properties
	{
		[Toggle] _WeightFromVertexColourRed("Weight from vertex colour (red channel)", Float) = 0
		[Toggle] _FeatherAtUVExtents("Feather at UV extents", Float) = 0
		_FeatherWidth("Feather width", Range(0.001, 0.5)) = 0.1
	}

	SubShader
	{
		Pass
		{
			Blend One One
			ZWrite Off
			ZTest Always
			Cull Off

			CGPROGRAM
			#pragma vertex Vert
			#pragma fragment Frag
			#pragma multi_compile __ CREST_DIRECT_TOWARDS_POINT_INTERNAL
			#pragma shader_feature _WEIGHTFROMVERTEXCOLOURRED_ON
			#pragma shader_feature _FEATHERATUVEXTENTS_ON

			#include "UnityCG.cginc"

			#include "../OceanGlobals.hlsl"
			#include "../OceanInputsDriven.hlsl"
			#include "../OceanLODData.hlsl"

			#include "GerstnerShared.hlsl"

			CBUFFER_START(GerstnerPerMaterial)
			half _FeatherWidth;
			float3 _DisplacementAtInputPosition;
			CBUFFER_END

			struct Attributes
			{
				float3 positionOS : POSITION;
				float2 uv : TEXCOORD0;
#if _WEIGHTFROMVERTEXCOLOURRED_ON
				float3 colour : COLOR0;
#endif
			};

			struct Varyings
			{
				float4 positionCS : SV_POSITION;
				float4 worldPosXZ_uv : TEXCOORD0;
				float4 uv_slice_wt : TEXCOORD1;
#if _WEIGHTFROMVERTEXCOLOURRED_ON
				float weight : TEXCOORD2;
#endif
			};

			Varyings Vert(Attributes input)
			{
				Varyings o;
<<<<<<< HEAD
=======
				
				o.positionCS = UnityObjectToClipPos(input.positionOS);
>>>>>>> b9f6bf68

				float3 worldPos = mul(unity_ObjectToWorld, float4(input.positionOS, 1.0)).xyz;
				// Correct for displacement
				worldPos.xz -= _DisplacementAtInputPosition.xz;

				o.positionCS = mul(UNITY_MATRIX_VP, float4(worldPos, 1.0));

				o.worldPosXZ_uv.xy = worldPos.xz;
				o.worldPosXZ_uv.zw = input.uv;

				o.uv_slice_wt.xyz = WorldToUV(o.worldPosXZ_uv.xy, _LD_SliceIndex);
				o.uv_slice_wt.w = 1.0;

#if _WEIGHTFROMVERTEXCOLOURRED_ON
				o.weight = input.colour.x;
#endif

				return o;
			}

			half4 Frag(Varyings input) : SV_Target
			{
				float wt = 1.0;

#if _WEIGHTFROMVERTEXCOLOURRED_ON
				wt *= input.weight;
#endif

#if _FEATHERATUVEXTENTS_ON
				float2 offset = abs(input.worldPosXZ_uv.zw - 0.5);
				float r_l1 = max(offset.x, offset.y);
				wt *= saturate(1.0 - (r_l1 - (0.5 - _FeatherWidth)) / _FeatherWidth);
#endif

				return wt * ComputeGerstner(input.worldPosXZ_uv.xy, input.uv_slice_wt.xyz);
			}
			ENDCG
		}
	}
}<|MERGE_RESOLUTION|>--- conflicted
+++ resolved
@@ -64,11 +64,7 @@
 			Varyings Vert(Attributes input)
 			{
 				Varyings o;
-<<<<<<< HEAD
-=======
 				
-				o.positionCS = UnityObjectToClipPos(input.positionOS);
->>>>>>> b9f6bf68
 
 				float3 worldPos = mul(unity_ObjectToWorld, float4(input.positionOS, 1.0)).xyz;
 				// Correct for displacement
