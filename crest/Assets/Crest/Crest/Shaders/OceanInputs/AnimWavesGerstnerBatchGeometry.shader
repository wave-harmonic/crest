--- conflicted
+++ resolved
@@ -64,12 +64,6 @@
 			Varyings Vert(Attributes input)
 			{
 				Varyings o;
-<<<<<<< HEAD
-
-				o.positionCS = UnityObjectToClipPos(input.positionOS);
-=======
-				
->>>>>>> c5e0f0fc
 
 				float3 worldPos = mul(unity_ObjectToWorld, float4(input.positionOS, 1.0)).xyz;
 				// Correct for displacement
