--- conflicted
+++ resolved
@@ -27,12 +27,9 @@
 
 			#include "UnityCG.cginc"
 
-<<<<<<< HEAD
 			#include "../../OceanConstants.hlsl"
-=======
 			#include "../../OceanGlobals.hlsl"
 			#include "../../OceanInputsDriven.hlsl"
->>>>>>> 7bdc6021
 			#include "../../OceanLODData.hlsl"
 
 			// IMPORTANT - this mirrors the constant with the same name in ShapeGerstnerBatched.cs, both must be updated together!
