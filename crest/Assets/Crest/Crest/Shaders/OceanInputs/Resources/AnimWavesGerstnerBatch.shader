// Crest Ocean System

// This file is subject to the MIT License as seen in the root of this folder structure (LICENSE)

// A batch of Gerstner components
Shader "Crest/Inputs/Animated Waves/Gerstner Batch"
{
	Properties
	{
		// This is purely for convenience - it makes the value appear in material section of the inspector and is useful for debugging.
		_NumInBatch("_NumInBatch", float) = 0
	}

	SubShader
	{
		Pass
		{
			Blend SrcAlpha One
			ZWrite Off
			ZTest Always
			Cull Off

			CGPROGRAM
			#pragma vertex Vert
			#pragma fragment Frag
			#include "UnityCG.cginc"
			#include "../../OceanLODData.hlsl"

			// IMPORTANT - this mirrors the constant with the same name in ShapeGerstnerBatched.cs, both must be updated together!
			#define BATCH_SIZE 32

			#define PI 3.141593

			half _AttenuationInShallows;
			uint _NumWaveVecs;

			half4 _TwoPiOverWavelengths[BATCH_SIZE / 4];
			half4 _Amplitudes[BATCH_SIZE / 4];
			half4 _WaveDirX[BATCH_SIZE / 4];
			half4 _WaveDirZ[BATCH_SIZE / 4];
			half4 _Phases[BATCH_SIZE / 4];
			half4 _ChopAmps[BATCH_SIZE / 4];

			struct Attributes
			{
				float4 positionOS : POSITION;
				float2 uv : TEXCOORD0;
				half4 color : COLOR0;
			};

			struct Varyings
			{
				float4 positionCS : SV_POSITION;
				float3 worldPos_wt : TEXCOORD0;
				float2 uv : TEXCOORD1;
			};

			Varyings Vert(Attributes input)
			{
				Varyings o;
				o.positionCS = float4(input.positionOS.xy, 0.0, 0.5);

#if UNITY_UV_STARTS_AT_TOP // https://docs.unity3d.com/Manual/SL-PlatformDifferences.html
				o.positionCS.y = -o.positionCS.y;
#endif

				float2 worldXZ = LD_0_UVToWorld(input.uv);

				o.worldPos_wt.xy = worldXZ;
				o.worldPos_wt.z = input.color.x;

				o.uv = input.uv;

				return o;
			}

			half4 Frag(Varyings input) : SV_Target
			{
				half3 result = (half3)0.0;

				const half4 oneMinusAttenuation = (half4)1.0 - (half4)_AttenuationInShallows;

				// sample ocean depth (this render target should 1:1 match depth texture, so UVs are trivial)
<<<<<<< HEAD
				const half depth = CREST_OCEAN_DEPTH_BASELINE - tex2D(_LD_Sampler_SeaFloorDepth_0, input.uv).x;

				// Experiment - preferred wave directions
				half2 preferredDir = normalize(input.worldPos_wt.xy);
				half4 preferredDirX = preferredDir.x;
				half4 preferredDirZ = preferredDir.y;
=======
				const half depth = tex2D(_LD_Sampler_SeaFloorDepth_0, input.uv).x;
				half3 result = (half3)0.0;
>>>>>>> a2bd10e6

				// gerstner computation is vectorized - processes 4 wave components at once
				for (uint vi = 0; vi < _NumWaveVecs; vi++)
				{
					// attenuate waves based on ocean depth. if depth is greater than 0.5*wavelength, water is considered Deep and wave is
					// unaffected. if depth is less than this, wave velocity decreases. waves will then bunch up and grow in amplitude and
					// eventually break. i model "Deep" water, but then simply ramp down waves in non-deep water with a linear multiplier.
					// http://hyperphysics.phy-astr.gsu.edu/hbase/Waves/watwav2.html
					// http://hyperphysics.phy-astr.gsu.edu/hbase/watwav.html#c1
					//half depth_wt = saturate(depth / (0.5 * _MinWavelength)); // slightly different result - do per wavelength for now
					// The below is a few things collapsed together.
					half4 depth_wt = saturate(depth * _TwoPiOverWavelengths[vi] / PI);
					// keep some proportion of amplitude so that there is some waves remaining
					half4 wt = _AttenuationInShallows * depth_wt + oneMinusAttenuation;

					// direction
					half4 Dx = _WaveDirX[vi];
					half4 Dz = _WaveDirZ[vi];

					// Peferred wave direction
					wt *= max(Dx * preferredDirX + Dz * preferredDirZ, 0.1);

					// wave number
					half4 k = _TwoPiOverWavelengths[vi];
					// spatial location
					half4 x = Dx * input.worldPos_wt.x + Dz * input.worldPos_wt.y;
					half4 angle = k * x + _Phases[vi];

					// dx and dz could be baked into _ChopAmps
					half4 disp = _ChopAmps[vi] * sin(angle);
					half4 resultx = disp * Dx;
					half4 resultz = disp * Dz;

					half4 resulty = _Amplitudes[vi] * cos(angle);

					// sum the vector results
					result.x += dot(resultx, wt);
					result.y += dot(resulty, wt);
					result.z += dot(resultz, wt);
				}

				return half4(result, input.worldPos_wt.z);
			}

			ENDCG
		}
	}
}<|MERGE_RESOLUTION|>--- conflicted
+++ resolved
@@ -81,17 +81,12 @@
 				const half4 oneMinusAttenuation = (half4)1.0 - (half4)_AttenuationInShallows;
 
 				// sample ocean depth (this render target should 1:1 match depth texture, so UVs are trivial)
-<<<<<<< HEAD
-				const half depth = CREST_OCEAN_DEPTH_BASELINE - tex2D(_LD_Sampler_SeaFloorDepth_0, input.uv).x;
+				const half depth = tex2D(_LD_Sampler_SeaFloorDepth_0, input.uv).x;
 
 				// Experiment - preferred wave directions
 				half2 preferredDir = normalize(input.worldPos_wt.xy);
 				half4 preferredDirX = preferredDir.x;
 				half4 preferredDirZ = preferredDir.y;
-=======
-				const half depth = tex2D(_LD_Sampler_SeaFloorDepth_0, input.uv).x;
-				half3 result = (half3)0.0;
->>>>>>> a2bd10e6
 
 				// gerstner computation is vectorized - processes 4 wave components at once
 				for (uint vi = 0; vi < _NumWaveVecs; vi++)
