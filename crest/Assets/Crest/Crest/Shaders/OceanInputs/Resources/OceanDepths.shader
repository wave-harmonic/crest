--- conflicted
+++ resolved
@@ -16,13 +16,8 @@
 			#pragma fragment Frag
 
 			#include "UnityCG.cginc"
-
-<<<<<<< HEAD
 			#include "../../OceanConstants.hlsl"
-			#include "../../OceanLODData.hlsl"
-=======
 			#include "../../OceanGlobals.hlsl"
->>>>>>> 7bdc6021
 
 			struct Attributes
 			{
