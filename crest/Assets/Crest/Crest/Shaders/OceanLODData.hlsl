--- conflicted
+++ resolved
@@ -4,8 +4,6 @@
 
 // Ocean LOD data - data, samplers and functions associated with LODs
 
-<<<<<<< HEAD
-=======
 // NOTE: This must match the value in LodDataMgr.cs, as it is used to allow the
 // C# code to check if any parameters are within the MAX_LOD_COUNT limits
 #define MAX_LOD_COUNT 15
@@ -17,7 +15,6 @@
 // 'Current' target/source slice index
 const float _LD_SliceIndex;
 
->>>>>>> bc058b64
 // Samplers and data associated with a LOD.
 // _LD_Params: float4(world texel size, texture resolution, shape weight multiplier, 1 / texture resolution)
 Texture2DArray _LD_TexArray_AnimatedWaves;
