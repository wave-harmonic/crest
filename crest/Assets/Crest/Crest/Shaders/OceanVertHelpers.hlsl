--- conflicted
+++ resolved
@@ -35,19 +35,13 @@
 
 void SnapAndTransitionVertLayout(in const float i_meshScaleAlpha, in const CascadeParams i_cascadeData0, in const float i_geometryGridSize, inout float3 io_worldPos, out float o_lodAlpha)
 {
-<<<<<<< HEAD
-	// Grid includes small "epsilon" to solve numerical issues.
-	// :OceanGridPrecisionErrors
-	const float GRID_SIZE_2 =
+	const float GRID_SIZE_2 = 2.0 * i_geometryGridSize, GRID_SIZE_4 = 4.0 * i_geometryGridSize;
 #if _APPLYGRIDFUDGE_ON
 	_GridFudge
 #else
 	2.0
 #endif
 	* i_geometryGridSize, GRID_SIZE_4 = 4.0 * i_geometryGridSize;
-=======
-	const float GRID_SIZE_2 = 2.0 * i_geometryGridSize, GRID_SIZE_4 = 4.0 * i_geometryGridSize;
->>>>>>> ad6d11bd
 
 	// snap the verts to the grid
 	// The snap size should be twice the original size to keep the shape of the eight triangles (otherwise the edge layout changes).
