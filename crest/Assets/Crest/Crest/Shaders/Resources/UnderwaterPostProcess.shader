﻿// Crest Ocean System

// This file is subject to the MIT License as seen in the root of this folder structure (LICENSE)

Shader "Crest/Underwater/Post Process"
{
	Properties
	{
		// These mirror the same toggles on the ocean material

		[Header(Scattering)]
		[Toggle] _Shadows("Shadowing", Float) = 0

		[Header(Subsurface Scattering)]
		[Toggle] _SubSurfaceScattering("Enable", Float) = 1

		[Header(Shallow Scattering)]
		[Toggle] _SubSurfaceShallowColour("Enable", Float) = 1

		[Header(Transparency)]
		[Toggle] _Transparency("Enable", Float) = 1

		[Header(Caustics)]
		[Toggle] _Caustics("Enable", Float) = 1

		[Header(Underwater)]
		// Add a meniscus to the boundary between water and air
		[Toggle] _Meniscus("Meniscus", float) = 1

		[Header(Debug Options)]
		[Toggle] _CompileShaderWithDebugInfo("Compile Shader With Debug Info (D3D11)", Float) = 0
	}
	SubShader
	{
		// No culling or depth
		Cull Off ZWrite Off ZTest Always

		Pass
		{
			CGPROGRAM
			#pragma vertex Vert
			#pragma fragment Frag

			#pragma shader_feature _SUBSURFACESCATTERING_ON
			#pragma shader_feature _SUBSURFACESHALLOWCOLOUR_ON
			#pragma shader_feature _TRANSPARENCY_ON
			#pragma shader_feature _CAUSTICS_ON
			#pragma shader_feature _SHADOWS_ON
			#pragma shader_feature _COMPILESHADERWITHDEBUGINFO_ON
			#pragma shader_feature _MENISCUS_ON

			#pragma multi_compile __ _FULL_SCREEN_EFFECT
			#pragma multi_compile __ _DEBUG_VIEW_OCEAN_MASK

			#if _COMPILESHADERWITHDEBUGINFO_ON
			#pragma enable_d3d11_debug_symbols
			#endif

			#include "UnityCG.cginc"
			#include "Lighting.cginc"

			#include "../OceanConstants.hlsl"
			#include "../OceanInputsDriven.hlsl"
			#include "../OceanGlobals.hlsl"
			#include "../OceanLODData.hlsl"
			#include "../OceanHelpersNew.hlsl"

			half3 _AmbientLighting;

			#include "../OceanEmission.hlsl"

			float _OceanHeight;
			float4x4 _InvViewProjection;
			float4x4 _InvViewProjectionRight;
			float4 _HorizonPosNormal;
			float4 _HorizonPosNormalRight;

			struct Attributes
			{
				float4 positionOS : POSITION;
				float2 uv : TEXCOORD0;
			};

			struct Varyings
			{
				float4 positionCS : SV_POSITION;
				float2 uv : TEXCOORD0;
				float3 viewWS : TEXCOORD1;
			};

			Varyings Vert (Attributes input)
			{
				Varyings output;
				output.positionCS = UnityObjectToClipPos(input.positionOS);
				output.uv = input.uv;

				// Compute world space view vector
				{
					const float2 pixelCS = input.uv * 2 - float2(1.0, 1.0);
#if CREST_HANDLE_XR
					const float4x4 InvViewProjection = unity_StereoEyeIndex == 0 ? _InvViewProjection : _InvViewProjectionRight;
#else
					const float4x4 InvViewProjection = _InvViewProjection;
#endif
					const float4 pixelWS_H = mul(InvViewProjection, float4(pixelCS, 1.0, 1.0));
					const float3 pixelWS = pixelWS_H.xyz / pixelWS_H.w;
					output.viewWS = _WorldSpaceCameraPos - pixelWS;
				}

				return output;
			}

			sampler2D _MainTex;
<<<<<<< HEAD
			sampler2D _OceanMaskTex;
			sampler2D _OceanMaskDepthTex;

			sampler2D _GeneralMaskTex;
=======
			sampler2D _CrestOceanMaskTexture;
			sampler2D _CrestOceanMaskDepthTexture;
>>>>>>> 9ee39072

			// In-built Unity textures
			sampler2D _CameraDepthTexture;
			sampler2D _Normals;

			#include "../ApplyUnderwaterEffect.hlsl"

			fixed4 Frag (Varyings input) : SV_Target
			{
				float3 viewWS;
				float farPlanePixelHeight;

#if !_FULL_SCREEN_EFFECT
				// The horizon line is the intersection between the far plane and the ocean plane. The pos and normal of this
				// intersection line is passed in.
#if CREST_HANDLE_XR
				const bool isBelowHorizon = unity_StereoEyeIndex == 0 ?
					dot(input.uv - _HorizonPosNormal.xy, _HorizonPosNormal.zw) > 0.0 :
					dot(input.uv - _HorizonPosNormalRight.xy, _HorizonPosNormalRight.zw) > 0.0;
#else // CREST_HANDLE_XR
				const bool isBelowHorizon = dot(input.uv - _HorizonPosNormal.xy, _HorizonPosNormal.zw) > 0.0;
#endif // CREST_HANDLE_XR
#else // !_FULL_SCREEN_EFFECT
				const bool isBelowHorizon = true;
#endif // !_FULL_SCREEN_EFFECT

				const float2 uvScreenSpace = UnityStereoTransformScreenSpaceTex(input.uv);

				half3 sceneColour = tex2D(_MainTex, uvScreenSpace).rgb;

				float sceneZ01 = tex2D(_CameraDepthTexture, uvScreenSpace).x;
				float oceanMask = tex2D(_OceanMaskTex, uvScreenSpace).x;

				const float oceanDepth01 = tex2D(_OceanMaskDepthTex, uvScreenSpace);

				// We need to have a small amount of depth tolerance to handle the
				// fact that we can have general oceanMask filter which will be rendered in the scene
				// and have their depth in the regular depth buffer.
				const float oceanDepthTolerance = 0.000045;


<<<<<<< HEAD
				bool isUnderwater = oceanMask == UNDERWATER_MASK_WATER_SURFACE_BELOW || (isBelowHorizon && oceanMask != UNDERWATER_MASK_WATER_SURFACE_ABOVE);
				if(isUnderwater)
				{
					// Apply overrides
					float overrideMask = tex2D(_GeneralMaskTex, uvScreenSpace).x;
					oceanMask = overrideMask != UNDERWATER_MASK_NO_MASK ? overrideMask : oceanMask;
					isUnderwater = oceanMask != UNDERWATER_MASK_WATER_SURFACE_ABOVE;
				}

				// Ocean surface check is used avoid drawing caustics on the water surface.
				bool isOceanSurface = oceanMask != UNDERWATER_MASK_NO_MASK && (sceneZ01 <= (oceanDepth01 + oceanDepthTolerance));
=======
				float mask = tex2D(_CrestOceanMaskTexture, uvScreenSpace).x;
				const float oceanDepth01 = tex2D(_CrestOceanMaskDepthTexture, uvScreenSpace);
				bool isOceanSurface = mask != UNDERWATER_MASK_NO_MASK && (sceneZ01 < oceanDepth01);
				bool isUnderwater = mask == UNDERWATER_MASK_WATER_SURFACE_BELOW || (isBelowHorizon && mask != UNDERWATER_MASK_WATER_SURFACE_ABOVE);
>>>>>>> 9ee39072
				sceneZ01 = isOceanSurface ? oceanDepth01 : sceneZ01;

				float wt = 1.0;


#if _MENISCUS_ON
				// Detect water to no water transitions which happen if oceanMask values on below pixels are less than this oceanMask
				//if (oceanMask <= 1.0)
				{
					// Looks at pixels below this pixel and if there is a transition from above to below, darken the pixel
					// to emulate a meniscus effect. It does a few to get a thicker line than 1 pixel. The line it produces is
					// smooth on the top side and sharp at the bottom. It might be possible to detect where the edge is and do
					// a calculation to get it smooth both above and below, but might be more complex.
					float wt_mul = 0.9;
					float4 dy = float4(0.0, -1.0, -2.0, -3.0) / _ScreenParams.y;
<<<<<<< HEAD
					wt *= (tex2D(_OceanMaskTex, uvScreenSpace + dy.xy).x > oceanMask) ? wt_mul : 1.0;
					wt *= (tex2D(_OceanMaskTex, uvScreenSpace + dy.xz).x > oceanMask) ? wt_mul : 1.0;
					wt *= (tex2D(_OceanMaskTex, uvScreenSpace + dy.xw).x > oceanMask) ? wt_mul : 1.0;
=======
					wt *= (tex2D(_CrestOceanMaskTexture, uvScreenSpace + dy.xy).x > mask) ? wt_mul : 1.0;
					wt *= (tex2D(_CrestOceanMaskTexture, uvScreenSpace + dy.xz).x > mask) ? wt_mul : 1.0;
					wt *= (tex2D(_CrestOceanMaskTexture, uvScreenSpace + dy.xw).x > mask) ? wt_mul : 1.0;
>>>>>>> 9ee39072
				}
#endif // _MENISCUS_ON

#if _DEBUG_VIEW_OCEAN_MASK
				if(!isOceanSurface)
				{
					return float4(sceneColour * float3(isUnderwater * 0.5, (1.0 - isUnderwater) * 0.5, 1.0), 1.0);
				}
				else
				{
					return float4(sceneColour * float3(oceanMask == UNDERWATER_MASK_WATER_SURFACE_ABOVE, oceanMask == UNDERWATER_MASK_WATER_SURFACE_BELOW, 0.0), 1.0);
				}
#else
				if(isUnderwater)
				{
<<<<<<< HEAD
					const half3 view = normalize(viewWS);
					sceneColour = ApplyUnderwaterEffect(
						_LD_TexArray_AnimatedWaves,
						_Normals,
						_WorldSpaceCameraPos,
						_AmbientLighting,
						sceneColour,
						sceneZ01,
						view,
						_DepthFogDensity,
						isOceanSurface
					);
=======
					const half3 view = normalize(input.viewWS);
					sceneColour = ApplyUnderwaterEffect(sceneColour, sceneZ01, view, isOceanSurface);
>>>>>>> 9ee39072
				}

				return half4(wt * sceneColour, 1.0);
#endif // _DEBUG_VIEW_OCEAN_MASK
			}
			ENDCG
		}
	}
}<|MERGE_RESOLUTION|>--- conflicted
+++ resolved
@@ -111,15 +111,9 @@
 			}
 
 			sampler2D _MainTex;
-<<<<<<< HEAD
-			sampler2D _OceanMaskTex;
-			sampler2D _OceanMaskDepthTex;
-
-			sampler2D _GeneralMaskTex;
-=======
 			sampler2D _CrestOceanMaskTexture;
 			sampler2D _CrestOceanMaskDepthTexture;
->>>>>>> 9ee39072
+			sampler2D _CrestGeneralMaskTexture;
 
 			// In-built Unity textures
 			sampler2D _CameraDepthTexture;
@@ -151,34 +145,25 @@
 				half3 sceneColour = tex2D(_MainTex, uvScreenSpace).rgb;
 
 				float sceneZ01 = tex2D(_CameraDepthTexture, uvScreenSpace).x;
-				float oceanMask = tex2D(_OceanMaskTex, uvScreenSpace).x;
-
-				const float oceanDepth01 = tex2D(_OceanMaskDepthTex, uvScreenSpace);
 
 				// We need to have a small amount of depth tolerance to handle the
 				// fact that we can have general oceanMask filter which will be rendered in the scene
 				// and have their depth in the regular depth buffer.
 				const float oceanDepthTolerance = 0.000045;
 
-
-<<<<<<< HEAD
+				float oceanMask = tex2D(_CrestOceanMaskTexture, uvScreenSpace).x;
+				const float oceanDepth01 = tex2D(_CrestOceanMaskDepthTexture, uvScreenSpace);
 				bool isUnderwater = oceanMask == UNDERWATER_MASK_WATER_SURFACE_BELOW || (isBelowHorizon && oceanMask != UNDERWATER_MASK_WATER_SURFACE_ABOVE);
 				if(isUnderwater)
 				{
 					// Apply overrides
-					float overrideMask = tex2D(_GeneralMaskTex, uvScreenSpace).x;
+					float overrideMask = tex2D(_CrestGeneralMaskTexture, uvScreenSpace).x;
 					oceanMask = overrideMask != UNDERWATER_MASK_NO_MASK ? overrideMask : oceanMask;
 					isUnderwater = oceanMask != UNDERWATER_MASK_WATER_SURFACE_ABOVE;
 				}
-
 				// Ocean surface check is used avoid drawing caustics on the water surface.
 				bool isOceanSurface = oceanMask != UNDERWATER_MASK_NO_MASK && (sceneZ01 <= (oceanDepth01 + oceanDepthTolerance));
-=======
-				float mask = tex2D(_CrestOceanMaskTexture, uvScreenSpace).x;
-				const float oceanDepth01 = tex2D(_CrestOceanMaskDepthTexture, uvScreenSpace);
-				bool isOceanSurface = mask != UNDERWATER_MASK_NO_MASK && (sceneZ01 < oceanDepth01);
-				bool isUnderwater = mask == UNDERWATER_MASK_WATER_SURFACE_BELOW || (isBelowHorizon && mask != UNDERWATER_MASK_WATER_SURFACE_ABOVE);
->>>>>>> 9ee39072
+
 				sceneZ01 = isOceanSurface ? oceanDepth01 : sceneZ01;
 
 				float wt = 1.0;
@@ -194,15 +179,9 @@
 					// a calculation to get it smooth both above and below, but might be more complex.
 					float wt_mul = 0.9;
 					float4 dy = float4(0.0, -1.0, -2.0, -3.0) / _ScreenParams.y;
-<<<<<<< HEAD
-					wt *= (tex2D(_OceanMaskTex, uvScreenSpace + dy.xy).x > oceanMask) ? wt_mul : 1.0;
-					wt *= (tex2D(_OceanMaskTex, uvScreenSpace + dy.xz).x > oceanMask) ? wt_mul : 1.0;
-					wt *= (tex2D(_OceanMaskTex, uvScreenSpace + dy.xw).x > oceanMask) ? wt_mul : 1.0;
-=======
-					wt *= (tex2D(_CrestOceanMaskTexture, uvScreenSpace + dy.xy).x > mask) ? wt_mul : 1.0;
-					wt *= (tex2D(_CrestOceanMaskTexture, uvScreenSpace + dy.xz).x > mask) ? wt_mul : 1.0;
-					wt *= (tex2D(_CrestOceanMaskTexture, uvScreenSpace + dy.xw).x > mask) ? wt_mul : 1.0;
->>>>>>> 9ee39072
+					wt *= (tex2D(_CrestOceanMaskTexture, uvScreenSpace + dy.xy).x > oceanMask) ? wt_mul : 1.0;
+					wt *= (tex2D(_CrestOceanMaskTexture, uvScreenSpace + dy.xz).x > oceanMask) ? wt_mul : 1.0;
+					wt *= (tex2D(_CrestOceanMaskTexture, uvScreenSpace + dy.xw).x > oceanMask) ? wt_mul : 1.0;
 				}
 #endif // _MENISCUS_ON
 
@@ -218,8 +197,7 @@
 #else
 				if(isUnderwater)
 				{
-<<<<<<< HEAD
-					const half3 view = normalize(viewWS);
+					const half3 view = normalize(input.viewWS);
 					sceneColour = ApplyUnderwaterEffect(
 						_LD_TexArray_AnimatedWaves,
 						_Normals,
@@ -231,10 +209,6 @@
 						_DepthFogDensity,
 						isOceanSurface
 					);
-=======
-					const half3 view = normalize(input.viewWS);
-					sceneColour = ApplyUnderwaterEffect(sceneColour, sceneZ01, view, isOceanSurface);
->>>>>>> 9ee39072
 				}
 
 				return half4(wt * sceneColour, 1.0);
