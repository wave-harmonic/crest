﻿// Crest Ocean System

// This file is subject to the MIT License as seen in the root of this folder structure (LICENSE)

Shader "Crest/Underwater/Post Process"
{
	Properties
	{
		// Add a meniscus to the boundary between water and air
		[Toggle] _Meniscus("Meniscus", float) = 1

		[Header(Debug Options)]
		[Toggle] _CompileShaderWithDebugInfo("Compile Shader With Debug Info (D3D11)", Float) = 0
	}
	SubShader
	{
		// No culling or depth
		Cull Off ZWrite Off ZTest Always

		Pass
		{
			CGPROGRAM
			#pragma vertex Vert
			#pragma fragment Frag

<<<<<<< HEAD
			// Use multi_compile because these keywords are copied over from the ocean material. With shader_feature,
			// the keywords would be stripped from builds. Unused shader variants are stripped using a build processor.
			#pragma multi_compile_local __ _SUBSURFACESCATTERING_ON
			#pragma multi_compile_local __ _SUBSURFACESHALLOWCOLOUR_ON
			#pragma multi_compile_local __ _TRANSPARENCY_ON
			#pragma multi_compile_local __ _CAUSTICS_ON
			#pragma multi_compile_local __ _SHADOWS_ON
			#pragma multi_compile_local __ _COMPILESHADERWITHDEBUGINFO_ON

=======
			#pragma multi_compile_instancing

			#pragma shader_feature_local _SUBSURFACESCATTERING_ON
			#pragma shader_feature_local _SUBSURFACESHALLOWCOLOUR_ON
			#pragma shader_feature_local _TRANSPARENCY_ON
			#pragma shader_feature_local _CAUSTICS_ON
			#pragma shader_feature_local _SHADOWS_ON
			#pragma shader_feature_local _COMPILESHADERWITHDEBUGINFO_ON
>>>>>>> 4a059112
			#pragma shader_feature_local _MENISCUS_ON

			#pragma multi_compile_local __ _FULL_SCREEN_EFFECT
			#pragma multi_compile_local __ _DEBUG_VIEW_OCEAN_MASK

			#if _COMPILESHADERWITHDEBUGINFO_ON
			#pragma enable_d3d11_debug_symbols
			#endif

			#include "UnityCG.cginc"
			#include "Lighting.cginc"

			#include "../OceanConstants.hlsl"
			#include "../OceanInputsDriven.hlsl"
			#include "../OceanGlobals.hlsl"
			#include "../OceanHelpersNew.hlsl"
			#include "../OceanHelpersNew.hlsl"

			half3 _AmbientLighting;

			// In-built Unity textures
			UNITY_DECLARE_SCREENSPACE_TEXTURE(_CameraDepthTexture);
			sampler2D _Normals;

			#include "../OceanEmission.hlsl"

			float _OceanHeight;
			float4x4 _InvViewProjection;
			float4x4 _InvViewProjectionRight;
			float4 _HorizonPosNormal;
			float4 _HorizonPosNormalRight;
			half _DataSliceOffset;

			struct Attributes
			{
				float4 positionOS : POSITION;
				float2 uv : TEXCOORD0;

				UNITY_VERTEX_INPUT_INSTANCE_ID
			};

			struct Varyings
			{
				float4 positionCS : SV_POSITION;
				float2 uv : TEXCOORD0;
				float3 viewWS : TEXCOORD1;

				UNITY_VERTEX_OUTPUT_STEREO
			};

			Varyings Vert (Attributes input)
			{
				Varyings output;

				UNITY_SETUP_INSTANCE_ID(input);
				UNITY_INITIALIZE_OUTPUT(Varyings, output);
				UNITY_INITIALIZE_VERTEX_OUTPUT_STEREO(output);

				output.positionCS = UnityObjectToClipPos(input.positionOS);
				output.uv = input.uv;

				// Compute world space view vector
				{
					const float2 pixelCS = input.uv * 2 - float2(1.0, 1.0);
#if CREST_HANDLE_XR
					const float4x4 InvViewProjection = unity_StereoEyeIndex == 0 ? _InvViewProjection : _InvViewProjectionRight;
#else
					const float4x4 InvViewProjection = _InvViewProjection;
#endif
					const float4 pixelWS_H = mul(InvViewProjection, float4(pixelCS, 1.0, 1.0));
					const float3 pixelWS = pixelWS_H.xyz / pixelWS_H.w;
					output.viewWS = _WorldSpaceCameraPos - pixelWS;
				}

				return output;
			}

			UNITY_DECLARE_SCREENSPACE_TEXTURE(_MainTex);
			UNITY_DECLARE_SCREENSPACE_TEXTURE(_CrestOceanMaskTexture);
			UNITY_DECLARE_SCREENSPACE_TEXTURE(_CrestOceanMaskDepthTexture);

			half3 ApplyUnderwaterEffect(half3 sceneColour, const float sceneZ01, const half3 view, bool isOceanSurface)
			{
				const float sceneZ = LinearEyeDepth(sceneZ01);
				const float3 lightDir = _WorldSpaceLightPos0.xyz;

				half3 scatterCol = 0.0;
				int sliceIndex = clamp(_DataSliceOffset, 0, _SliceCount - 2);
				{
					float3 dummy;
					half sss = 0.0;
					// Offset slice so that we dont get high freq detail. But never use last lod as this has crossfading.
					const float3 uv_slice = WorldToUV(_WorldSpaceCameraPos.xz, _CrestCascadeData[sliceIndex], sliceIndex);
					SampleDisplacements(_LD_TexArray_AnimatedWaves, uv_slice, 1.0, dummy, sss);

					// depth and shadow are computed in ScatterColour when underwater==true, using the LOD1 texture.
					const float depth = 0.0;
					const half shadow = 1.0;
					{
						const float meshScaleLerp = _CrestPerCascadeInstanceData[sliceIndex]._meshScaleLerp;
						const float baseCascadeScale = _CrestCascadeData[0]._scale;
						scatterCol = ScatterColour(_AmbientLighting, depth, _WorldSpaceCameraPos, lightDir, view, shadow, true, true, sss, meshScaleLerp, baseCascadeScale, _CrestCascadeData[sliceIndex]);
					}
				}

#if _CAUSTICS_ON
				if (sceneZ01 != 0.0 && !isOceanSurface)
				{
					ApplyCaustics(view, lightDir, sceneZ, _Normals, true, sceneColour, _CrestCascadeData[sliceIndex], _CrestCascadeData[sliceIndex + 1]);
				}
#endif // _CAUSTICS_ON

				return lerp(sceneColour, scatterCol, saturate(1.0 - exp(-_DepthFogDensity.xyz * sceneZ)));
			}

			fixed4 Frag (Varyings input) : SV_Target
			{
				// We need this when sampling a screenspace texture.
				UNITY_SETUP_STEREO_EYE_INDEX_POST_VERTEX(input);

				float3 viewWS;
				float farPlanePixelHeight;

#if !_FULL_SCREEN_EFFECT
				// The horizon line is the intersection between the far plane and the ocean plane. The pos and normal of this
				// intersection line is passed in.
#if CREST_HANDLE_XR
				const bool isBelowHorizon = unity_StereoEyeIndex == 0 ?
					dot(input.uv - _HorizonPosNormal.xy, _HorizonPosNormal.zw) > 0.0 :
					dot(input.uv - _HorizonPosNormalRight.xy, _HorizonPosNormalRight.zw) > 0.0;
#else // CREST_HANDLE_XR
				const bool isBelowHorizon = dot(input.uv - _HorizonPosNormal.xy, _HorizonPosNormal.zw) > 0.0;
#endif // CREST_HANDLE_XR
#else // !_FULL_SCREEN_EFFECT
				const bool isBelowHorizon = true;
#endif // !_FULL_SCREEN_EFFECT

				const float2 uvScreenSpace = UnityStereoTransformScreenSpaceTex(input.uv);

				half3 sceneColour = UNITY_SAMPLE_SCREENSPACE_TEXTURE(_MainTex, uvScreenSpace).rgb;

				float sceneZ01 = UNITY_SAMPLE_SCREENSPACE_TEXTURE(_CameraDepthTexture, uvScreenSpace).x;

				float mask = UNITY_SAMPLE_SCREENSPACE_TEXTURE(_CrestOceanMaskTexture, uvScreenSpace).x;
				const float oceanDepth01 = UNITY_SAMPLE_SCREENSPACE_TEXTURE(_CrestOceanMaskDepthTexture, uvScreenSpace);
				bool isOceanSurface = mask != UNDERWATER_MASK_NO_MASK && (sceneZ01 < oceanDepth01);
				bool isUnderwater = mask == UNDERWATER_MASK_WATER_SURFACE_BELOW || (isBelowHorizon && mask != UNDERWATER_MASK_WATER_SURFACE_ABOVE);
				sceneZ01 = isOceanSurface ? oceanDepth01 : sceneZ01;

				float wt = 1.0;

#if _MENISCUS_ON
				// Detect water to no water transitions which happen if mask values on below pixels are less than this mask
				//if (mask <= 1.0)
				{
					// Looks at pixels below this pixel and if there is a transition from above to below, darken the pixel
					// to emulate a meniscus effect. It does a few to get a thicker line than 1 pixel. The line it produces is
					// smooth on the top side and sharp at the bottom. It might be possible to detect where the edge is and do
					// a calculation to get it smooth both above and below, but might be more complex.
					float wt_mul = 0.9;
					float4 dy = float4(0.0, -1.0, -2.0, -3.0) / _ScreenParams.y;
					wt *= (UNITY_SAMPLE_SCREENSPACE_TEXTURE(_CrestOceanMaskTexture, uvScreenSpace + dy.xy).x > mask) ? wt_mul : 1.0;
					wt *= (UNITY_SAMPLE_SCREENSPACE_TEXTURE(_CrestOceanMaskTexture, uvScreenSpace + dy.xz).x > mask) ? wt_mul : 1.0;
					wt *= (UNITY_SAMPLE_SCREENSPACE_TEXTURE(_CrestOceanMaskTexture, uvScreenSpace + dy.xw).x > mask) ? wt_mul : 1.0;
				}
#endif // _MENISCUS_ON

#if _DEBUG_VIEW_OCEAN_MASK
				if (!isOceanSurface)
				{
					return float4(sceneColour * float3(isUnderwater * 0.5, (1.0 - isUnderwater) * 0.5, 1.0), 1.0);
				}
				else
				{
					return float4(sceneColour * float3(mask == UNDERWATER_MASK_WATER_SURFACE_ABOVE, mask == UNDERWATER_MASK_WATER_SURFACE_BELOW, 0.0), 1.0);
				}
#else
				if (isUnderwater)
				{
					const half3 view = normalize(input.viewWS);
					sceneColour = ApplyUnderwaterEffect(sceneColour, sceneZ01, view, isOceanSurface);
				}

				return half4(wt * sceneColour, 1.0);
#endif // _DEBUG_VIEW_OCEAN_MASK
			}
			ENDCG
		}
	}
}<|MERGE_RESOLUTION|>--- conflicted
+++ resolved
@@ -23,7 +23,6 @@
 			#pragma vertex Vert
 			#pragma fragment Frag
 
-<<<<<<< HEAD
 			// Use multi_compile because these keywords are copied over from the ocean material. With shader_feature,
 			// the keywords would be stripped from builds. Unused shader variants are stripped using a build processor.
 			#pragma multi_compile_local __ _SUBSURFACESCATTERING_ON
@@ -33,16 +32,6 @@
 			#pragma multi_compile_local __ _SHADOWS_ON
 			#pragma multi_compile_local __ _COMPILESHADERWITHDEBUGINFO_ON
 
-=======
-			#pragma multi_compile_instancing
-
-			#pragma shader_feature_local _SUBSURFACESCATTERING_ON
-			#pragma shader_feature_local _SUBSURFACESHALLOWCOLOUR_ON
-			#pragma shader_feature_local _TRANSPARENCY_ON
-			#pragma shader_feature_local _CAUSTICS_ON
-			#pragma shader_feature_local _SHADOWS_ON
-			#pragma shader_feature_local _COMPILESHADERWITHDEBUGINFO_ON
->>>>>>> 4a059112
 			#pragma shader_feature_local _MENISCUS_ON
 
 			#pragma multi_compile_local __ _FULL_SCREEN_EFFECT
