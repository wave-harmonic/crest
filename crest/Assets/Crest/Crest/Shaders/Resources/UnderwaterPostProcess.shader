--- conflicted
+++ resolved
@@ -82,7 +82,11 @@
 			Varyings Vert (Attributes input)
 			{
 				Varyings output;
-<<<<<<< HEAD
+
+				UNITY_SETUP_INSTANCE_ID(input);
+				UNITY_INITIALIZE_OUTPUT(Varyings, output);
+				UNITY_INITIALIZE_VERTEX_OUTPUT_STEREO(output);
+
 				output.positionCS = float4(input.positionOS.xy, 0.0, 1.0);
 				output.uv = input.positionOS.xy * 0.5 + 0.5;
 				// Check if flipped.
@@ -90,15 +94,6 @@
 				{
 					output.uv.y = 1.0 - output.uv.y;
 				}
-=======
-
-				UNITY_SETUP_INSTANCE_ID(input);
-				UNITY_INITIALIZE_OUTPUT(Varyings, output);
-				UNITY_INITIALIZE_VERTEX_OUTPUT_STEREO(output);
-
-				output.positionCS = UnityObjectToClipPos(input.positionOS);
-				output.uv = input.uv;
->>>>>>> 7e9d5243
 
 				// Compute world space view vector
 				{
