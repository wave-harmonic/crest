--- conflicted
+++ resolved
@@ -127,13 +127,9 @@
 				// eventually break. i model "Deep" water, but then simply ramp down waves in non-deep water with a linear multiplier.
 				// http://hyperphysics.phy-astr.gsu.edu/hbase/Waves/watwav2.html
 				// http://hyperphysics.phy-astr.gsu.edu/hbase/watwav.html#c1
-<<<<<<< HEAD
-				float waterSignedDepth = CREST_OCEAN_DEPTH_BASELINE - tex2D(_LD_TexArray_SeaFloorDepth_1, input.uv).x;
-				float depthMul = 1.0 - (1.0 - saturate(2.0 * waterSignedDepth / wavelength)) * dt * 2.0;
-=======
-				float waterDepth = tex2D(_LD_Sampler_SeaFloorDepth_1, input.uv).x;
+				float waterDepth = tex2D(_LD_TexArray_SeaFloorDepth_1, input.uv).x;
 				float depthMul = 1.0 - (1.0 - saturate(2.0 * waterDepth / wavelength)) * dt * 2.0;
->>>>>>> 149cbeaf
+
 				ftp *= depthMul;
 				ft *= depthMul;
 
