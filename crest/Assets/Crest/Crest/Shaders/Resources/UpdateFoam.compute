--- conflicted
+++ resolved
@@ -85,11 +85,7 @@
 	// < 0: Overlap
 	float4 du = float4(disp_x.xz, disp_z.xz) - disp.xzxz;
 	float det = (du.x * du.w - du.y * du.z) / (cascadeData._texelWidth * cascadeData._texelWidth);
-<<<<<<< HEAD
-	foam += 5.0 * _SimDeltaTime * _WaveFoamStrength * step( det*4.0 - foamBase*4.0, lerp(-1.0, 5.0, _WaveFoamCoverage) );
-=======
 	foam += 5.0 * _SimDeltaTime * _WaveFoamStrength * saturate( _WaveFoamCoverage - det + foamBase*0.7 );
->>>>>>> 38d65294
 
 	// Add foam in shallow water. use the displaced position to ensure we add foam where world objects are.
 	const float3 uv_slice_displaced = WorldToUV(worldPosXZ + disp.xz, cascadeData, sliceIndex);
