﻿// Crest Ocean System

// This file is subject to the MIT License as seen in the root of this folder structure (LICENSE)

// Persistent foam sim
Shader "Hidden/Crest/Simulation/Update Foam"
{
	SubShader
	{
		Pass
		{
			Name "UpdateFoam"
			Blend Off
			ZWrite Off
			ZTest Always

			CGPROGRAM
			#pragma vertex Vert
			#pragma fragment Frag

			#include "UnityCG.cginc"
			#include "../OceanLODData.hlsl"

			float _FoamFadeRate;
			float _WaveFoamStrength;
			float _WaveFoamCoverage;
			float _ShorelineFoamMaxDepth;
			float _ShorelineFoamStrength;
			float _SimDeltaTime;
			float _SimDeltaTimePrev;

			struct Attributes
			{
				// the input geom has clip space positions
				float4 positionCS : POSITION;
				float2 uv : TEXCOORD0;
			};

			struct Varyings
			{
				float4 positionCS : SV_POSITION;
				float3 uv_slice : TEXCOORD0;
				float3 uv_slice_lastframe : TEXCOORD1;
				float2 positionWS_XZ : TEXCOORD2;
			};

			Varyings Vert(Attributes input)
			{
				Varyings o;

				o.positionCS = input.positionCS;

#if !UNITY_UV_STARTS_AT_TOP // https://docs.unity3d.com/Manual/SL-PlatformDifferences.html
				o.positionCS.y = -o.positionCS.y;
#endif

				// TODO(MRT): when porting this to geometry shader, set the slice there instead
				o.uv_slice = ADD_SLICE_0_TO_UV(input.uv);

				// lod data 1 is current frame, compute world pos from quad uv
				o.positionWS_XZ = LD_1_UVToWorld(input.uv);
				o.uv_slice_lastframe = ADD_SLICE_0_TO_UV(LD_0_WorldToUV(o.positionWS_XZ));

				return o;
			}

			half Frag(Varyings input) : SV_Target
			{
				float3 uv_slice = input.uv_slice;
				float3 uv_slice_lastframe = input.uv_slice_lastframe;
				// #if _FLOW_ON
				half3 velocity = half3(_LD_TexArray_Flow_1.Sample(LODData_linear_clamp_sampler, uv_slice).xy, 0.0);
				half foam = _LD_TexArray_Foam_0.Sample(LODData_linear_clamp_sampler, uv_slice_lastframe
					- ((_SimDeltaTime * _LD_Params_0.w) * velocity)
					).x;
				// #else
				// // sampler will clamp the uv_slice currently
				// half foam = tex2Dlod(_LD_TexArray_Foam_0, uv_slice_lastframe).x;
				// #endif

				half2 r = abs(uv_slice_lastframe.xy - 0.5);
				if (max(r.x, r.y) > 0.5 - _LD_Params_0.w)
				{
					// no border wrap mode for RTs in unity it seems, so make any off-texture reads 0 manually
					foam = 0.0;
				}

				// fade
				foam *= max(0.0, 1.0 - _FoamFadeRate * _SimDeltaTime);

				// sample displacement texture and generate foam from it
				const float3 dd = float3(_LD_Params_1.w, 0.0, _LD_Params_1.x);
				half3 s = _LD_TexArray_AnimatedWaves_1.Sample(LODData_linear_clamp_sampler, uv_slice).xyz;
				half3 sx = _LD_TexArray_AnimatedWaves_1.SampleLevel(LODData_linear_clamp_sampler, uv_slice + float3(dd.xy, 0), dd.yy).xyz;
				half3 sz = _LD_TexArray_AnimatedWaves_1.SampleLevel(LODData_linear_clamp_sampler, uv_slice + float3(dd.yx, 0), dd.yy).xyz;
				float3 disp = s.xyz;
				float3 disp_x = dd.zyy + sx.xyz;
				float3 disp_z = dd.yyz + sz.xyz;
				// The determinant of the displacement Jacobian is a good measure for turbulence:
				// > 1: Stretch
				// < 1: Squash
				// < 0: Overlap
				float4 du = float4(disp_x.xz, disp_z.xz) - disp.xzxz;
				float det = (du.x * du.w - du.y * du.z) / (_LD_Params_1.x * _LD_Params_1.x);
				foam += 5.0 * _SimDeltaTime * _WaveFoamStrength * saturate(_WaveFoamCoverage - det);

				// add foam in shallow water. use the displaced position to ensure we add foam where world objects are.
<<<<<<< HEAD
				float3 uv_slice_1_displaced = float3(LD_1_WorldToUV(input.positionWS_XZ + disp.xz), uv_slice.z);
				float signedOceanDepth = CREST_OCEAN_DEPTH_BASELINE - _LD_TexArray_SeaFloorDepth_1.SampleLevel(LODData_linear_clamp_sampler, uv_slice_1_displaced, float2(0, 1)).x + disp.y;
				foam += _ShorelineFoamStrength * _SimDeltaTime * saturate(1.0 - signedOceanDepth / _ShorelineFoamMaxDepth);
=======
				float4 uv_1_displaced = float4(LD_1_WorldToUV(input.positionWS_XZ + disp.xz), 0.0, 1.0);
				float waterDepth = tex2Dlod(_LD_Sampler_SeaFloorDepth_1, uv_1_displaced).x + disp.y;
				foam += _ShorelineFoamStrength * _SimDeltaTime * saturate(1.0 - waterDepth / _ShorelineFoamMaxDepth);
>>>>>>> 149cbeaf

				return foam;
			}
			ENDCG
		}
	}
}<|MERGE_RESOLUTION|>--- conflicted
+++ resolved
@@ -105,15 +105,9 @@
 				foam += 5.0 * _SimDeltaTime * _WaveFoamStrength * saturate(_WaveFoamCoverage - det);
 
 				// add foam in shallow water. use the displaced position to ensure we add foam where world objects are.
-<<<<<<< HEAD
 				float3 uv_slice_1_displaced = float3(LD_1_WorldToUV(input.positionWS_XZ + disp.xz), uv_slice.z);
-				float signedOceanDepth = CREST_OCEAN_DEPTH_BASELINE - _LD_TexArray_SeaFloorDepth_1.SampleLevel(LODData_linear_clamp_sampler, uv_slice_1_displaced, float2(0, 1)).x + disp.y;
+				float signedOceanDepth = _LD_TexArray_SeaFloorDepth_1.SampleLevel(LODData_linear_clamp_sampler, uv_slice_1_displaced, float2(0, 1)).x + disp.y;
 				foam += _ShorelineFoamStrength * _SimDeltaTime * saturate(1.0 - signedOceanDepth / _ShorelineFoamMaxDepth);
-=======
-				float4 uv_1_displaced = float4(LD_1_WorldToUV(input.positionWS_XZ + disp.xz), 0.0, 1.0);
-				float waterDepth = tex2Dlod(_LD_Sampler_SeaFloorDepth_1, uv_1_displaced).x + disp.y;
-				foam += _ShorelineFoamStrength * _SimDeltaTime * saturate(1.0 - waterDepth / _ShorelineFoamMaxDepth);
->>>>>>> 149cbeaf
 
 				return foam;
 			}
