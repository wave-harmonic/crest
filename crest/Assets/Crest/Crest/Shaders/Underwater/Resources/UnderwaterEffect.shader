--- conflicted
+++ resolved
@@ -97,32 +97,23 @@
 		// We need this when sampling a screenspace texture.
 		UNITY_SETUP_STEREO_EYE_INDEX_POST_VERTEX(input);
 
-<<<<<<< HEAD
 #if _GEOMETRY_EFFECT
 		float2 uv = input.screenPosition.xy / input.screenPosition.w;
 #else
 		float2 uv = input.uv;
 #endif
 
-		const float2 uvScreenSpace = UnityStereoTransformScreenSpaceTex(uv);
-		half3 sceneColour = UNITY_SAMPLE_SCREENSPACE_TEXTURE(_CrestCameraColorTexture, uvScreenSpace).rgb;
-		float rawDepth = UNITY_SAMPLE_SCREENSPACE_TEXTURE(_CameraDepthTexture, uvScreenSpace).x;
-		const float mask = UNITY_SAMPLE_SCREENSPACE_TEXTURE(_CrestOceanMaskTexture, uvScreenSpace).x;
-		const float rawOceanDepth = UNITY_SAMPLE_SCREENSPACE_TEXTURE(_CrestOceanMaskDepthTexture, uvScreenSpace).x;
-=======
 		const int2 positionSS = input.positionCS.xy;
 		half3 sceneColour = LOAD_TEXTURE2D_X(_CrestCameraColorTexture, positionSS).rgb;
 		float rawDepth = LOAD_TEXTURE2D_X(_CameraDepthTexture, positionSS).r;
 		const float mask = LOAD_TEXTURE2D_X(_CrestOceanMaskTexture, positionSS).r;
 		const float rawOceanDepth = LOAD_TEXTURE2D_X(_CrestOceanMaskDepthTexture, positionSS).r;
->>>>>>> 0ad21a5b
 
 		bool isOceanSurface; bool isUnderwater; float sceneZ;
 		GetOceanSurfaceAndUnderwaterData(positionSS, rawOceanDepth, mask, rawDepth, isOceanSurface, isUnderwater, sceneZ, 0.0);
 
-<<<<<<< HEAD
 #if _GEOMETRY_EFFECT_CONVEX_HULL
-		const float frontFaceBoundaryDepth01 = UNITY_SAMPLE_SCREENSPACE_TEXTURE(_CrestWaterBoundaryGeometryOuterTexture, uvScreenSpace).x;
+		const float frontFaceBoundaryDepth01 = LOAD_TEXTURE2D_X(_CrestWaterBoundaryGeometryOuterTexture, positionSS).r;
 		bool isBeforeFrontFaceBoundary = false;
 		bool isAfterBackFaceBoundary = false;
 
@@ -149,10 +140,7 @@
 		}
 #endif
 
-		float wt = ComputeMeniscusWeight(uvScreenSpace, mask, _HorizonNormal, sceneZ);
-=======
 		float wt = ComputeMeniscusWeight(positionSS, mask, _HorizonNormal, sceneZ);
->>>>>>> 0ad21a5b
 
 #if _DEBUG_VIEW_OCEAN_MASK
 		return DebugRenderOceanMask(isOceanSurface, isUnderwater, mask, sceneColour);
@@ -162,7 +150,7 @@
 		{
 			// Position needs to be reconstructed in the fragment shader to avoid precision issues as per
 			// Unity's lead. Fixes caustics stuttering when far from zero.
-			const float3 positionWS = ComputeWorldSpacePosition(input.uv, rawDepth, UNITY_MATRIX_I_VP);
+			const float3 positionWS = ComputeWorldSpacePosition(uv, rawDepth, UNITY_MATRIX_I_VP);
 			const half3 view = normalize(_WorldSpaceCameraPos - positionWS);
 			float3 scenePos = _WorldSpaceCameraPos - view * sceneZ / dot(unity_CameraToWorld._m02_m12_m22, -view);
 #if _GEOMETRY_EFFECT_CONVEX_HULL
