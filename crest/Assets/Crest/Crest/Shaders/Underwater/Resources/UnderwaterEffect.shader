--- conflicted
+++ resolved
@@ -77,11 +77,7 @@
 				float4 screenPosition : TEXCOORD0;
 #else
 				float2 uv : TEXCOORD0;
-<<<<<<< HEAD
 #endif
-				float3 viewWS : TEXCOORD1;
-=======
->>>>>>> 957c4062
 				UNITY_VERTEX_OUTPUT_STEREO
 			};
 
@@ -97,24 +93,11 @@
 				// Use actual geometry instead of full screen triangle.
 				output.positionCS = UnityObjectToClipPos(float4(input.positionOS, 1.0));
 				output.screenPosition = ComputeScreenPos(output.positionCS);
-
-				// Compute world space view vector - TODO - the below code has XR considerations, and this code does not
-				// work. Usually i'd expect a view vector to be (worldPos-_WorldSpaceCameraPos). And viewVS below appears to
-				// take a view vector from the camera to the far plane, rather than to the geo, which likely is breaking the
-				// rest of the shader...
-				float3 worldPos = mul(UNITY_MATRIX_M, float4(input.positionOS, 1.0));
-				output.viewWS = _WorldSpaceCameraPos - worldPos;
 #else
 				output.positionCS = GetFullScreenTriangleVertexPosition(input.id);
 				output.uv = GetFullScreenTriangleTexCoord(input.id);
-
-<<<<<<< HEAD
-				// Compute world space view vector
-				output.viewWS = ComputeWorldSpaceView(output.uv);
 #endif
 
-=======
->>>>>>> 957c4062
 				return output;
 			}
 
