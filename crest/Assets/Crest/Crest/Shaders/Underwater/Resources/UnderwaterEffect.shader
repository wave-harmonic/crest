﻿// Crest Ocean System

// This file is subject to the MIT License as seen in the root of this folder structure (LICENSE)

Shader "Hidden/Crest/Underwater/Underwater Effect"
{
	SubShader
	{
		// These will be "Off" for fullscreen.
		Cull [_CullMode]
		ZTest [_ZTest]
		ZWrite Off

		Pass
		{
			HLSLPROGRAM
			#pragma vertex Vert
			#pragma fragment Frag

			#pragma multi_compile_instancing

			// Use multi_compile because these keywords are copied over from the ocean material. With shader_feature,
			// the keywords would be stripped from builds. Unused shader variants are stripped using a build processor.
			#pragma multi_compile_local __ _SUBSURFACESCATTERING_ON
			#pragma multi_compile_local __ _SUBSURFACESHALLOWCOLOUR_ON
			#pragma multi_compile_local __ _TRANSPARENCY_ON
			#pragma multi_compile_local __ _CAUSTICS_ON
			#pragma multi_compile_local __ _SHADOWS_ON
			#pragma multi_compile_local __ _COMPILESHADERWITHDEBUGINFO_ON
			#pragma multi_compile_local __ _PROJECTION_PERSPECTIVE _PROJECTION_ORTHOGRAPHIC

			#pragma multi_compile_local __ CREST_MENISCUS
			// Both "__" and "_FULL_SCREEN_EFFECT" are fullscreen triangles. The latter only denotes an optimisation of
			// whether to skip the horizon calculation.
			#pragma multi_compile_local __ _FULL_SCREEN_EFFECT _GEOMETRY_EFFECT_PLANE _GEOMETRY_EFFECT_CONVEX_HULL
			#pragma multi_compile_local __ _DEBUG_VIEW_OCEAN_MASK

#if defined(_GEOMETRY_EFFECT_PLANE) || defined(_GEOMETRY_EFFECT_CONVEX_HULL)
			#define _GEOMETRY_EFFECT 1
#endif

			#if _COMPILESHADERWITHDEBUGINFO_ON
			#pragma enable_d3d11_debug_symbols
			#endif

			#include "UnityCG.cginc"
			#include "Lighting.cginc"

			#include "../../OceanGlobals.hlsl"
			#include "../../OceanInputsDriven.hlsl"
			#include "../../OceanShaderData.hlsl"
			#include "../../OceanHelpersNew.hlsl"
			#include "../../OceanShaderHelpers.hlsl"
			#include "../../FullScreenTriangle.hlsl"
			#include "../../OceanEmission.hlsl"

			UNITY_DECLARE_SCREENSPACE_TEXTURE(_CrestCameraColorTexture);
			UNITY_DECLARE_SCREENSPACE_TEXTURE(_CrestOceanMaskTexture);
			UNITY_DECLARE_SCREENSPACE_TEXTURE(_CrestOceanMaskDepthTexture);

#if _GEOMETRY_EFFECT_CONVEX_HULL

#endif

			#include "../UnderwaterEffectShared.hlsl"

			struct Attributes
			{
#if _GEOMETRY_EFFECT
				float3 positionOS : POSITION;
#else
				uint id : SV_VertexID;
#endif
				UNITY_VERTEX_INPUT_INSTANCE_ID
			};

			struct Varyings
			{
				float4 positionCS : SV_POSITION;
#if _GEOMETRY_EFFECT
				float4 screenPosition : TEXCOORD0;
#else
				float2 uv : TEXCOORD0;
#endif
				float3 viewWS : TEXCOORD1;
				UNITY_VERTEX_OUTPUT_STEREO
			};

			Varyings Vert (Attributes input)
			{
				Varyings output;

				UNITY_SETUP_INSTANCE_ID(input);
				UNITY_INITIALIZE_OUTPUT(Varyings, output);
				UNITY_INITIALIZE_VERTEX_OUTPUT_STEREO(output);

#if _GEOMETRY_EFFECT
				// Use actual geometry instead of full screen triangle.
				output.positionCS = UnityObjectToClipPos(float4(input.positionOS, 1.0));
				output.screenPosition = ComputeScreenPos(output.positionCS);

				// Compute world space view vector - TODO - the below code has XR considerations, and this code does not
				// work. Usually i'd expect a view vector to be (worldPos-_WorldSpaceCameraPos). And viewVS below appears to
				// take a view vector from the camera to the far plane, rather than to the geo, which likely is breaking the
				// rest of the shader...
				float3 worldPos = mul(UNITY_MATRIX_M, float4(input.positionOS, 1.0));
				output.viewWS = _WorldSpaceCameraPos - worldPos;
#else
				output.positionCS = GetFullScreenTriangleVertexPosition(input.id);
				output.uv = GetFullScreenTriangleTexCoord(input.id);

				// Compute world space view vector
				output.viewWS = ComputeWorldSpaceView(output.uv);
#endif

				return output;
			}

			fixed4 Frag (Varyings input) : SV_Target
			{
				// We need this when sampling a screenspace texture.
				UNITY_SETUP_STEREO_EYE_INDEX_POST_VERTEX(input);

<<<<<<< HEAD
#if _GEOMETRY_EFFECT
				float2 uv = input.screenPosition.xy / input.screenPosition.w;
#else
				float2 uv = input.uv;
#endif

				float4 horizonPositionNormal; bool isBelowHorizon;
				GetHorizonData(uv, horizonPositionNormal, isBelowHorizon);

				const float2 uvScreenSpace = UnityStereoTransformScreenSpaceTex(uv);
=======
				const float2 uvScreenSpace = UnityStereoTransformScreenSpaceTex(input.uv);
>>>>>>> 644cc8c7
				half3 sceneColour = UNITY_SAMPLE_SCREENSPACE_TEXTURE(_CrestCameraColorTexture, uvScreenSpace).rgb;
				float rawDepth = UNITY_SAMPLE_SCREENSPACE_TEXTURE(_CameraDepthTexture, uvScreenSpace).x;
				const float mask = UNITY_SAMPLE_SCREENSPACE_TEXTURE(_CrestOceanMaskTexture, uvScreenSpace).x;
				const float rawOceanDepth = UNITY_SAMPLE_SCREENSPACE_TEXTURE(_CrestOceanMaskDepthTexture, uvScreenSpace).x;

				bool isOceanSurface; bool isUnderwater; float sceneZ;
				GetOceanSurfaceAndUnderwaterData(uvScreenSpace, rawOceanDepth, mask, rawDepth, isOceanSurface, isUnderwater, sceneZ, 0.0);

<<<<<<< HEAD
#if _GEOMETRY_EFFECT_CONVEX_HULL
				const float frontFaceBoundaryDepth01 = UNITY_SAMPLE_SCREENSPACE_TEXTURE(_CrestWaterBoundaryGeometryTexture, uvScreenSpace).x;
				bool isBeforeFrontFaceBoundary = false;
				bool isAfterBackFaceBoundary = false;

				// return float4(sceneZ01, oceanDepth01, frontFaceBoundaryDepth01, 1);

				if (isUnderwater)
				{
					// scene is after back face boundary
					if (rawDepth < input.positionCS.z)
					{
						isAfterBackFaceBoundary = true;
					}

					if (frontFaceBoundaryDepth01 != 0)
					{
						// scene is before front face boundary
						if (rawDepth > frontFaceBoundaryDepth01)
						{
							return float4(sceneColour, 1.0);
						}
						else
						{
							isBeforeFrontFaceBoundary = true;
						}
					}
				}
#endif

				float wt = ComputeMeniscusWeight(uvScreenSpace, mask, horizonPositionNormal, sceneZ);
=======
				float wt = ComputeMeniscusWeight(uvScreenSpace, mask, _HorizonNormal, sceneZ);
>>>>>>> 644cc8c7

#if _DEBUG_VIEW_OCEAN_MASK
				return DebugRenderOceanMask(isOceanSurface, isUnderwater, mask, sceneColour);
#endif // _DEBUG_VIEW_OCEAN_MASK

				if (isUnderwater)
				{
					const half3 view = normalize(input.viewWS);
					float3 scenePos = _WorldSpaceCameraPos - view * sceneZ / dot(unity_CameraToWorld._m02_m12_m22, -view);
#if _GEOMETRY_EFFECT_CONVEX_HULL
					if (isAfterBackFaceBoundary)
					{
						// Cancels out caustics. We will want caustics outside of volume at some point though.
						isOceanSurface = true;
						sceneZ = input.screenPosition.w;
					}

					if (isBeforeFrontFaceBoundary)
					{
						sceneZ -= CrestLinearEyeDepth(frontFaceBoundaryDepth01);
					}
#elif _GEOMETRY_EFFECT_PLANE
					sceneZ -= CrestLinearEyeDepth(input.positionCS.z);
#endif
					const float3 lightDir = _WorldSpaceLightPos0.xyz;
					const half3 lightCol = _LightColor0;
					sceneColour = ApplyUnderwaterEffect(scenePos, sceneColour, lightCol, lightDir, rawDepth, sceneZ, view, isOceanSurface);
				}

				return half4(wt * sceneColour, 1.0);
			}
			ENDHLSL
		}
	}
}<|MERGE_RESOLUTION|>--- conflicted
+++ resolved
@@ -121,20 +121,13 @@
 				// We need this when sampling a screenspace texture.
 				UNITY_SETUP_STEREO_EYE_INDEX_POST_VERTEX(input);
 
-<<<<<<< HEAD
 #if _GEOMETRY_EFFECT
 				float2 uv = input.screenPosition.xy / input.screenPosition.w;
 #else
 				float2 uv = input.uv;
 #endif
 
-				float4 horizonPositionNormal; bool isBelowHorizon;
-				GetHorizonData(uv, horizonPositionNormal, isBelowHorizon);
-
 				const float2 uvScreenSpace = UnityStereoTransformScreenSpaceTex(uv);
-=======
-				const float2 uvScreenSpace = UnityStereoTransformScreenSpaceTex(input.uv);
->>>>>>> 644cc8c7
 				half3 sceneColour = UNITY_SAMPLE_SCREENSPACE_TEXTURE(_CrestCameraColorTexture, uvScreenSpace).rgb;
 				float rawDepth = UNITY_SAMPLE_SCREENSPACE_TEXTURE(_CameraDepthTexture, uvScreenSpace).x;
 				const float mask = UNITY_SAMPLE_SCREENSPACE_TEXTURE(_CrestOceanMaskTexture, uvScreenSpace).x;
@@ -143,7 +136,6 @@
 				bool isOceanSurface; bool isUnderwater; float sceneZ;
 				GetOceanSurfaceAndUnderwaterData(uvScreenSpace, rawOceanDepth, mask, rawDepth, isOceanSurface, isUnderwater, sceneZ, 0.0);
 
-<<<<<<< HEAD
 #if _GEOMETRY_EFFECT_CONVEX_HULL
 				const float frontFaceBoundaryDepth01 = UNITY_SAMPLE_SCREENSPACE_TEXTURE(_CrestWaterBoundaryGeometryTexture, uvScreenSpace).x;
 				bool isBeforeFrontFaceBoundary = false;
@@ -174,10 +166,7 @@
 				}
 #endif
 
-				float wt = ComputeMeniscusWeight(uvScreenSpace, mask, horizonPositionNormal, sceneZ);
-=======
 				float wt = ComputeMeniscusWeight(uvScreenSpace, mask, _HorizonNormal, sceneZ);
->>>>>>> 644cc8c7
 
 #if _DEBUG_VIEW_OCEAN_MASK
 				return DebugRenderOceanMask(isOceanSurface, isUnderwater, mask, sceneColour);
