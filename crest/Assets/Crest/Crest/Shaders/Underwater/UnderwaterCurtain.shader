﻿// Crest Ocean System

// This file is subject to the MIT License as seen in the root of this folder structure (LICENSE)

Shader "Crest/Underwater Curtain"
{
	Properties
	{
		// Most properties are copied over from the main ocean material on startup

		// Shader features need to be statically configured - it works to dynamically configure them in editor, but in standalone
		// builds they need to be preconfigured. This is a pitfall unfortunately - the settings need to be manually matched.
		[Toggle] _Shadows("Shadowing", Float) = 0
		[Toggle] _SubSurfaceScattering("Sub-Surface Scattering", Float) = 1
		[Toggle] _SubSurfaceShallowColour("Sub-Surface Shallow Colour", Float) = 1
		[Toggle] _Transparency("Transparency", Float) = 1
		[Toggle] _Caustics("Caustics", Float) = 1
		[Toggle] _CompileShaderWithDebugInfo("Compile Shader With Debug Info (D3D11)", Float) = 0
	}

	SubShader
	{
		Tags{ "LightMode" = "ForwardBase" "Queue" = "Geometry+510" "IgnoreProjector" = "True" "RenderType" = "Opaque" }

		GrabPass
		{
			"_BackgroundTexture"
		}

		Pass
		{
			// The ocean surface will render after the skirt, and overwrite the pixels
			ZWrite Off
			ZTest Always

			CGPROGRAM
			#pragma vertex Vert
			#pragma fragment Frag

<<<<<<< HEAD
			#pragma multi_compile _ VERTEXLIGHT_ON

			#pragma shader_feature _SUBSURFACESCATTERING_ON
			#pragma shader_feature _SUBSURFACESHALLOWCOLOUR_ON
			#pragma shader_feature _TRANSPARENCY_ON
			#pragma shader_feature _CAUSTICS_ON
			#pragma shader_feature _SHADOWS_ON
			#pragma shader_feature _COMPILESHADERWITHDEBUGINFO_ON
=======
			#pragma multi_compile_instancing

			// Use multi_compile because these keywords are copied over from the ocean material. With shader_feature,
			// the keywords would be stripped from builds. Unused shader variants are stripped using a build processor.
			#pragma multi_compile_local __ _SUBSURFACESCATTERING_ON
			#pragma multi_compile_local __ _SUBSURFACESHALLOWCOLOUR_ON
			#pragma multi_compile_local __ _TRANSPARENCY_ON
			#pragma multi_compile_local __ _CAUSTICS_ON
			#pragma multi_compile_local __ _SHADOWS_ON
			#pragma multi_compile_local __ _COMPILESHADERWITHDEBUGINFO_ON
>>>>>>> 57459c8a

			#if _COMPILESHADERWITHDEBUGINFO_ON
			#pragma enable_d3d11_debug_symbols
			#endif

			#include "UnityCG.cginc"
			#include "Lighting.cginc"

			#include "../OceanGlobals.hlsl"
			#include "../OceanInputsDriven.hlsl"
			#include "../OceanHelpersNew.hlsl"
			#include "UnderwaterShared.hlsl"

			float _HeightOffset;
			UNITY_DECLARE_SCREENSPACE_TEXTURE(_CameraDepthTexture);

			#include "../OceanEmission.hlsl"
			#include "../OceanLightingHelpers.hlsl"

			#define MAX_OFFSET 5.0

			sampler2D _Normals;

#if defined(VERTEXLIGHT_ON)
			uniform sampler2D _LightTextureB0;
#endif // VERTEXLIGHT_ON

			struct Attributes
			{
				float3 positionOS : POSITION;
				float2 uv : TEXCOORD0;

				UNITY_VERTEX_INPUT_INSTANCE_ID
			};

			struct Varyings
			{
				float4 positionCS : SV_POSITION;
				float2 uv : TEXCOORD0;
				half4 foam_screenPos : TEXCOORD1;
				half4 grabPos : TEXCOORD2;
				float3 positionWS : TEXCOORD3;
<<<<<<< HEAD
#if defined(VERTEXLIGHT_ON)
				half4 uvLightsAtten : TEXCOORD10;
#endif // VERTEXLIGHT_ON
=======

				UNITY_VERTEX_OUTPUT_STEREO
>>>>>>> 57459c8a
			};

			Varyings Vert(Attributes input)
			{
				Varyings o;

				UNITY_SETUP_INSTANCE_ID(input);
				UNITY_INITIALIZE_OUTPUT(Varyings, o);
				UNITY_INITIALIZE_VERTEX_OUTPUT_STEREO(o);

				// Goal of this vert shader is to place a sheet of triangles in front of the camera. The geometry has
				// two rows of verts, the top row and the bottom row (top and bottom are view relative). The bottom row
				// is pushed down below the bottom of the screen. Every vert in the top row can take any vertical position
				// on the near plane in order to find the meniscus of the water. Due to render states, the ocean surface
				// will stomp over the results of this shader. The ocean surface has necessary code to render from underneath
				// and correctly fog etc.

				// Potential optimisations (note that this shader runs over a few dozen vertices, not over screen pixels!):
				// - when looking down through the water surface, the code currently pushes the top verts of the skirt
				//   up to cover the whole screen, but it only needs to get pushed up to the horizon level to meet the water surface

				// view coordinate frame for camera
				const float3 right   = unity_CameraToWorld._11_21_31;
				const float3 up      = unity_CameraToWorld._12_22_32;
				const float3 forward = unity_CameraToWorld._13_23_33;

				const float3 nearPlaneCenter = _WorldSpaceCameraPos + forward * _ProjectionParams.y * 1.001;
				// Spread verts across the near plane.
				const float aspect = _ScreenParams.x / _ScreenParams.y;
				o.positionWS = nearPlaneCenter
					+ 2.6 * unity_CameraInvProjection._m11 * aspect * right * input.positionOS.x * _ProjectionParams.y
					+ up * input.positionOS.z * _ProjectionParams.y;

				// Isolate topmost edge
				if (input.positionOS.z > 0.45)
				{
					const float3 posOnNearPlane = o.positionWS;

					// Only compute intersection of water if viewer is looking "horizontal-ish". When the viewer starts to look
					// too much up or down, the intersection between the near plane and the water surface can be complex.
					if (abs(forward.y) < CREST_MAX_UPDOWN_AMOUNT)
					{
						// move vert in the up direction, but only to an extent, otherwise numerical issues can cause weirdness
						o.positionWS += min(IntersectRayWithWaterSurface(o.positionWS, up, _CrestCascadeData[_LD_SliceIndex]), MAX_OFFSET) * up;

						// Move the geometry towards the horizon. As noted above, the skirt will be stomped by the ocean
						// surface render. If we project a bit towards the horizon to make a bit of overlap then we can reduce
						// the chance render issues from cracks/gaps with down angles, or of the skirt being too high for up angles.
						float3 horizonPoint = _WorldSpaceCameraPos + (posOnNearPlane - _WorldSpaceCameraPos) * 10000.0;
						horizonPoint.y = _OceanCenterPosWorld.y;
						const float3 horizonDir = normalize(horizonPoint - _WorldSpaceCameraPos);
						const float3 projectionOfHorizonOnNearPlane = _WorldSpaceCameraPos + horizonDir / dot(horizonDir, forward);
						o.positionWS = lerp(o.positionWS, projectionOfHorizonOnNearPlane, 0.1);
					}
					else if (_HeightOffset < -1.0)
					{
						// Deep under water - always push top edge up to cover screen
						o.positionWS += MAX_OFFSET * up;
					}
					else
					{
						// Near water surface - this is where the water can intersect the lens in nontrivial ways and causes problems
						// for finding the meniscus / water line.

						// Push top edge up if we are looking down so that the screen defaults to looking underwater.
						// Push top edge down if we are looking up so that the screen defaults to looking out of water.
						o.positionWS -= sign(forward.y) * MAX_OFFSET * up;
					}

					// Test - always put top row of verts at water horizon, because then it will always meet the water
					// surface. Good idea but didnt work because it then does underwater shading on opaque surfaces which
					// can be ABOVE the water surface. Not sure if theres any way around this.
					o.positionCS = mul(UNITY_MATRIX_VP, float4(o.positionWS, 1.0));
					o.positionCS.z = o.positionCS.w;
				}
				else
				{
					// Bottom row of verts - push them down below bottom of screen
					o.positionWS -= MAX_OFFSET * up;

					o.positionCS = mul(UNITY_MATRIX_VP, float4(o.positionWS, 1.0));
					o.positionCS.z = o.positionCS.w;
				}

				o.foam_screenPos.x = 0.0;
				o.foam_screenPos.yzw = ComputeScreenPos(o.positionCS).xyw;
				o.grabPos = ComputeGrabScreenPos(o.positionCS);

				o.uv = input.uv;

				// Calculate vertex light attenuation here to save on performance
#if defined(VERTEXLIGHT_ON)
				CalculateVertexLightsAttenuation(o.uvLightsAtten, o.positionWS);
#endif // VERTEXLIGHT_ON

				return o;
			}

			half4 Frag(Varyings input) : SV_Target
			{
				// We need this when sampling a screenspace texture.
				UNITY_SETUP_STEREO_EYE_INDEX_POST_VERTEX(input);

				const half3 view = normalize(_WorldSpaceCameraPos - input.positionWS);

				const float pixelZ = LinearEyeDepth(input.positionCS.z);
				const half3 screenPos = input.foam_screenPos.yzw;
				const half2 uvDepth = screenPos.xy / screenPos.z;
				const float sceneZ01 = UNITY_SAMPLE_SCREENSPACE_TEXTURE(_CameraDepthTexture, uvDepth).x;
				const float sceneZ = LinearEyeDepth(sceneZ01);

				const CascadeParams cascadeData0 = _CrestCascadeData[_LD_SliceIndex];
				const CascadeParams cascadeData1 = _CrestCascadeData[_LD_SliceIndex + 1];

				const float3 lightDir = _WorldSpaceLightPos0.xyz;
				const half3 n_pixel = 0.0;
				const half3 bubbleCol = 0.0;

				float3 dummy = 0.0;
				half sss = 0.;
				const float3 uv_slice = WorldToUV(_WorldSpaceCameraPos.xz, cascadeData0, _LD_SliceIndex);
				SampleDisplacements(_LD_TexArray_AnimatedWaves, uv_slice, 1.0, dummy, sss);

				// depth and shadow are computed in ScatterColour when underwater==true, using the LOD1 texture.
				const float depth = 0.0;
				const half shadow = 1.0;

<<<<<<< HEAD
				half3 lightsCol = 0;

				// Calculate vertex lights colour
#if defined(VERTEXLIGHT_ON)
				lightsCol = CalculateVertexLightsColor(input.uvLightsAtten, input.positionWS, _LightTextureB0);
				// Decrease intensity so it isn't overwhelming
				lightsCol *= 0.5;
#endif // VERTEXLIGHT_ON

				const half3 scatterCol = ScatterColour(depth, _WorldSpaceCameraPos, lightDir, view, shadow, true, true, sss, lightsCol);
=======
				const float meshScaleLerp = _CrestPerCascadeInstanceData[_LD_SliceIndex]._meshScaleLerp;
				const float baseCascadeScale = _CrestCascadeData[0]._scale;
				const half3 scatterCol = ScatterColour(depth, _WorldSpaceCameraPos, lightDir, view, shadow, true, true, sss, meshScaleLerp, baseCascadeScale, cascadeData0);
>>>>>>> 57459c8a

				half3 sceneColour = UNITY_SAMPLE_SCREENSPACE_TEXTURE(_BackgroundTexture, input.grabPos.xy / input.grabPos.w).rgb;

#if _CAUSTICS_ON
				if (sceneZ01 != 0.0)
				{
					ApplyCaustics(view, lightDir, sceneZ, _Normals, true, sceneColour, cascadeData0, cascadeData1);
				}
#endif // _CAUSTICS_ON

				half3 col = lerp(sceneColour, scatterCol, 1.0 - exp(-_DepthFogDensity.xyz * sceneZ));

				return half4(col, 1.0);
			}
			ENDCG
		}
	}
}<|MERGE_RESOLUTION|>--- conflicted
+++ resolved
@@ -37,17 +37,9 @@
 			#pragma vertex Vert
 			#pragma fragment Frag
 
-<<<<<<< HEAD
+			#pragma multi_compile_instancing
+
 			#pragma multi_compile _ VERTEXLIGHT_ON
-
-			#pragma shader_feature _SUBSURFACESCATTERING_ON
-			#pragma shader_feature _SUBSURFACESHALLOWCOLOUR_ON
-			#pragma shader_feature _TRANSPARENCY_ON
-			#pragma shader_feature _CAUSTICS_ON
-			#pragma shader_feature _SHADOWS_ON
-			#pragma shader_feature _COMPILESHADERWITHDEBUGINFO_ON
-=======
-			#pragma multi_compile_instancing
 
 			// Use multi_compile because these keywords are copied over from the ocean material. With shader_feature,
 			// the keywords would be stripped from builds. Unused shader variants are stripped using a build processor.
@@ -57,7 +49,6 @@
 			#pragma multi_compile_local __ _CAUSTICS_ON
 			#pragma multi_compile_local __ _SHADOWS_ON
 			#pragma multi_compile_local __ _COMPILESHADERWITHDEBUGINFO_ON
->>>>>>> 57459c8a
 
 			#if _COMPILESHADERWITHDEBUGINFO_ON
 			#pragma enable_d3d11_debug_symbols
@@ -100,14 +91,11 @@
 				half4 foam_screenPos : TEXCOORD1;
 				half4 grabPos : TEXCOORD2;
 				float3 positionWS : TEXCOORD3;
-<<<<<<< HEAD
 #if defined(VERTEXLIGHT_ON)
 				half4 uvLightsAtten : TEXCOORD10;
 #endif // VERTEXLIGHT_ON
-=======
 
 				UNITY_VERTEX_OUTPUT_STEREO
->>>>>>> 57459c8a
 			};
 
 			Varyings Vert(Attributes input)
@@ -235,7 +223,6 @@
 				const float depth = 0.0;
 				const half shadow = 1.0;
 
-<<<<<<< HEAD
 				half3 lightsCol = 0;
 
 				// Calculate vertex lights colour
@@ -245,12 +232,9 @@
 				lightsCol *= 0.5;
 #endif // VERTEXLIGHT_ON
 
-				const half3 scatterCol = ScatterColour(depth, _WorldSpaceCameraPos, lightDir, view, shadow, true, true, sss, lightsCol);
-=======
 				const float meshScaleLerp = _CrestPerCascadeInstanceData[_LD_SliceIndex]._meshScaleLerp;
 				const float baseCascadeScale = _CrestCascadeData[0]._scale;
-				const half3 scatterCol = ScatterColour(depth, _WorldSpaceCameraPos, lightDir, view, shadow, true, true, sss, meshScaleLerp, baseCascadeScale, cascadeData0);
->>>>>>> 57459c8a
+				const half3 scatterCol = ScatterColour(depth, _WorldSpaceCameraPos, lightDir, view, shadow, true, true, sss, lightsCol, meshScaleLerp, baseCascadeScale, cascadeData0);
 
 				half3 sceneColour = UNITY_SAMPLE_SCREENSPACE_TEXTURE(_BackgroundTexture, input.grabPos.xy / input.grabPos.w).rgb;
 
