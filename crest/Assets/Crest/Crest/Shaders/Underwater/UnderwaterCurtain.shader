--- conflicted
+++ resolved
@@ -181,14 +181,8 @@
 
 				float3 surfaceAboveCamPosWorld = 0.0;
 				half sss = 0.;
-<<<<<<< HEAD
 				const float3 uv_slice = WorldToUV(_WorldSpaceCameraPos.xz);
 				SampleDisplacements(_LD_TexArray_AnimatedWaves, uv_slice, 1.0, surfaceAboveCamPosWorld, sss);
-=======
-				const float2 uv_0 = LD_0_WorldToUV(_WorldSpaceCameraPos.xz);
-				SampleDisplacements(_LD_Sampler_AnimatedWaves_0, uv_0, 1.0, surfaceAboveCamPosWorld, sss);
-				
->>>>>>> 1580bc3a
 				surfaceAboveCamPosWorld.y += _OceanCenterPosWorld.y;
 
 				// depth and shadow are computed in ScatterColour when underwater==true, using the LOD1 texture.
