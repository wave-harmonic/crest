// Crest Ocean System

// This file is subject to the MIT License as seen in the root of this folder structure (LICENSE)

// Renders the ocean horizon line into the mask.

#ifndef CREST_UNDERWATER_MASK_HORIZON_SHARED_INCLUDED
#define CREST_UNDERWATER_MASK_HORIZON_SHARED_INCLUDED

#include "../OceanConstants.hlsl"
#include "../OceanGlobals.hlsl"

// Driven by scripting. It is a non-linear converted from a linear 0-1 value.
float _FarPlaneOffset;

struct Attributes
{
	uint id : SV_VertexID;
	UNITY_VERTEX_INPUT_INSTANCE_ID
};

struct Varyings
{
	float4 positionCS : SV_POSITION;
<<<<<<< HEAD
	float3 positionWS : TEXCOORD0;
#if _UNDERWATER_GEOMETRY_EFFECT_CONVEX_HULL
	float2 uv : TEXCOORD1;
#endif
=======
	float2 uv : TEXCOORD0;
>>>>>>> 957c4062
	UNITY_VERTEX_OUTPUT_STEREO
};

Varyings Vert(Attributes input)
{
	// This will work for all pipelines.
	Varyings output = (Varyings)0;
	UNITY_SETUP_INSTANCE_ID(input);
	UNITY_INITIALIZE_VERTEX_OUTPUT_STEREO(output);

	output.positionCS = GetFullScreenTriangleVertexPosition(input.id, _FarPlaneOffset);
<<<<<<< HEAD
	float2 uv = GetFullScreenTriangleTexCoord(input.id);

#if _UNDERWATER_GEOMETRY_EFFECT_CONVEX_HULL
	output.uv = uv;
#endif

	const float2 pixelCS = uv * 2.0 - float2(1.0, 1.0);
#if CREST_HANDLE_XR
	const float4x4 InvViewProjection = unity_StereoEyeIndex == 0 ? _InvViewProjection : _InvViewProjectionRight;
#else
	const float4x4 InvViewProjection = _InvViewProjection;
#endif
	const float4 pixelWS_H = mul(InvViewProjection, float4(pixelCS, _FarPlaneOffset, 1.0));
	const float3 pixelWS = pixelWS_H.xyz / pixelWS_H.w;

	output.positionWS = pixelWS;
=======
	output.uv = GetFullScreenTriangleTexCoord(input.id);
>>>>>>> 957c4062

	return output;
}

half4 Frag(Varyings input) : SV_Target
{
<<<<<<< HEAD
#if _UNDERWATER_GEOMETRY_EFFECT_CONVEX_HULL
	if (UNITY_SAMPLE_SCREENSPACE_TEXTURE(_CrestWaterBoundaryGeometryInnerTexture, input.uv).x == 0.0)
	{
		// We need mask none for the meniscus. Otherwise, it will appear at geometry edges.
		return (half4) UNDERWATER_MASK_NONE;
	}
#endif

	return (half4) input.positionWS.y > _OceanCenterPosWorld.y
=======
	UNITY_SETUP_STEREO_EYE_INDEX_POST_VERTEX(input);

	float3 positionWS = ComputeWorldSpacePosition(input.uv, _FarPlaneOffset, UNITY_MATRIX_I_VP);
	return (half4) positionWS.y > _OceanCenterPosWorld.y
>>>>>>> 957c4062
		? UNDERWATER_MASK_ABOVE_SURFACE
		: UNDERWATER_MASK_BELOW_SURFACE;
}

#endif // CREST_UNDERWATER_MASK_HORIZON_SHARED_INCLUDED<|MERGE_RESOLUTION|>--- conflicted
+++ resolved
@@ -22,14 +22,7 @@
 struct Varyings
 {
 	float4 positionCS : SV_POSITION;
-<<<<<<< HEAD
-	float3 positionWS : TEXCOORD0;
-#if _UNDERWATER_GEOMETRY_EFFECT_CONVEX_HULL
-	float2 uv : TEXCOORD1;
-#endif
-=======
 	float2 uv : TEXCOORD0;
->>>>>>> 957c4062
 	UNITY_VERTEX_OUTPUT_STEREO
 };
 
@@ -41,33 +34,15 @@
 	UNITY_INITIALIZE_VERTEX_OUTPUT_STEREO(output);
 
 	output.positionCS = GetFullScreenTriangleVertexPosition(input.id, _FarPlaneOffset);
-<<<<<<< HEAD
-	float2 uv = GetFullScreenTriangleTexCoord(input.id);
-
-#if _UNDERWATER_GEOMETRY_EFFECT_CONVEX_HULL
-	output.uv = uv;
-#endif
-
-	const float2 pixelCS = uv * 2.0 - float2(1.0, 1.0);
-#if CREST_HANDLE_XR
-	const float4x4 InvViewProjection = unity_StereoEyeIndex == 0 ? _InvViewProjection : _InvViewProjectionRight;
-#else
-	const float4x4 InvViewProjection = _InvViewProjection;
-#endif
-	const float4 pixelWS_H = mul(InvViewProjection, float4(pixelCS, _FarPlaneOffset, 1.0));
-	const float3 pixelWS = pixelWS_H.xyz / pixelWS_H.w;
-
-	output.positionWS = pixelWS;
-=======
 	output.uv = GetFullScreenTriangleTexCoord(input.id);
->>>>>>> 957c4062
 
 	return output;
 }
 
 half4 Frag(Varyings input) : SV_Target
 {
-<<<<<<< HEAD
+	UNITY_SETUP_STEREO_EYE_INDEX_POST_VERTEX(input);
+
 #if _UNDERWATER_GEOMETRY_EFFECT_CONVEX_HULL
 	if (UNITY_SAMPLE_SCREENSPACE_TEXTURE(_CrestWaterBoundaryGeometryInnerTexture, input.uv).x == 0.0)
 	{
@@ -76,13 +51,8 @@
 	}
 #endif
 
-	return (half4) input.positionWS.y > _OceanCenterPosWorld.y
-=======
-	UNITY_SETUP_STEREO_EYE_INDEX_POST_VERTEX(input);
-
 	float3 positionWS = ComputeWorldSpacePosition(input.uv, _FarPlaneOffset, UNITY_MATRIX_I_VP);
 	return (half4) positionWS.y > _OceanCenterPosWorld.y
->>>>>>> 957c4062
 		? UNDERWATER_MASK_ABOVE_SURFACE
 		: UNDERWATER_MASK_BELOW_SURFACE;
 }
