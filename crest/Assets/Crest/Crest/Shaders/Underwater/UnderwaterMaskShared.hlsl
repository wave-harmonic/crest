--- conflicted
+++ resolved
@@ -112,7 +112,6 @@
 
 half4 Frag(const Varyings input, const bool i_isFrontFace : SV_IsFrontFace) : SV_Target
 {
-<<<<<<< HEAD
 #if _UNDERWATER_GEOMETRY_EFFECT
 	half2 screenUV = input.screenPosition.xy / input.screenPosition.z;
 	const float deviceZ = UNITY_SAMPLE_SCREENSPACE_TEXTURE(_CrestWaterBoundaryGeometryTexture, screenUV.xy).x;
@@ -122,7 +121,7 @@
 		discard;
 	}
 #endif
-=======
+
 	// @MSAAOutlineFix:
 	// The edge of the ocean surface at the near plane will be MSAA'd leaving a noticeable edge. By rendering the mask
 	// with a slightly further near plane, it exposes the edge to having the underwater fog applied which is much nicer.
@@ -130,7 +129,6 @@
 	{
 		discard;
 	}
->>>>>>> 644cc8c7
 
 	if (IsUnderwater(i_isFrontFace, _ForceUnderwater))
 	{
