﻿// Crest Ocean System

// This file is subject to the MIT License as seen in the root of this folder structure (LICENSE)

Shader "Crest/Underwater Meniscus"
{
	Properties
	{
		_MeniscusWidth("Meniscus Width", Range(0.0, 100.0)) = 1.0
	}

	SubShader
	{
		Tags{ "LightMode" = "ForwardBase" "Queue" = "Transparent" "IgnoreProjector" = "True" "RenderType" = "Transparent" }

		Pass
		{
			// Could turn this off, and it would allow the ocean surface to render through it
			ZWrite Off
			//Blend SrcAlpha OneMinusSrcAlpha
			Blend DstColor Zero

			CGPROGRAM
			#pragma vertex Vert
			#pragma fragment Frag

			#pragma multi_compile_instancing

			#include "UnityCG.cginc"

			#include "../OceanGlobals.hlsl"
			#include "../OceanInputsDriven.hlsl"
			#include "../OceanHelpersNew.hlsl"
			#include "UnderwaterShared.hlsl"

			#define MAX_OFFSET 5.0

			CBUFFER_START(UnderwaterAdditional)
			float _MeniscusWidth;
			CBUFFER_END

			struct Attributes
			{
				float4 positionOS : POSITION;
				float2 uv : TEXCOORD0;

				UNITY_VERTEX_INPUT_INSTANCE_ID
			};

			struct Varyings
			{
				float4 positionCS : SV_POSITION;
				float2 uv : TEXCOORD0;
				half4 foam_screenPos : TEXCOORD1;
				half4 grabPos : TEXCOORD2;
				float3 worldPos : TEXCOORD3;

				UNITY_VERTEX_OUTPUT_STEREO
			};

			Varyings Vert(Attributes input)
			{
				Varyings o;

				UNITY_SETUP_INSTANCE_ID(input);
				UNITY_INITIALIZE_OUTPUT(Varyings, o);
				UNITY_INITIALIZE_VERTEX_OUTPUT_STEREO(o);

				// view coordinate frame for camera
				const float3 right = unity_CameraToWorld._11_21_31;
				const float3 up = unity_CameraToWorld._12_22_32;
				const float3 forward = unity_CameraToWorld._13_23_33;

				const float3 nearPlaneCenter = _WorldSpaceCameraPos + forward * _ProjectionParams.y * 1.001;
				// Spread verts across the near plane.
				const float aspect = _ScreenParams.x / _ScreenParams.y;
				o.worldPos = nearPlaneCenter
					+ 2.6 * unity_CameraInvProjection._m11 * aspect * right * input.positionOS.x * _ProjectionParams.y
					+ up * input.positionOS.z * _ProjectionParams.y;

				if (abs(forward.y) < CREST_MAX_UPDOWN_AMOUNT)
				{
<<<<<<< HEAD
					float seaLevel = _OceanCenterPosWorld.y;
					{
						const float3 uv_slice = WorldToUV(_WorldSpaceCameraPos.xz, _CrestCascadeData[_LD_SliceIndex], 0.0);
						float waterDepth = 0.0;
						float2 derivs = 0.0;
						SampleSeaDepth(_LD_TexArray_SeaFloorDepth, uv_slice, 1.0, waterDepth, seaLevel, _CrestCascadeData[_LD_SliceIndex], derivs);
					}

					o.worldPos += min(IntersectRayWithWaterSurface(seaLevel, o.worldPos, up, _CrestCascadeData[_LD_SliceIndex]), MAX_OFFSET) * up;
=======
					o.worldPos += min(IntersectRayWithWaterSurface(o.worldPos, up, _CrestCascadeData[_LD_SliceIndex]), MAX_OFFSET) * up;
>>>>>>> 4786d02d

					const float offset = 0.001 * _ProjectionParams.y * _MeniscusWidth;
					if (input.positionOS.z > 0.49)
					{
						o.worldPos += offset * up;
					}
					else
					{
						o.worldPos -= offset * up;
					}
				}
				else
				{
					// kill completely if looking up/down
					o.worldPos *= 0.0;
				}

				o.positionCS = mul(UNITY_MATRIX_VP, float4(o.worldPos, 1.0));
				o.positionCS.z = o.positionCS.w;

				o.foam_screenPos.yzw = ComputeScreenPos(o.positionCS).xyw;
				o.foam_screenPos.x = 0.0;
				o.grabPos = ComputeGrabScreenPos(o.positionCS);

				o.uv = input.uv;

				return o;
			}
			
			half4 Frag(Varyings input) : SV_Target
			{
				const half3 col = 1.3*half3(0.37, 0.4, 0.5);
				float alpha = abs(input.uv.y - 0.5);
				alpha = pow(smoothstep(0.5, 0.0, alpha), 0.5);
				return half4(lerp((half3)1.0, col, alpha), alpha);
			}
			ENDCG
		}
	}
}<|MERGE_RESOLUTION|>--- conflicted
+++ resolved
@@ -80,19 +80,7 @@
 
 				if (abs(forward.y) < CREST_MAX_UPDOWN_AMOUNT)
 				{
-<<<<<<< HEAD
-					float seaLevel = _OceanCenterPosWorld.y;
-					{
-						const float3 uv_slice = WorldToUV(_WorldSpaceCameraPos.xz, _CrestCascadeData[_LD_SliceIndex], 0.0);
-						float waterDepth = 0.0;
-						float2 derivs = 0.0;
-						SampleSeaDepth(_LD_TexArray_SeaFloorDepth, uv_slice, 1.0, waterDepth, seaLevel, _CrestCascadeData[_LD_SliceIndex], derivs);
-					}
-
-					o.worldPos += min(IntersectRayWithWaterSurface(seaLevel, o.worldPos, up, _CrestCascadeData[_LD_SliceIndex]), MAX_OFFSET) * up;
-=======
 					o.worldPos += min(IntersectRayWithWaterSurface(o.worldPos, up, _CrestCascadeData[_LD_SliceIndex]), MAX_OFFSET) * up;
->>>>>>> 4786d02d
 
 					const float offset = 0.001 * _ProjectionParams.y * _MeniscusWidth;
 					if (input.positionOS.z > 0.49)
