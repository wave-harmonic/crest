--- conflicted
+++ resolved
@@ -34,15 +34,10 @@
             // assign animated waves - to slot 1 current frame data
             OceanRenderer.Instance._lodDataAnimWaves[LodTransform.LodIndex].BindResultData(1, simMaterial);
             // assign sea floor depth - to slot 1 current frame data
-<<<<<<< HEAD
-            OceanRenderer.Instance.Builder._lodDataAnimWaves[LodTransform.LodIndex].LDSeaDepth.BindResultData(1, simMaterial);
+            OceanRenderer.Instance._lodDataAnimWaves[LodTransform.LodIndex].LDSeaDepth.BindResultData(1, simMaterial);
+            // assign flow - to slot 1 current frame data
+            OceanRenderer.Instance._lodDataAnimWaves[LodTransform.LodIndex].LDFlow.BindResultData(1, simMaterial);
 
-            // assign flow - to slot 1 current frame data
-            OceanRenderer.Instance.Builder._lodDataAnimWaves[LodTransform.LodIndex].LDFlow.BindResultData(1, simMaterial);
-
-=======
-            OceanRenderer.Instance._lodDataAnimWaves[LodTransform.LodIndex].LDSeaDepth.BindResultData(1, simMaterial);
->>>>>>> 4b9c7c95
         }
 
         SimSettingsFoam Settings { get { return _settings as SimSettingsFoam; } }
