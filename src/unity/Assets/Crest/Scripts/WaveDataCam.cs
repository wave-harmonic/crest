﻿// This file is subject to the MIT License as seen in the root of this folder structure (LICENSE)

using UnityEngine;
using UnityEngine.Rendering;
using System.Collections.Generic;
using Unity.Collections;
using UnityEngine.Experimental.Rendering;
using UnityEngine.Profiling;

namespace Crest
{
    /// <summary>
    /// Positions wave data render camera. Snaps to shape texels to avoid aliasing.
    /// </summary>
    public class WaveDataCam : MonoBehaviour
    {
        /// <summary>
        /// Read shape textures back to the CPU for collision purposes
        /// </summary>
        public bool _readbackShapeForCollision = true;

        // debug use
        public static bool _shapeCombinePass = true;

        WaveCollisionData _collData = new WaveCollisionData();
        public WaveCollisionData CollData { get { return _collData; } }

        Material _matOceanDepth;
        RenderTexture _rtOceanDepth;

        public RenderTexture _rtFoam;

        CommandBuffer _bufOceanDepth = null;
        bool _oceanDepthRenderersDirty = true;
        /// <summary>Called when one or more objects that will render into depth are created, so that all objects are registered.</summary>
        public void OnOceanDepthRenderersChanged() { _oceanDepthRenderersDirty = true; }

        Material _combineMaterial;
        CommandBuffer _bufCombineShapes = null;

        int _lodIndex = -1;
        int _lodCount = -1;
        public void InitLODData(int lodIndex, int lodCount) { _lodIndex = lodIndex; _lodCount = lodCount; }

        // shape texture resolution
        int _shapeRes = -1;

        // these would ideally be static but then they get cleared when editing-and-continuing in the editor.
        int[] _paramsDisplacementsSampler;
        int[] _paramsOceanDepthSampler;
        int[] _paramsOceanParams;
        int[] _paramsPosScale;
        int[] _paramsLodIdx;

        public struct RenderData
        {
            public float _texelWidth;
            public float _textureRes;
            public Vector3 _posSnapped;
        }
        public RenderData _renderData = new RenderData();

        void Start()
        {
            cam.depthTextureMode = DepthTextureMode.None;

            _matOceanDepth = new Material(Shader.Find("Ocean/Ocean Depth"));
            _combineMaterial = new Material(Shader.Find("Ocean/Shape/Combine"));

            // create shader param IDs for each LOD once on start to avoid creating garbage each frame.
            if (_paramsDisplacementsSampler == null)
            {
                int numToGenerate = 16;
                CreateParamIDs(ref _paramsDisplacementsSampler, "_WD_Sampler_", numToGenerate);
                CreateParamIDs(ref _paramsOceanDepthSampler, "_WD_OceanDepth_Sampler_", numToGenerate);
                CreateParamIDs(ref _paramsOceanParams, "_WD_Params_", numToGenerate);
                CreateParamIDs(ref _paramsPosScale, "_WD_Pos_Scale_", numToGenerate);
                CreateParamIDs(ref _paramsLodIdx, "_WD_LodIdx_", numToGenerate);
            }
        }

        private void Update()
        {
            if(_readbackShapeForCollision)
            {
                _collData.UpdateShapeReadback(cam, _renderData);
            }

            // shape combine pass done by last shape camera - lod 0
            if (_lodIndex == 0)
            {
                UpdateCmdBufShapeCombine();
            }

            if (_oceanDepthRenderersDirty)
            {
                UpdateCmdBufOceanFloorDepth();
                _oceanDepthRenderersDirty = false;
            }
        }

        public void CreateParamIDs(ref int[] ids, string prefix, int count)
        {
            ids = new int[count];
            for (int i = 0; i < count; i++)
            {
                ids[i] = Shader.PropertyToID(string.Format("{0}{1}", prefix, i));
            }
        }

        public float MaxWavelength()
        {
            float oceanBaseScale = OceanRenderer.Instance.transform.lossyScale.x;
            float maxDiameter = 4f * oceanBaseScale * Mathf.Pow(2f, _lodIndex);
            float maxTexelSize = maxDiameter / (4f * OceanRenderer.Instance._baseVertDensity);
            return 2f * maxTexelSize * OceanRenderer.Instance._minTexelsPerWave;
        }

        // script execution order ensures this runs after ocean has been placed
        void LateUpdate()
        {
            LateUpdateTransformData();

            LateUpdateShapeCombinePassSettings();
        }

        void LateUpdateTransformData()
        {
            // ensure camera size matches geometry size
            cam.orthographicSize = 2f * transform.lossyScale.x;

            // find snap period
            int width = cam.targetTexture.width;
            // debug functionality to resize RT if different size was specified.
            if( _shapeRes == -1 )
            {
                _shapeRes = width;
            }
            else if( width != _shapeRes )
            {
                cam.targetTexture.Release();
                cam.targetTexture.width = cam.targetTexture.height = _shapeRes;
                cam.targetTexture.Create();
                _rtFoam.Release();
                _rtFoam.width = cam.targetTexture.width;
                _rtFoam.height = cam.targetTexture.height;
                _rtFoam.Create();
            }
            _renderData._textureRes = (float)cam.targetTexture.width;
            _renderData._texelWidth = 2f * cam.orthographicSize / _renderData._textureRes;
            // snap so that shape texels are stationary
            _renderData._posSnapped = transform.position
                - new Vector3( Mathf.Repeat( transform.position.x, _renderData._texelWidth ), 0f, Mathf.Repeat( transform.position.z, _renderData._texelWidth ) );

            // set projection matrix to snap to texels
            cam.ResetProjectionMatrix();
            Matrix4x4 P = cam.projectionMatrix, T = new Matrix4x4();
            T.SetTRS( new Vector3( transform.position.x - _renderData._posSnapped.x, transform.position.z - _renderData._posSnapped.z ), Quaternion.identity, Vector3.one );
            P = P * T;
            cam.projectionMatrix = P;
        }

        // apply this camera's properties to the shape combine materials
        void LateUpdateShapeCombinePassSettings()
        {
            ApplyMaterialParams(0, _combineMaterial);

            if (_lodIndex > 0)
            {
                var wdcs = OceanRenderer.Instance.Builder._shapeWDCs;
                ApplyMaterialParams(1, wdcs[_lodIndex - 1]._combineMaterial);
            }
        }

        // The command buffer populates the LODs with ocean depth data. It submits any objects with a RenderOceanDepth component attached.
        // It's stateless - the textures don't have to be managed across frames/scale changes
        void UpdateCmdBufOceanFloorDepth()
        {
            var objs = FindObjectsOfType<RenderOceanDepth>();

            // if there is nothing in the scene tagged up for depth rendering then there is no depth rendering required
            if (objs.Length < 1)
            {
                if (_bufOceanDepth != null)
                {
                    _bufOceanDepth.Clear();
                }

                return;
            }

            if (!_rtOceanDepth)
            {
                _rtOceanDepth = new RenderTexture(cam.targetTexture.width, cam.targetTexture.height, 0);
                _rtOceanDepth.name = gameObject.name + "_oceanDepth";
                _rtOceanDepth.format = RenderTextureFormat.RHalf;
                _rtOceanDepth.useMipMap = false;
                _rtOceanDepth.anisoLevel = 0;
            }

            if (_bufOceanDepth == null)
            {
                _bufOceanDepth = new CommandBuffer();
                cam.AddCommandBuffer(CameraEvent.BeforeForwardOpaque, _bufOceanDepth);
                _bufOceanDepth.name = "Ocean Depth";
            }

            _bufOceanDepth.Clear();

            _bufOceanDepth.SetRenderTarget( _rtOceanDepth );
            _bufOceanDepth.ClearRenderTarget( false, true, Color.red * 10000f );

            foreach (var obj in objs)
            {
                if (!obj.enabled)
                    continue;

                var r = obj.GetComponent<Renderer>();
                if (r == null)
                {
                    Debug.LogError("GameObject '" + obj.gameObject.name + "' must have a renderer component attached. Unity Terrain objects are not supported - these must be captured by an Ocean Depth Cache.", obj);
                }
                else if (obj.transform.parent != null && obj.transform.parent.GetComponent<OceanDepthCache>() != null)
                {
                    _bufOceanDepth.DrawRenderer(r, r.material);
                }
                else
                {
                    _bufOceanDepth.DrawRenderer(r, _matOceanDepth);
                }
            }
        }

        /// <summary>
        /// Additively combine shape from biggest LODs to smallest LOD. Executed once per frame - attached to the LOD0 camera which
        /// is the last LOD camera to render.
        /// </summary>
        void UpdateCmdBufShapeCombine()
        {
            if(!_shapeCombinePass)
            {
                if (_bufCombineShapes != null)
                {
                    cam.RemoveCommandBuffer(CameraEvent.AfterEverything, _bufCombineShapes);
                    _bufCombineShapes = null;
                }

                return;
            }

            // create shape combine command buffer if it hasn't been created already
            if (_bufCombineShapes == null)
            {
                _bufCombineShapes = new CommandBuffer();
                cam.AddCommandBuffer(CameraEvent.AfterEverything, _bufCombineShapes);
                _bufCombineShapes.name = "Combine Shapes";

                var cams = OceanRenderer.Instance.Builder._shapeCameras;
                for (int L = cams.Length - 2; L >= 0; L--)
                {
                    // accumulate shape data down the LOD chain - combine L+1 into L
                    var mat = OceanRenderer.Instance.Builder._shapeWDCs[L]._combineMaterial;
                    _bufCombineShapes.Blit(cams[L + 1].targetTexture, cams[L].targetTexture, mat);
                }
            }
        }

        void RemoveCommandBuffers()
        {
            if( _bufOceanDepth != null )
            {
                cam.RemoveCommandBuffer(CameraEvent.BeforeForwardOpaque, _bufOceanDepth);
                _bufOceanDepth = null;
            }

            if (_bufCombineShapes != null)
            {
                cam.RemoveCommandBuffer(CameraEvent.AfterEverything, _bufCombineShapes);
                _bufCombineShapes = null;
            }
        }

        void OnEnable()
        {
            RemoveCommandBuffers();
        }

        void OnDisable()
        {
            _collData.OnDisable();

            RemoveCommandBuffers();
        }

        PropertyWrapperMaterial _pwMat = new PropertyWrapperMaterial();
        PropertyWrapperMPB _pwMPB = new PropertyWrapperMPB();

        public void ApplyMaterialParams(int shapeSlot, Material properties)
        {
            _pwMat._target = properties;
            ApplyMaterialParams(shapeSlot, _pwMat, true, true);
            _pwMat._target = null;
        }

        public void ApplyMaterialParams(int shapeSlot, MaterialPropertyBlock properties)
        {
            _pwMPB._target = properties;
            ApplyMaterialParams(shapeSlot, _pwMPB, true, true);
            _pwMPB._target = null;
        }

        public void ApplyMaterialParams(int shapeSlot, Material properties, bool applyWaveHeights, bool blendOut)
        {
            _pwMat._target = properties;
            ApplyMaterialParams(shapeSlot, _pwMat, applyWaveHeights, blendOut);
            _pwMat._target = null;
        }

        public void ApplyMaterialParams(int shapeSlot, MaterialPropertyBlock properties, bool applyWaveHeights, bool blendOut)
        {
            _pwMPB._target = properties;
            ApplyMaterialParams(shapeSlot, _pwMPB, applyWaveHeights, blendOut);
            _pwMPB._target = null;
        }

        public void ApplyMaterialParams(int shapeSlot, IPropertyWrapper properties)
        {
            ApplyMaterialParams(shapeSlot, properties, true, true);
        }

        public void ApplyMaterialParams(int shapeSlot, IPropertyWrapper properties, bool applyWaveHeights, bool blendOut)
        {
            if (applyWaveHeights)
            {
<<<<<<< HEAD
                properties.SetTexture("_WD_Displacement_Sampler_" + shapeSlot.ToString(), cam.targetTexture);
=======
                properties.SetTexture(_paramsDisplacementsSampler[shapeSlot], cam.targetTexture);
>>>>>>> 3de6f8de
            }

            if(_rtFoam != null) {
                properties.SetTexture("_WD_Foam_Sampler_" + shapeSlot.ToString(), _rtFoam);
            }


            if (_rtOceanDepth != null)
            {
                properties.SetTexture(_paramsOceanDepthSampler[shapeSlot], _rtOceanDepth);
            }

            // need to blend out shape if this is the largest lod, and the ocean might get scaled down later (so the largest lod will disappear)
            bool needToBlendOutShape = _lodIndex == _lodCount - 1 && OceanRenderer.Instance.ScaleCouldDecrease && blendOut;
            float shapeWeight = needToBlendOutShape ? OceanRenderer.Instance.ViewerAltitudeLevelAlpha : 1f;
<<<<<<< HEAD
            properties.SetVector("_WD_Params_" + shapeSlot.ToString(),
=======
            properties.SetVector(_paramsOceanParams[shapeSlot], 
>>>>>>> 3de6f8de
                new Vector4(_renderData._texelWidth, _renderData._textureRes, shapeWeight, 1f / _renderData._textureRes));

            properties.SetVector(_paramsPosScale[shapeSlot], new Vector3(_renderData._posSnapped.x, _renderData._posSnapped.z, transform.lossyScale.x));
            properties.SetFloat(_paramsLodIdx[shapeSlot], _lodIndex);
        }

        /// <summary>
        /// Returns index of lod that completely covers the sample area, and contains wavelengths that repeat no more than twice across the smaller
        /// spatial length. If no such lod available, returns -1. This means high frequency wavelengths are filtered out, and the lod index can
        /// be used for each sample in the sample area.
        /// </summary>
        public static int SuggestCollisionLOD(Rect sampleAreaXZ)
        {
            return SuggestCollisionLOD(sampleAreaXZ, Mathf.Min(sampleAreaXZ.width, sampleAreaXZ.height));
        }
        public static int SuggestCollisionLOD(Rect sampleAreaXZ, float minSpatialLength)
        {
            var wdcs = OceanRenderer.Instance.Builder._shapeWDCs;
            for (int lod = 0; lod < wdcs.Length; lod++)
            {
                // shape texture needs to completely contain sample area
                var wdc = wdcs[lod];
                var wdcRect = wdc._collData.CollisionDataRectXZ;
                // shrink wdc rect by 1 texel border - this is to make finite differences fit as well
                wdcRect.x += wdc._renderData._texelWidth; wdcRect.y += wdc._renderData._texelWidth;
                wdcRect.width -= 2f * wdc._renderData._texelWidth; wdcRect.height -= 2f * wdc._renderData._texelWidth;
                if (!wdcRect.Contains(sampleAreaXZ.min) || !wdcRect.Contains(sampleAreaXZ.max))
                    continue;

                // the smallest wavelengths should repeat no more than twice across the smaller spatial length
                var minWL = wdc.MaxWavelength() / 2f;
                if (minWL < minSpatialLength / 2f)
                    continue;

                return lod;
            }

            return -1;
        }

        Camera _camera; Camera cam { get { return _camera ?? (_camera = GetComponent<Camera>()); } }

        /// <summary>
        /// Class that handles copying shape back from the GPU to use for CPU collision.
        /// </summary>
        public class WaveCollisionData
        {
            struct CollisionRequest
            {
                public AsyncGPUReadbackRequest _request;
                public RenderData _renderData;
            }

            Queue<CollisionRequest> _requests = new Queue<CollisionRequest>();
            const int MAX_REQUESTS = 8;

            // collision data
            NativeArray<ushort> _collDataNative;
            RenderData _collRenderData;

            /// <summary>
            /// Request current contents of cameras shape texture.
            /// </summary>
            public void UpdateShapeReadback(Camera cam, RenderData renderData)
            {
                // shape textures are read back to the CPU for collision purposes. this uses an experimental API which
                // will hopefully be settled in future unity versions.
                // queue pattern inspired by: https://github.com/keijiro/AsyncCaptureTest

                // beginning of update turns out to be a good time to sample the displacement textures. i had
                // issues doing this in post render because there is a follow up pass for the lod0 camera which
                // combines shape textures, and this pass was not included.
                EnqueueReadbackRequest(cam.targetTexture, renderData);

                // remove any failed readback requests
                for (int i = 0; i < MAX_REQUESTS && _requests.Count > 0; i++)
                {
                    var request = _requests.Peek();
                    if (request._request.hasError)
                    {
                        _requests.Dequeue();
                    }
                    else
                    {
                        break;
                    }
                }

                // create array to hold collision data if we don't have one already
                var num = 4 * cam.targetTexture.width * cam.targetTexture.height;
                if (!_collDataNative.IsCreated || _collDataNative.Length != num)
                {
                    _collDataNative = new NativeArray<ushort>(num, Allocator.Persistent);
                }

                // process current request queue
                if (_requests.Count > 0)
                {
                    var request = _requests.Peek();
                    if (request._request.done)
                    {
                        _requests.Dequeue();

                        // eat up any more completed requests to squeeze out latency wherever possible
                        CollisionRequest nextRequest;
                        while (_requests.Count > 0 && (nextRequest = _requests.Peek())._request.done)
                        {
                            request = nextRequest;
                            _requests.Dequeue();
                        }

                        Profiler.BeginSample("Copy out collision data");

                        var data = request._request.GetData<ushort>();
                        data.CopyTo(_collDataNative);
                        _collRenderData = request._renderData;

                        Profiler.EndSample();
                    }
                }
            }

            public void EnqueueReadbackRequest(RenderTexture target, RenderData renderData)
            {
                if (_requests.Count < MAX_REQUESTS)
                {
                    _requests.Enqueue(
                        new CollisionRequest
                        {
                            _request = AsyncGPUReadback.Request(target),
                            _renderData = renderData
                        }
                    );
                }
            }

            public Rect CollisionDataRectXZ
            {
                get
                {
                    float w = _collRenderData._texelWidth * _collRenderData._textureRes;
                    return new Rect(_collRenderData._posSnapped.x - w / 2f, _collRenderData._posSnapped.z - w / 2f, w, w);
                }
            }

            public bool SampleDisplacement(ref Vector3 worldPos, ref Vector3 displacement)
            {
                float xOffset = worldPos.x - _collRenderData._posSnapped.x;
                float zOffset = worldPos.z - _collRenderData._posSnapped.z;
                float r = _collRenderData._texelWidth * _collRenderData._textureRes / 2f;
                if (Mathf.Abs(xOffset) >= r || Mathf.Abs(zOffset) >= r)
                {
                    // outside of this collision data
                    return false;
                }

                var u = 0.5f + 0.5f * xOffset / r;
                var v = 0.5f + 0.5f * zOffset / r;
                var x = Mathf.FloorToInt(u * _collRenderData._textureRes);
                var y = Mathf.FloorToInt(v * _collRenderData._textureRes);
                var idx = 4 * (y * (int)_collRenderData._textureRes + x);

                displacement.x = Mathf.HalfToFloat(_collDataNative[idx + 0]);
                displacement.y = Mathf.HalfToFloat(_collDataNative[idx + 1]);
                displacement.z = Mathf.HalfToFloat(_collDataNative[idx + 2]);

                return true;
            }

            /// <summary>
            /// Get position on ocean plane that displaces horizontally to the given position.
            /// </summary>
            public Vector3 GetPositionDisplacedToPosition(ref Vector3 displacedWorldPos)
            {
                // fixed point iteration - guess should converge to location that displaces to the target position

                var guess = displacedWorldPos;

                // 2 iterations was enough to get very close when chop = 1, added 2 more which should be
                // sufficient for most applications. for high chop values or really stormy conditions there may
                // be some error here. one could also terminate iteration based on the size of the error, this is
                // worth trying but is left as future work for now.
                for (int i = 0; i < 4; i++)
                {
                    var disp = Vector3.zero;
                    SampleDisplacement(ref guess, ref disp);
                    var error = guess + disp - displacedWorldPos;
                    guess.x -= error.x;
                    guess.z -= error.z;
                }
                guess.y = OceanRenderer.Instance.SeaLevel;
                return guess;
            }

            public float GetHeight(ref Vector3 worldPos)
            {
                var posFlatland = worldPos;
                posFlatland.y = OceanRenderer.Instance.transform.position.y;

                var undisplacedPos = GetPositionDisplacedToPosition(ref posFlatland);

                var disp = Vector3.zero;
                SampleDisplacement(ref undisplacedPos, ref disp);

                return posFlatland.y + disp.y;
            }

            public int CollReadbackRequestsQueued { get { return _requests.Count; } }

            public void OnDisable()
            {
                // free native array when component removed or destroyed
                if (_collDataNative.IsCreated)
                {
                    _collDataNative.Dispose();
                }
            }
        }
    }
}<|MERGE_RESOLUTION|>--- conflicted
+++ resolved
@@ -47,6 +47,7 @@
 
         // these would ideally be static but then they get cleared when editing-and-continuing in the editor.
         int[] _paramsDisplacementsSampler;
+        int[] _paramsFoamSampler;
         int[] _paramsOceanDepthSampler;
         int[] _paramsOceanParams;
         int[] _paramsPosScale;
@@ -71,7 +72,8 @@
             if (_paramsDisplacementsSampler == null)
             {
                 int numToGenerate = 16;
-                CreateParamIDs(ref _paramsDisplacementsSampler, "_WD_Sampler_", numToGenerate);
+                CreateParamIDs(ref _paramsDisplacementsSampler, "_WD_Displacement_Sampler_", numToGenerate);
+                CreateParamIDs(ref _paramsFoamSampler, "_WD_Foam_Sampler_", numToGenerate);
                 CreateParamIDs(ref _paramsOceanDepthSampler, "_WD_OceanDepth_Sampler_", numToGenerate);
                 CreateParamIDs(ref _paramsOceanParams, "_WD_Params_", numToGenerate);
                 CreateParamIDs(ref _paramsPosScale, "_WD_Pos_Scale_", numToGenerate);
@@ -332,15 +334,11 @@
         {
             if (applyWaveHeights)
             {
-<<<<<<< HEAD
-                properties.SetTexture("_WD_Displacement_Sampler_" + shapeSlot.ToString(), cam.targetTexture);
-=======
                 properties.SetTexture(_paramsDisplacementsSampler[shapeSlot], cam.targetTexture);
->>>>>>> 3de6f8de
             }
 
             if(_rtFoam != null) {
-                properties.SetTexture("_WD_Foam_Sampler_" + shapeSlot.ToString(), _rtFoam);
+                properties.SetTexture(_paramsFoamSampler[shapeSlot], _rtFoam);
             }
 
 
@@ -352,11 +350,8 @@
             // need to blend out shape if this is the largest lod, and the ocean might get scaled down later (so the largest lod will disappear)
             bool needToBlendOutShape = _lodIndex == _lodCount - 1 && OceanRenderer.Instance.ScaleCouldDecrease && blendOut;
             float shapeWeight = needToBlendOutShape ? OceanRenderer.Instance.ViewerAltitudeLevelAlpha : 1f;
-<<<<<<< HEAD
-            properties.SetVector("_WD_Params_" + shapeSlot.ToString(),
-=======
-            properties.SetVector(_paramsOceanParams[shapeSlot], 
->>>>>>> 3de6f8de
+
+            properties.SetVector(_paramsOceanParams[shapeSlot],
                 new Vector4(_renderData._texelWidth, _renderData._textureRes, shapeWeight, 1f / _renderData._textureRes));
 
             properties.SetVector(_paramsPosScale[shapeSlot], new Vector3(_renderData._posSnapped.x, _renderData._posSnapped.z, transform.lossyScale.x));
