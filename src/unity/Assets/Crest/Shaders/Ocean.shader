--- conflicted
+++ resolved
@@ -5,17 +5,9 @@
 	Properties
 	{
 		[Toggle] _ApplyNormalMapping("Apply Normal Mapping", Float) = 1
-<<<<<<< HEAD
 		[NoScaleOffset] _Normals ( "    Normals", 2D ) = "bump" {}
 		_NormalsStrength("    Strength", Range(0.01, 2.0)) = 0.3
 		_NormalsScale("    Scale", Range(0.01, 50.0)) = 1.0
-=======
-		[NoScaleOffset] _Normals ( "Normals", 2D ) = "bump" {}
-		_NormalsStrength("Normals Strength", Range(0.0, 2.0)) = 0.3
-		_NormalsScale("Normals Scale", Range(0.01, 50.0)) = 1.0
-		[Toggle] _PlanarReflections("Planar Reflections", Float) = 1
-		[NoScaleOffset] _Skybox ("Skybox", CUBE) = "" {}
->>>>>>> b9aa4aba
 		_Diffuse("Diffuse", Color) = (0.2, 0.05, 0.05, 1.0)
 		[Toggle] _ComputeDirectionalLight("Add Directional Light", Float) = 1
 		_DirectionalLightFallOff("    Fall-Off", Range(1.0, 4096.0)) = 128.0
@@ -59,6 +51,7 @@
 		_CausticsDistortionStrength("    Distortion Strength", Range(0.0, 0.25)) = 0.075
 		_FresnelPower("Fresnel Power", Range(0.0, 20.0)) = 3.0
 		[NoScaleOffset] _Skybox ("Skybox", CUBE) = "" {}
+		[Toggle] _PlanarReflections("Planar Reflections", Float) = 1
 		[Toggle] _ProceduralSky("Procedural Sky", Float) = 0
 		[HDR] _SkyBase("    Base", Color) = (1.0, 1.0, 1.0, 1.0)
 		[HDR] _SkyTowardsSun("    Towards Sun", Color) = (1.0, 1.0, 1.0, 1.0)
@@ -97,6 +90,7 @@
 				#pragma vertex vert
 				#pragma fragment frag
 				#pragma multi_compile_fog
+
 				#pragma shader_feature _APPLYNORMALMAPPING_ON
 				#pragma shader_feature _COMPUTEDIRECTIONALLIGHT_ON
 				#pragma shader_feature _SUBSURFACESCATTERING_ON
@@ -106,11 +100,9 @@
 				#pragma shader_feature _CAUSTICS_ON
 				#pragma shader_feature _FOAM_ON
 				#pragma shader_feature _FOAM3DLIGHTING_ON
-<<<<<<< HEAD
+				#pragma shader_feature _PLANARREFLECTIONS_ON
 				#pragma shader_feature _PROCEDURALSKY_ON
-=======
-				#pragma shader_feature _PLANARREFLECTIONS_ON
->>>>>>> b9aa4aba
+
 				#pragma shader_feature _DEBUGDISABLESHAPETEXTURES_ON
 				#pragma shader_feature _DEBUGVISUALISESHAPESAMPLE_ON
 				#pragma shader_feature _DEBUGVISUALISEFLOW_ON
@@ -552,26 +544,17 @@
 
 					// Reflection
 					half3 refl = reflect(-view, n_pixel);
-<<<<<<< HEAD
-
-					// Sky colour
-					#if !_PROCEDURALSKY_ON
-					half3 skyColour = texCUBE(_Skybox, refl);
+					half3 skyColour;
+
+					#if _PLANARREFLECTIONS_ON
+					skyColour = PlanarReflection(refl, i.foam_screenPos.yzzw, n_pixel);
+					#elif _PROCEDURALSKY_ON
+					skyColour = SkyProceduralDP(refl, lightDir);
 					#else
-					half3 skyColour = SkyProceduralDP(refl, lightDir);
-					#endif
+					skyColour = texCUBE(_Skybox, refl).rgb;
+					#endif // _PLANARREFLECTIONS_ON
 
 					// Add primary light to boost it
-=======
-					half3 skyColour;
-
-					#if !_PLANARREFLECTIONS_ON
-					skyColour = texCUBE(_Skybox, refl).rgb;
-					#else // _PLANARREFLECTIONS_ON
-					skyColour = PlanarReflection(refl, i.foam_screenPos.yzzw, n_pixel);
-					#endif // _PLANARREFLECTIONS_ON
-
->>>>>>> b9aa4aba
 					#if _COMPUTEDIRECTIONALLIGHT_ON
 					skyColour += pow(max(0., dot(refl, lightDir)), _DirectionalLightFallOff) * _DirectionalLightBoost * _LightColor0;
 					#endif
