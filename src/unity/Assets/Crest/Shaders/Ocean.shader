--- conflicted
+++ resolved
@@ -155,13 +155,12 @@
 					// sample shape textures - always lerp between 2 LOD scales, so sample two textures
 					o.n = half3(0., 1., 0.);
 					o.foam_screenPos.x = 0.;
-<<<<<<< HEAD
+
 					#if _APPLYFLOWTONORMALS_ON
 					o.flow = half2(0., 0.);
 					#endif
-=======
+
 					o.lodAlpha_worldXZUndisplaced_oceanDepth.w = 0.;
->>>>>>> d8010669
 					// sample weights. params.z allows shape to be faded out (used on last lod to support pop-less scale transitions)
 					float wt_0 = (1. - lodAlpha) * _LD_Params_0.z;
 					float wt_1 = (1. - wt_0) * _LD_Params_1.z;
@@ -176,15 +175,14 @@
 
 						#if _FOAM_ON
 						SampleFoam(_LD_Sampler_Foam_0, uv_0, wt_0, o.foam_screenPos.x);
-<<<<<<< HEAD
+						#endif
+
 						#if _APPLYFLOWTONORMALS_ON
 						SampleFlow(_LD_Sampler_Flow_0, uv_0, wt_0, o.flow);
-=======
 						#endif
 
 						#if _SUBSURFACESHALLOWCOLOUR_ON
 						SampleOceanDepth(_LD_Sampler_SeaFloorDepth_0, uv_0, wt_0, o.lodAlpha_worldXZUndisplaced_oceanDepth.w);
->>>>>>> d8010669
 						#endif
 					}
 					if (wt_1 > 0.001)
@@ -196,15 +194,14 @@
 
 						#if _FOAM_ON
 						SampleFoam(_LD_Sampler_Foam_1, uv_1, wt_1, o.foam_screenPos.x);
-<<<<<<< HEAD
+						#endif
+
 						#if _APPLYFLOWTONORMALS_ON
 						SampleFlow(_LD_Sampler_Flow_1, uv_1, wt_1, o.flow);
-=======
 						#endif
 
 						#if _SUBSURFACESHALLOWCOLOUR_ON
 						SampleOceanDepth(_LD_Sampler_SeaFloorDepth_1, uv_1, wt_1, o.lodAlpha_worldXZUndisplaced_oceanDepth.w);
->>>>>>> d8010669
 						#endif
 					}
 
@@ -486,16 +483,12 @@
 					half3 n_geom = normalize(i.n);
 					half3 n_pixel = n_geom;
 					#if _APPLYNORMALMAPPING_ON
-<<<<<<< HEAD
 					#if _APPLYFLOWTONORMALS_ON
-					ApplyNormalMapsWithFlow(i.lodAlpha_worldXZUndisplaced.yz, i.flow, i.lodAlpha_worldXZUndisplaced.x, n_pixel);
+					ApplyNormalMapsWithFlow(i.lodAlpha_worldXZUndisplaced_oceanDepth.yz, i.flow, i.lodAlpha_worldXZUndisplaced_oceanDepth.x, n_pixel);
 					#else
-					n_pixel.xz += SampleNormalMaps(i.lodAlpha_worldXZUndisplaced.yz, i.lodAlpha_worldXZUndisplaced.x);
+					n_pixel.xz += SampleNormalMaps(i.lodAlpha_worldXZUndisplaced_oceanDepth.yz, i.lodAlpha_worldXZUndisplaced_oceanDepth.x);
 					normalize(n_pixel);
 					#endif
-=======
-					ApplyNormalMaps(i.lodAlpha_worldXZUndisplaced_oceanDepth.yz, i.lodAlpha_worldXZUndisplaced_oceanDepth.x, n_pixel);
->>>>>>> d8010669
 					#endif
 
 					// Foam - underwater bubbles and whitefoam
