--- conflicted
+++ resolved
@@ -107,10 +107,7 @@
 
 				// MeshScaleLerp, FarNormalsWeight, LODIndex (debug), unused
 				uniform float4 _InstanceData;
-<<<<<<< HEAD
-=======
 				uniform half _ShorelineFoamMaxDepth;
->>>>>>> a25d73d3
 
 				v2f vert( appdata_t v )
 				{
