// This file is subject to the MIT License as seen in the root of this folder structure (LICENSE)

// Ocean LOD data - data, samplers and functions associated with LODs


// Samplers and data associated with a LOD.
// _LD_Params: float4(world texel size, texture resolution, shape weight multiplier, 1 / texture resolution)
#define LOD_DATA(LODNUM) \
	uniform sampler2D _LD_Sampler_AnimatedWaves_##LODNUM; \
	uniform sampler2D _LD_Sampler_SeaFloorDepth_##LODNUM; \
	uniform sampler2D _LD_Sampler_Foam_##LODNUM; \
	uniform sampler2D _LD_Sampler_Flow_##LODNUM; \
	uniform sampler2D _LD_Sampler_DynamicWaves_##LODNUM; \
	uniform float4 _LD_Params_##LODNUM; \
	uniform float3 _LD_Pos_Scale_##LODNUM; \
	uniform int _LD_LodIdx_##LODNUM;

// Create two sets of LOD data, which have overloaded meaning depending on use:
// * the ocean surface geometry always lerps from a more detailed LOD (0) to a less detailed LOD (1)
// * simulations (persistent lod data) read last frame's data from slot 0, and any current frame data from slot 1
// * any other use that does not fall into the previous categories can use either slot and generally use slot 0
LOD_DATA( 0 )
LOD_DATA( 1 )


// Conversions for world space from/to UV space
float2 LD_WorldToUV(in float2 i_samplePos, in float2 i_centerPos, in float i_res, in float i_texelSize)
{
	return (i_samplePos - i_centerPos) / (i_texelSize * i_res) + 0.5;
}
float2 LD_0_WorldToUV(in float2 i_samplePos) { return LD_WorldToUV(i_samplePos, _LD_Pos_Scale_0.xy, _LD_Params_0.y, _LD_Params_0.x); }
float2 LD_1_WorldToUV(in float2 i_samplePos) { return LD_WorldToUV(i_samplePos, _LD_Pos_Scale_1.xy, _LD_Params_1.y, _LD_Params_1.x); }

float2 LD_UVToWorld(in float2 i_uv, in float2 i_centerPos, in float i_res, in float i_texelSize)
{
	return i_texelSize * i_res * (i_uv - 0.5) + i_centerPos;
}
float2 LD_0_UVToWorld(in float2 i_uv) { return LD_UVToWorld(i_uv, _LD_Pos_Scale_0.xy, _LD_Params_0.y, _LD_Params_0.x); }
float2 LD_1_UVToWorld(in float2 i_uv) { return LD_UVToWorld(i_uv, _LD_Pos_Scale_1.xy, _LD_Params_1.y, _LD_Params_1.x); }


// Bias ocean floor depth so that default (0) values in texture are not interpreted as shallow and generating foam everywhere
#define DEPTH_BIAS 100.


// Sampling functions
void SampleDisplacements(in sampler2D i_dispSampler, in float2 i_uv, in float i_wt, in float i_invRes, in float i_texelSize, inout float3 io_worldPos, inout float3 io_n)
{
	const float4 uv = float4(i_uv, 0., 0.);

	half3 disp = tex2Dlod(i_dispSampler, uv).xyz;
	io_worldPos += i_wt * disp;

	float3 n; {
		float3 dd = float3(i_invRes, 0.0, i_texelSize);
		half3 disp_x = dd.zyy + tex2Dlod(i_dispSampler, uv + dd.xyyy).xyz;
		half3 disp_z = dd.yyz + tex2Dlod(i_dispSampler, uv + dd.yxyy).xyz;
		n = normalize(cross(disp_z - disp, disp_x - disp));
	}
	io_n.xz += i_wt * n.xz;
}

void SampleFoam(in sampler2D i_oceanFoamSampler, float2 i_uv, in float i_wt, inout half io_foam)
{
	io_foam += i_wt * tex2Dlod(i_oceanFoamSampler, float4(i_uv, 0., 0.)).x;
}

<<<<<<< HEAD
void SampleFlow(in sampler2D i_oceanFlowSampler, float2 i_uv, in float i_wt, inout half2 io_flow)
{
	const float4 uv = float4(i_uv, 0., 0.);
	io_flow += i_wt * tex2Dlod(i_oceanFlowSampler, uv).xy;
}

=======
void SampleOceanDepth(in sampler2D i_oceanDepthSampler, float2 i_uv, in float i_wt, inout half io_oceanDepth)
{
	io_oceanDepth += i_wt * (tex2Dlod(i_oceanDepthSampler, float4(i_uv, 0., 0.)).x + DEPTH_BIAS);
}
>>>>>>> d8010669

// Geometry data
// x: A square is formed by 2 triangles in the mesh. Here x is square size
// yz: normalScrollSpeed0, normalScrollSpeed1
uniform float3 _GeomData;
uniform float3 _OceanCenterPosWorld;

float ComputeLodAlpha(float3 i_worldPos, float i_meshScaleAlpha)
{
	// taxicab distance from ocean center drives LOD transitions
	float2 offsetFromCenter = float2(abs(i_worldPos.x - _OceanCenterPosWorld.x), abs(i_worldPos.z - _OceanCenterPosWorld.z));
	float taxicab_norm = max(offsetFromCenter.x, offsetFromCenter.y);

	// interpolation factor to next lod (lower density / higher sampling period)
	float lodAlpha = taxicab_norm / _LD_Pos_Scale_0.z - 1.0;

	// lod alpha is remapped to ensure patches weld together properly. patches can vary significantly in shape (with
	// strips added and removed), and this variance depends on the base density of the mesh, as this defines the strip width.
	// using .15 as black and .85 as white should work for base mesh density as low as 16. TODO - make this automatic?
	const float BLACK_POINT = 0.15, WHITE_POINT = 0.85;
	lodAlpha = max((lodAlpha - BLACK_POINT) / (WHITE_POINT - BLACK_POINT), 0.);

	// blend out lod0 when viewpoint gains altitude
	lodAlpha = min(lodAlpha + i_meshScaleAlpha, 1.);

#if _DEBUGDISABLESMOOTHLOD_ON
	lodAlpha = 0.;
#endif

	return lodAlpha;
}

void SnapAndTransitionVertLayout(float i_meshScaleAlpha, inout float3 io_worldPos, out float o_lodAlpha)
{
	// see comments above on _GeomData
	const float SQUARE_SIZE_2 = 2.0*_GeomData.x, SQUARE_SIZE_4 = 4.0*_GeomData.x;

	// snap the verts to the grid
	// The snap size should be twice the original size to keep the shape of the eight triangles (otherwise the edge layout changes).
	io_worldPos.xz -= frac(unity_ObjectToWorld._m03_m23 / SQUARE_SIZE_2) * SQUARE_SIZE_2; // caution - sign of frac might change in non-hlsl shaders

	// compute lod transition alpha
	o_lodAlpha = ComputeLodAlpha(io_worldPos, i_meshScaleAlpha);

	// now smoothly transition vert layouts between lod levels - move interior verts inwards towards center
	float2 m = frac(io_worldPos.xz / SQUARE_SIZE_4); // this always returns positive
	float2 offset = m - 0.5;
	// check if vert is within one square from the center point which the verts move towards
	const float minRadius = 0.26; //0.26 is 0.25 plus a small "epsilon" - should solve numerical issues
	if (abs(offset.x) < minRadius) io_worldPos.x += offset.x * o_lodAlpha * SQUARE_SIZE_4;
	if (abs(offset.y) < minRadius) io_worldPos.z += offset.y * o_lodAlpha * SQUARE_SIZE_4;
}<|MERGE_RESOLUTION|>--- conflicted
+++ resolved
@@ -65,19 +65,16 @@
 	io_foam += i_wt * tex2Dlod(i_oceanFoamSampler, float4(i_uv, 0., 0.)).x;
 }
 
-<<<<<<< HEAD
 void SampleFlow(in sampler2D i_oceanFlowSampler, float2 i_uv, in float i_wt, inout half2 io_flow)
 {
 	const float4 uv = float4(i_uv, 0., 0.);
 	io_flow += i_wt * tex2Dlod(i_oceanFlowSampler, uv).xy;
 }
 
-=======
 void SampleOceanDepth(in sampler2D i_oceanDepthSampler, float2 i_uv, in float i_wt, inout half io_oceanDepth)
 {
 	io_oceanDepth += i_wt * (tex2Dlod(i_oceanDepthSampler, float4(i_uv, 0., 0.)).x + DEPTH_BIAS);
 }
->>>>>>> d8010669
 
 // Geometry data
 // x: A square is formed by 2 triangles in the mesh. Here x is square size
