%YAML 1.1
%TAG !u! tag:unity3d.com,2011:
--- !u!78 &1
TagManager:
  serializedVersion: 2
  tags:
  - OceanDepth
  layers:
  - Default
  - TransparentFX
  - Ignore Raycast
  - 
  - Water
  - UI
  - 
  - 
  - WaveData
  - OceanDepth
  - EditorOnly
<<<<<<< HEAD
  - WaveData0
  - WaveData1
  - WaveData2
  - WaveData3
  - WaveData4
  - WaveData5
  - WaveData6
  - WaveData7
  - WaveData8
  - WaveData9
  - WaveData10
  - WaveData11
  - WaveDataBigWavelengths
  - DynamicSimData
=======
  - 
  - 
  - 
  - 
  - 
  - 
  - 
  - 
  - 
  - 
  - 
  - 
  - 
  - 
>>>>>>> 74666c89
  - 
  - 
  - 
  - 
  - 
  - 
  - 
  m_SortingLayers:
  - name: Default
    uniqueID: 0
    locked: 0<|MERGE_RESOLUTION|>--- conflicted
+++ resolved
@@ -17,37 +17,7 @@
   - WaveData
   - OceanDepth
   - EditorOnly
-<<<<<<< HEAD
-  - WaveData0
-  - WaveData1
-  - WaveData2
-  - WaveData3
-  - WaveData4
-  - WaveData5
-  - WaveData6
-  - WaveData7
-  - WaveData8
-  - WaveData9
-  - WaveData10
-  - WaveData11
-  - WaveDataBigWavelengths
   - DynamicSimData
-=======
-  - 
-  - 
-  - 
-  - 
-  - 
-  - 
-  - 
-  - 
-  - 
-  - 
-  - 
-  - 
-  - 
-  - 
->>>>>>> 74666c89
   - 
   - 
   - 
